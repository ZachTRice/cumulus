{
  "name": "@cumulus/parse-pdr",
  "version": "1.14.2",
  "description": "Download and Parse a given PDR",
  "license": "Apache-2.0",
  "main": "index.js",
  "directories": {
    "test": "tests"
  },
  "homepage": "https://github.com/nasa/cumulus/tree/master/tasks/parse-pdr",
  "repository": {
    "type": "git",
    "url": "https://github.com/nasa/cumulus"
  },
  "publishConfig": {
    "access": "public"
  },
  "engines": {
    "node": ">=8.10.0"
  },
  "scripts": {
    "test": "ava",
    "test-coverage": "nyc ava",
    "build": "rm -rf dist && mkdir dist && cp -R schemas dist/ && webpack",
    "watch": "rm -rf dist && mkdir dist && cp -R schemas dist/ && webpack --progress -w",
    "prepare": "npm run build && (cd dist && zip -r lambda.zip index.js schemas)"
  },
  "nyc": {
    "exclude": [
      "tests"
    ]
  },
  "dependencies": {
    "@cumulus/common": "1.14.2",
    "@cumulus/cumulus-message-adapter-js": "^1.0.8",
    "@cumulus/ingest": "1.14.2",
    "lodash.clonedeep": "^4.5.0",
    "lodash.get": "^4.4.2"
  },
  "devDependencies": {
    "@cumulus/test-data": "1.14.2",
    "ava": "^2.1.0",
<<<<<<< HEAD
=======
    "babel-loader": "^8.0.6",
    "babel-plugin-source-map-support": "^2.1.1",
    "babel-preset-env": "^1.7.0",
>>>>>>> d9d5da6d
    "nyc": "^14.0.0",
    "webpack": "~4.5.0",
    "webpack-cli": "~2.0.14"
  }
}<|MERGE_RESOLUTION|>--- conflicted
+++ resolved
@@ -40,12 +40,9 @@
   "devDependencies": {
     "@cumulus/test-data": "1.14.2",
     "ava": "^2.1.0",
-<<<<<<< HEAD
-=======
     "babel-loader": "^8.0.6",
     "babel-plugin-source-map-support": "^2.1.1",
     "babel-preset-env": "^1.7.0",
->>>>>>> d9d5da6d
     "nyc": "^14.0.0",
     "webpack": "~4.5.0",
     "webpack-cli": "~2.0.14"
