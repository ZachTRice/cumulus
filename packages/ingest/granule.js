'use strict';

const deprecate = require('depd')('my-module');
const aws = require('@cumulus/common/aws');
const fs = require('fs-extra');
const cloneDeep = require('lodash.clonedeep');
const get = require('lodash.get');
const groupBy = require('lodash.groupby');
const identity = require('lodash.identity');
const omit = require('lodash.omit');
const os = require('os');
const path = require('path');
const urljoin = require('url-join');
const encodeurl = require('encodeurl');
const cksum = require('cksum');
const checksum = require('checksum');
const errors = require('@cumulus/common/errors');
const { sftpMixin } = require('./sftp');
const { ftpMixin } = require('./ftp');
const { httpMixin } = require('./http');
const { s3Mixin } = require('./s3');
const { baseProtocol } = require('./protocol');

/**
* The abstract Discover class
**/
class Discover {
  /**
  * Discover class constructor
  *
  * @param {Object} event - the cumulus event object
  **/
  constructor(event) {
    if (this.constructor === Discover) {
      throw new TypeError('Can not construct abstract class.');
    }

    const config = get(event, 'config');

    this.buckets = get(config, 'buckets');
    this.collection = get(config, 'collection');
    this.provider = get(config, 'provider');
    this.useList = get(config, 'useList');
    this.event = event;

    this.port = get(this.provider, 'port', 21);
    this.host = get(this.provider, 'host', null);
    this.path = get(this.collection, 'provider_path') || '/';

    this.endpoint = urljoin(this.host, this.path);
    this.username = get(this.provider, 'username', null);
    this.password = get(this.provider, 'password', null);

    // create hash with file regex as key
    this.regexes = {};
    this.collection.files.forEach((f) => {
      this.regexes[f.regex] = {
        collection: this.collection.name,
        bucket: this.buckets[f.bucket]
      };
    });
  }

  /**
   * Receives a file object and adds granule-specific properties to it
   *
   * @param {Object} file - the file object
<<<<<<< HEAD
   * @returns {Object} - Updated file with granuleId, bucket and path information
   */
  setGranuleInfo(file) {
    const _file = file;
    let test = new RegExp(this.collection.granuleIdExtraction);
    const match = file.name.match(test);

    if (match) {
      const granuleId = match[1];

      this.collection.files.forEach((f) => {
        test = new RegExp(f.regex);
        const urlPath = f.url_path || this.collection.url_path || '';

        if (file.name.match(test)) {
          _file.granuleId = granuleId;
          _file.bucket = this.buckets[f.bucket];
          _file.url_path = urlPath;
        }
      });

      // if collection regex matched, the following will be true
      if (_file.granuleId && _file.bucket) {
        return _file;
      }
    }

    return false;
  }

  /**
  * Discover new files that match a given path
  *
  * @returns {Array} an array of granule objects
  **/
  async discover() {
    // get list of files that matches a given path
    const updatedFiles = (await this.list())
      .map((file) => this.setGranuleInfo(file))
      .filter((file) => file);

    return this.findNewGranules(updatedFiles);
=======
   * @returns {Object} Updated file with granuleId, bucket, and url_path information
   */
  setGranuleInfo(file) {
    const granuleIdMatch = file.name.match(this.collection.granuleIdExtraction);
    const granuleId = granuleIdMatch[1];

    const fileTypeConfig = this.fileTypeConfigForFile(file);

    // Return the file with granuleId, bucket, and url_path added
    return Object.assign(
      cloneDeep(file),
      {
        granuleId,
        bucket: this.buckets[fileTypeConfig.bucket],
        url_path: fileTypeConfig.url_path || this.collection.url_path || ''
      }
    );
>>>>>>> 31d92e47
  }

  /**
   * Search for a file type config in the collection config
   *
   * @param {Object} file - a file object
   * @returns {Object|undefined} a file type config object or undefined if none
   *   was found
   * @private
   */
  fileTypeConfigForFile(file) {
    return this.collection.files.find((fileTypeConfig) => file.name.match(fileTypeConfig.regex));
  }

  /**
<<<<<<< HEAD
   * Find new granules and format them as array of objects
   *
   * @param {Array} files - An array of objects with `bucket` and `name` properties
   * that work as AWS S3 `Bucket` and `Key`
   * @returns {Array} an array of granule objects
   */
  async findNewGranules(files) {
    const checkFiles = files.map((f) => this.fileIsNew(f));

    const t = await Promise.all(checkFiles);
    const newFiles = t.filter((f) => f);

    // reorganize by granule
    const granules = {};
    newFiles.forEach((_f) => {
      const f = _f;
      const granuleId = f.granuleId;
      delete f.granuleId;

      if (granules[granuleId]) {
        granules[granuleId].files.push(f);
      }
      else {
        granules[granuleId] = {
          granuleId,
          files: [f]
        };
      }
    });

    return Object.keys(granules).map((k) => granules[k]);
=======
   * Discover new granules
   *
   * @returns {Array<Object>} a list of discovered granules
   */
  async discover() {
    const discoveredFiles = (await this.list())
      // Make sure the file matches the granuleIdExtraction
      .filter((file) => file.name.match(this.collection.granuleIdExtraction))
      // Make sure there is a config for this type of file
      .filter((file) => this.fileTypeConfigForFile(file))
      // Add additional granule-related properties to the file
      .map((file) => this.setGranuleInfo(file));

    // This is confusing, but I haven't figured out a better way to write it.
    // What we're doing here is checking each discovered file to see if it
    // already exists in S3.  If it does then it isn't a new file and we are
    // going to ignore it.
    const newFiles = (await Promise.all(discoveredFiles.map((discoveredFile) =>
      aws.s3ObjectExists({ Bucket: discoveredFile.bucket, Key: discoveredFile.name })
        .then((exists) => (exists ? null : discoveredFile)))))
      .filter(identity);

    // Group the files by granuleId
    const filesByGranuleId = groupBy(newFiles, (file) => file.granuleId);

    // Build and return the granules
    const granuleIds = Object.keys(filesByGranuleId);
    return granuleIds
      .map((granuleId) => ({
        granuleId,
        dataType: this.collection.name,
        // Remove the granuleId property from each file
        files: filesByGranuleId[granuleId].map((file) => omit(file, 'granuleId'))
      }));
>>>>>>> 31d92e47
  }
}

/**
 * This is a base class for ingesting and parsing a single PDR
 * It must be mixed with a FTP or HTTP mixing to work
 *
 * @class
 * @abstract
 */
class Granule {
  /**
   * Constructor for abstract Granule class
   *
   * @param {Object} buckets - s3 buckets available from config
   * @param {Object} collection - collection configuration object
   * @param {Object} provider - provider configuration object
   * @param {string} fileStagingDir - staging directory on bucket to place files
   * @param {boolean} forceDownload - force download of a file
   */
  constructor(
    buckets,
    collection,
    provider,
    fileStagingDir = 'file-staging',
    forceDownload = false
  ) {
    if (this.constructor === Granule) {
      throw new TypeError('Can not construct abstract class.');
    }

    this.buckets = buckets;
    this.collection = collection;
    this.provider = provider;

    this.collection.url_path = this.collection.url_path || '';
    this.port = get(this.provider, 'port', 21);
    this.host = get(this.provider, 'host', null);
    this.username = get(this.provider, 'username', null);
    this.password = get(this.provider, 'password', null);
    this.checksumFiles = {};

    this.forceDownload = forceDownload;
    this.fileStagingDir = fileStagingDir;
  }

  /**
   * Ingest all files in a granule
   *
   * @param {Object} granule - granule object
   * @param {string} bucket - s3 bucket to use for files
   * @returns {Promise<Object>} return granule object
   */
  async ingest(granule, bucket) {
    // for each granule file
    // download / verify checksum / upload

    const downloadFiles = granule.files
      .filter((f) => this.filterChecksumFiles(f))
      .map((f) => this.ingestFile(f, bucket, this.collection.duplicateHandling));

    const files = await Promise.all(downloadFiles);

    return {
      granuleId: granule.granuleId,
      files
    };
  }

  /**
   * set the url_path of a file based on collection config.
   * Give a url_path set on a file definition higher priority
   * than a url_path set on the min collection object.
   *
   * @param {Object} file - object representing a file of a granule
   * @returns {Object} file object updated with url+path tenplate
   */
  getUrlPath(file) {
    let urlPath = '';

    this.collection.files.forEach((fileDef) => {
      const test = new RegExp(fileDef.regex);
      const match = file.name.match(test);

      if (match && fileDef.url_path) {
        urlPath = fileDef.url_path;
      }
    });

    if (!urlPath) {
      urlPath = this.collection.url_path;
    }

    return urlPath;
  }

  /**
   * Find the collection file config that applies to the given file
   *
   * @param {Object} file - an object containing a "name" property
   * @returns {Object|undefined} a collection file config or undefined
   * @private
   */
  findCollectionFileConfigForFile(file) {
    return this.collection.files.find((fileConfig) =>
      file.name.match(fileConfig.regex));
  }

  /**
   * Add a bucket property to the given file
   *
   * Note: This returns a copy of the file parameter, it does not modify it.
   *
   * @param {Object} file - an object containing a "name" property
   * @returns {Object} the file with a bucket property set
   * @private
   */
  addBucketToFile(file) {
    const fileConfig = this.findCollectionFileConfigForFile(file);
    if (!fileConfig) {
      throw new Error(`Unable to update file. Cannot find file config for file ${file.name}`);
    }
   
    const bucket = this.buckets[fileConfig.bucket];

    return Object.assign(cloneDeep(file), { bucket });
  }

  /**
   * Add a url_path property to the given file
   *
   * Note: This returns a copy of the file parameter, it does not modify it.
   *
   * @param {Object} file - an object containing a "name" property
   * @returns {Object} the file with a url_path property set
   * @private
   */
  addUrlPathToFile(file) {
    let foundFileConfigUrlPath;

    const fileConfig = this.findCollectionFileConfigForFile(file);
    if (fileConfig) foundFileConfigUrlPath = fileConfig.url_path;

    // eslint-disable-next-line camelcase
    const url_path = foundFileConfigUrlPath || this.collection.url_path || '';
    return Object.assign(cloneDeep(file), { url_path });
  }

  /**
   * Add bucket and url_path properties to the given file
   *
   * Note: This returns a copy of the file parameter, it does not modify it.
   *
   * This method is deprecated.  A combination of the addBucketToFile and
   *   addUrlPathToFile methods should be used instead.
   *
   * @param {Object} file - an object containing a "name" property
   * @returns {Object} the file with bucket and url_path properties set
   * @private
   */
  getBucket(file) {
    deprecate();
    return this.addUrlPathToFile(this.addBucketToFile(file));
  }

  /**
   * Filter out md5 checksum files and put them in `this.checksumFiles` object.
   * To be used with `Array.prototype.filter`.
   *
   * @param {Object} file - file object from granule.files
   * @returns {boolean} depending on if file was an md5 checksum or not
   */
  filterChecksumFiles(file) {
    if (file.name.indexOf('.md5') > 0) {
      this.checksumFiles[file.name.replace('.md5', '')] = file;
      return false;
    }

    return true;
  }

  /**
   * Validate a file's checksum and throw an exception if it's invalid
   *
   * @param {Object} file - the file object to be checked
   * @param {string} fileLocalPath - the path to the file on the filesystem
   * @param {Object} [options={}] - options for the this._hash method
   * @returns {undefined} - no return value, but throws an error if the
   *   checksum is invalid
   * @memberof Granule
   */
  async validateChecksum(file, fileLocalPath, options = {}) {
    const [type, value] = await this.getChecksumFromFile(file);

    if (!type || !value) return;

    let sum = null;
    if (type.toLowerCase() === 'cksum') sum = await this._cksum(fileLocalPath);
    else sum = await this._hash(type, fileLocalPath, options);

    if (value !== sum) {
      const message = `Invalid checksum for ${file.name} with type ${file.checksumType} and value ${file.checksumValue}`; // eslint-disable-line max-len
      throw new errors.InvalidChecksum(message);
    }
  }

  /**
   * Get cksum checksum value of file
   *
   * @param {string} filepath - filepath of file to checksum
   * @returns {Promise<number>} checksum value calculated from file
   */
  async _cksum(filepath) {
    return new Promise((resolve, reject) =>
      fs.createReadStream(filepath)
        .pipe(cksum.stream((value) => resolve(value.readUInt32BE(0))))
        .on('error', reject));
  }

  /**
  * Get hash of file
  *
  * @param {string} algorithm - algorithm to use for hash,
  * any algorithm accepted by node's `crypto.createHash`
  * https://nodejs.org/api/crypto.html#crypto_crypto_createhash_algorithm_options
  * @param {string} filepath - filepath of file to checksum
  * @returns {Promise} checksum value calculated from file
  **/
  async _hash(algorithm, filepath) {
    const options = { algorithm };

    return new Promise((resolve, reject) =>
      checksum.file(filepath, options, (err, sum) => {
        if (err) return reject(err);
        return resolve(sum);
      }));
  }

  /**
   * Enable versioning on an s3 bucket
   *
   * @param {string} bucket - s3 bucket name
   * @returns {Promise} promise that resolves when bucket versioning is enabled
   */
  async enableBucketVersioning(bucket) {
    // check that the bucket has versioning enabled
    const versioning = await aws.s3().getBucketVersioning({ Bucket: bucket }).promise();

    // if not enabled, make it enabled
    if (versioning.Status !== 'Enabled') {
      aws.s3().putBucketVersioning({
        Bucket: bucket,
        VersioningConfiguration: { Status: 'Enabled' }
      }).promise();
    }
  }

  /**
   * Get a checksum from a file
   *
   * @param {Object} file - file object
   * @returns {Array} returns array where first item is the checksum algorithm,
   * and the second item is the value of the checksum
   */
  async getChecksumFromFile(file) {
    if (file.checksumType && file.checksumValue) {
      return [file.checksumType, file.checksumValue];
    }
    else if (this.checksumFiles[file.name]) {
      const checksumInfo = this.checksumFiles[file.name];

      const checksumRemotePath = path.join(checksumInfo.path, checksumInfo.name);

      const downloadDir = await fs.mkdtemp(`${os.tmpdir()}${path.sep}`);
      const checksumLocalPath = path.join(downloadDir, checksumInfo.name);

      let checksumValue;
      try {
        await this.download(checksumRemotePath, checksumLocalPath);
        const checksumFile = await fs.readFile(checksumLocalPath, 'utf8');
        [checksumValue] = checksumFile.split(' ');
      }
      finally {
        await fs.remove(downloadDir);
      }

      // assuming the type is md5
      return ['md5', checksumValue];
    }

    // No checksum found
    return [null, null];
  }

  /**
   * Ingest individual files
   *
   * @private
   * @param {Object} file - file to download
   * @param {string} bucket - bucket to put file in
   * @param {string} duplicateHandling - how to handle duplicate files
   * value can be `skip` to skip duplicates,
   * or 'version' to create a new version of the file in s3
   * @returns {Promise<Object>} returns promise that resolves to a file object
   */
  async ingestFile(file, bucket, duplicateHandling) {
    // Check if the file exists
    const exists = await aws.s3ObjectExists({
      Bucket: bucket,
      Key: path.join(this.fileStagingDir, file.name)
    });

    // Exit early if we can
    if (exists && duplicateHandling === 'skip') return file;

    // Enable bucket versioning
    if (duplicateHandling === 'version') this.enableBucketVersioning(file.bucket);

    // Either the file does not exist yet, or it does but
    // we are replacing it with a more recent one or
    // adding another version of it to the bucket

    // we considered a direct stream from source to S3 but since
    // it doesn't work with FTP connections, we decided to always download
    // and then upload

    const downloadDir = await this.createDownloadDirectory();

    try {
      const fileLocalPath = path.join(downloadDir, file.name);
      const fileRemotePath = path.join(file.path, file.name);

      // Download the file
      await this.download(fileRemotePath, fileLocalPath);

      // Validate the checksum
      await this.validateChecksum(file, fileLocalPath);

      // Upload the file
      const filename = await this.upload(
        bucket,
        this.fileStagingDir,
        file.name,
        fileLocalPath
      );

      return Object.assign(file, {
        filename,
        fileStagingDir: this.fileStagingDir,
        url_path: this.getUrlPath(file),
        bucket
      });
    }
    finally {
      // Delete the temp directory
      await fs.remove(downloadDir);
    }
  }
}
exports.Granule = Granule; // exported to support testing

/**
 * A class for discovering granules using HTTP or HTTPS.
 */
class HttpDiscoverGranules extends httpMixin(baseProtocol(Discover)) {}

/**
 * A class for discovering granules using SFTP.
 */
class SftpDiscoverGranules extends sftpMixin(baseProtocol(Discover)) {}

/**
 * A class for discovering granules using FTP.
 */
class FtpDiscoverGranules extends ftpMixin(baseProtocol(Discover)) {}

/**
 * A class for discovering granules using S3.
 */
class S3DiscoverGranules extends s3Mixin(baseProtocol(Discover)) {}

/**
 * Ingest Granule from an FTP endpoint.
 */
class FtpGranule extends ftpMixin(baseProtocol(Granule)) {}

/**
 * Ingest Granule from an SFTP endpoint.
 */
class SftpGranule extends sftpMixin(baseProtocol(Granule)) {}

/**
 * Ingest Granule from an HTTP endpoint.
 */
class HttpGranule extends httpMixin(baseProtocol(Granule)) {}

/**
 * Ingest Granule from an s3 endpoint.
 */
class S3Granule extends s3Mixin(baseProtocol(Granule)) {}

/**
* Select a class for discovering or ingesting granules based on protocol
*
* @param {string} type -`discover` or `ingest`
* @param {string} protocol -`sftp`, `ftp`, `http`, `https` or `s3`
* @returns {function} - a constructor to create a granule discovery object
**/
function selector(type, protocol) {
  if (type === 'discover') {
    switch (protocol) {
    case 'sftp':
      return SftpDiscoverGranules;
    case 'ftp':
      return FtpDiscoverGranules;
    case 'http':
    case 'https':
      return HttpDiscoverGranules;
    case 's3':
      return S3DiscoverGranules;
    default:
      throw new Error(`Protocol ${protocol} is not supported.`);
    }
  }
  else if (type === 'ingest') {
    switch (protocol) {
    case 'sftp':
      return SftpGranule;
    case 'ftp':
      return FtpGranule;
    case 'http':
    case 'https':
      return HttpGranule;
    case 's3':
      return S3Granule;
    default:
      throw new Error(`Protocol ${protocol} is not supported.`);
    }
  }

  throw new Error(`${type} is not supported`);
}

/**
* Copy granule file from one s3 bucket & keypath to another
*
* @param {Object} source - source
* @param {string} source.Bucket - source
* @param {string} source.Key - source
* @param {Object} target - target
* @param {string} target.Bucket - target
* @param {string} target.Key - target
* @param {Object} options - optional object with properties as defined by AWS API:
* https://docs.aws.amazon.com/AWSJavaScriptSDK/latest/AWS/S3.html#copyObject-property
* @returns {Promise} returms a promise that is resolved when the file is copied
**/
function copyGranuleFile(source, target, options) {
  const s3 = aws.s3();
  const CopySource = encodeurl(`/${source.Bucket}/${source.Key}`);

  const params = Object.assign({
    CopySource,
    Bucket: target.Bucket,
    Key: target.Key
  }, (options || {}));

  return s3.copyObject(params).promise();
}

/**
* Move granule file from one s3 bucket & keypath to another
*
* @param {Object} source - source
* @param {string} source.Bucket - source
* @param {string} source.Key - source
* @param {Object} target - target
* @param {string} target.Bucket - target
* @param {string} target.Key - target
* @param {Object} options - optional object with properties as defined by AWS API:
* https://docs.aws.amazon.com/AWSJavaScriptSDK/latest/AWS/S3.html#copyObject-prop
* @returns {Promise} returms a promise that is resolved when the file is moved
**/
async function moveGranuleFile(source, target, options) {
  const s3 = aws.s3();
  await copyGranuleFile(source, target, options);
  return s3.deleteObject(source).promise();
}

module.exports.selector = selector;
module.exports.Discover = Discover;
module.exports.Granule = Granule;
module.exports.FtpDiscoverGranules = FtpDiscoverGranules;
module.exports.FtpGranule = FtpGranule;
module.exports.HttpDiscoverGranules = HttpDiscoverGranules;
module.exports.HttpGranule = HttpGranule;
module.exports.S3Granule = S3Granule;
module.exports.S3DiscoverGranules = S3DiscoverGranules;
module.exports.SftpDiscoverGranules = SftpDiscoverGranules;
module.exports.SftpGranule = SftpGranule;
module.exports.copyGranuleFile = copyGranuleFile;
module.exports.moveGranuleFile = moveGranuleFile;<|MERGE_RESOLUTION|>--- conflicted
+++ resolved
@@ -65,50 +65,6 @@
    * Receives a file object and adds granule-specific properties to it
    *
    * @param {Object} file - the file object
-<<<<<<< HEAD
-   * @returns {Object} - Updated file with granuleId, bucket and path information
-   */
-  setGranuleInfo(file) {
-    const _file = file;
-    let test = new RegExp(this.collection.granuleIdExtraction);
-    const match = file.name.match(test);
-
-    if (match) {
-      const granuleId = match[1];
-
-      this.collection.files.forEach((f) => {
-        test = new RegExp(f.regex);
-        const urlPath = f.url_path || this.collection.url_path || '';
-
-        if (file.name.match(test)) {
-          _file.granuleId = granuleId;
-          _file.bucket = this.buckets[f.bucket];
-          _file.url_path = urlPath;
-        }
-      });
-
-      // if collection regex matched, the following will be true
-      if (_file.granuleId && _file.bucket) {
-        return _file;
-      }
-    }
-
-    return false;
-  }
-
-  /**
-  * Discover new files that match a given path
-  *
-  * @returns {Array} an array of granule objects
-  **/
-  async discover() {
-    // get list of files that matches a given path
-    const updatedFiles = (await this.list())
-      .map((file) => this.setGranuleInfo(file))
-      .filter((file) => file);
-
-    return this.findNewGranules(updatedFiles);
-=======
    * @returns {Object} Updated file with granuleId, bucket, and url_path information
    */
   setGranuleInfo(file) {
@@ -126,7 +82,6 @@
         url_path: fileTypeConfig.url_path || this.collection.url_path || ''
       }
     );
->>>>>>> 31d92e47
   }
 
   /**
@@ -142,39 +97,6 @@
   }
 
   /**
-<<<<<<< HEAD
-   * Find new granules and format them as array of objects
-   *
-   * @param {Array} files - An array of objects with `bucket` and `name` properties
-   * that work as AWS S3 `Bucket` and `Key`
-   * @returns {Array} an array of granule objects
-   */
-  async findNewGranules(files) {
-    const checkFiles = files.map((f) => this.fileIsNew(f));
-
-    const t = await Promise.all(checkFiles);
-    const newFiles = t.filter((f) => f);
-
-    // reorganize by granule
-    const granules = {};
-    newFiles.forEach((_f) => {
-      const f = _f;
-      const granuleId = f.granuleId;
-      delete f.granuleId;
-
-      if (granules[granuleId]) {
-        granules[granuleId].files.push(f);
-      }
-      else {
-        granules[granuleId] = {
-          granuleId,
-          files: [f]
-        };
-      }
-    });
-
-    return Object.keys(granules).map((k) => granules[k]);
-=======
    * Discover new granules
    *
    * @returns {Array<Object>} a list of discovered granules
@@ -209,7 +131,6 @@
         // Remove the granuleId property from each file
         files: filesByGranuleId[granuleId].map((file) => omit(file, 'granuleId'))
       }));
->>>>>>> 31d92e47
   }
 }
 
