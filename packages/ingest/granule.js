'use strict';

const crypto = require('crypto');
const deprecate = require('depd')('my-module');
const fs = require('fs-extra');
const cloneDeep = require('lodash.clonedeep');
const flatten = require('lodash.flatten');
const groupBy = require('lodash.groupby');
const identity = require('lodash.identity');
const moment = require('moment');
const omit = require('lodash.omit');
const os = require('os');
const path = require('path');
const urljoin = require('url-join');
const uuidv4 = require('uuid/v4');
const encodeurl = require('encodeurl');
const cksum = require('cksum');
const xml2js = require('xml2js');
const { aws, log } = require('@cumulus/common');
const errors = require('@cumulus/common/errors');
const { xmlParseOptions } = require('@cumulus/cmrjs/utils');
const { sftpMixin } = require('./sftp');
const { ftpMixin } = require('./ftp');
const { httpMixin } = require('./http');
const { s3Mixin } = require('./s3');
const { baseProtocol } = require('./protocol');
const { publish } = require('./cmr');
const { CollectionConfigStore, constructCollectionId } = require('@cumulus/common');
const { promisify } = require('util');


/**
* The abstract Discover class
**/
class Discover {
  /**
  * Discover class constructor
  *
  * @param {Object} event - the cumulus event object
  **/
  constructor(event) {
    if (this.constructor === Discover) {
      throw new TypeError('Can not construct abstract class.');
    }

    this.buckets = event.config.buckets;
    this.collection = event.config.collection;
    this.provider = event.config.provider;
    this.useList = event.config.useList;
    this.event = event;

    this.port = this.provider.port || 21;
    this.host = this.provider.host;
    this.path = this.collection.provider_path || '/';

    this.endpoint = urljoin(this.host, this.path);
    this.username = this.provider.username;
    this.password = this.provider.password;

    // create hash with file regex as key
    this.regexes = {};
    this.collection.files.forEach((f) => {
      this.regexes[f.regex] = {
        collection: this.collection.name,
        bucket: this.buckets[f.bucket].name
      };
    });
  }

  /**
   * Receives a file object and adds granule-specific properties to it
   *
   * @param {Object} file - the file object
   * @returns {Object} Updated file with granuleId, bucket, and url_path information
   */
  setGranuleInfo(file) {
    const granuleIdMatch = file.name.match(this.collection.granuleIdExtraction);
    const granuleId = granuleIdMatch[1];

    const fileTypeConfig = this.fileTypeConfigForFile(file);

    // Return the file with granuleId, bucket, and url_path added
    return Object.assign(
      cloneDeep(file),
      {
        granuleId,
        bucket: this.buckets[fileTypeConfig.bucket].name,
        url_path: fileTypeConfig.url_path || this.collection.url_path || ''
      }
    );
  }

  /**
   * Search for a file type config in the collection config
   *
   * @param {Object} file - a file object
   * @returns {Object|undefined} a file type config object or undefined if none
   *   was found
   * @private
   */
  fileTypeConfigForFile(file) {
    return this.collection.files.find((fileTypeConfig) => file.name.match(fileTypeConfig.regex));
  }

  /**
   * Discover new granules
   *
   * @returns {Array<Object>} a list of discovered granules
   */
  async discover() {
    let discoveredFiles = [];
    try {
      discoveredFiles = (await this.list())
        // Make sure the file matches the granuleIdExtraction
        .filter((file) => file.name.match(this.collection.granuleIdExtraction))
        // Make sure there is a config for this type of file
        .filter((file) => this.fileTypeConfigForFile(file))
        // Add additional granule-related properties to the file
        .map((file) => this.setGranuleInfo(file));
    }
    catch (err) {
      log.error(`discover exception ${JSON.stringify(err)}`);
    }

    // This is confusing, but I haven't figured out a better way to write it.
    // What we're doing here is checking each discovered file to see if it
    // already exists in S3.  If it does then it isn't a new file and we are
    // going to ignore it.
    const newFiles = (await Promise.all(discoveredFiles.map((discoveredFile) =>
      aws.s3ObjectExists({ Bucket: discoveredFile.bucket, Key: discoveredFile.name })
        .then((exists) => (exists ? null : discoveredFile)))))
      .filter(identity);

    // Group the files by granuleId
    const filesByGranuleId = groupBy(newFiles, (file) => file.granuleId);

    // Build and return the granules
    const granuleIds = Object.keys(filesByGranuleId);
    return granuleIds
      .map((granuleId) => ({
        granuleId,
        dataType: this.collection.dataType,
        version: this.collection.version,
        // Remove the granuleId property from each file
        files: filesByGranuleId[granuleId].map((file) => omit(file, 'granuleId'))
      }));
  }
}

/**
 * This is a base class for ingesting and parsing a single PDR
 * It must be mixed with a FTP or HTTP mixing to work
 *
 * @class
 * @abstract
 */
class Granule {
  /**
   * Constructor for abstract Granule class
   *
   * @param {Object} buckets - s3 buckets available from config
   * @param {Object} collection - collection configuration object
   * @param {Object} provider - provider configuration object
   * @param {string} fileStagingDir - staging directory on bucket to place files
   * @param {boolean} forceDownload - force download of a file
   * @param {boolean} duplicateHandling - duplicateHandling of a file
   */
  constructor(
    buckets,
    collection,
    provider,
    fileStagingDir = 'file-staging',
    forceDownload = false,
    duplicateHandling = 'replace'
  ) {
    if (this.constructor === Granule) {
      throw new TypeError('Can not construct abstract class.');
    }

    this.buckets = buckets;
    this.collection = collection;
    this.provider = provider;

    this.port = this.provider.port || 21;
    this.host = this.provider.host;
    this.username = this.provider.username;
    this.password = this.provider.password;
    this.checksumFiles = {};

    this.forceDownload = forceDownload;

    if (fileStagingDir && fileStagingDir[0] === '/') this.fileStagingDir = fileStagingDir.substr(1);
    else this.fileStagingDir = fileStagingDir;

    this.duplicateHandling = duplicateHandling;
  }

  /**
   * Ingest all files in a granule
   *
   * @param {Object} granule - granule object
   * @param {string} bucket - s3 bucket to use for files
   * @returns {Promise<Object>} return granule object
   */
  async ingest(granule, bucket) {
    // for each granule file
    // download / verify checksum / upload

    const stackName = process.env.stackName;
    let dataType = granule.dataType;
    let version = granule.version;

    // if no collection is passed then retrieve the right collection
    if (!this.collection) {
      if (!granule.dataType || !granule.version) {
        throw new Error(
          'Downloading the collection failed because dataType or version was missing!'
        );
      }
      const collectionConfigStore = new CollectionConfigStore(bucket, stackName);
      this.collection = await collectionConfigStore.get(granule.dataType, granule.version);
    }
    else {
      // Collection is passed in, but granule does not define the dataType and version
      if (!dataType) dataType = this.collection.dataType || this.collection.name;
      if (!version) version = this.collection.version;
    }

    // make sure there is a url_path
    this.collection.url_path = this.collection.url_path || '';

    this.collectionId = constructCollectionId(dataType, version);
    this.fileStagingDir = path.join(this.fileStagingDir, this.collectionId);

    const downloadFiles = granule.files
      .filter((f) => this.filterChecksumFiles(f))
      .map((f) => this.ingestFile(f, bucket, this.duplicateHandling));

    log.debug('awaiting all download.Files');
    const files = flatten(await Promise.all(downloadFiles));
    log.debug('finished ingest()');
    return {
      granuleId: granule.granuleId,
      dataType: dataType,
      version: version,
      files
    };
  }

  /**
   * set the url_path of a file based on collection config.
   * Give a url_path set on a file definition higher priority
   * than a url_path set on the min collection object.
   *
   * @param {Object} file - object representing a file of a granule
   * @returns {Object} file object updated with url+path tenplate
   */
  getUrlPath(file) {
    let urlPath = '';

    this.collection.files.forEach((fileDef) => {
      const test = new RegExp(fileDef.regex);
      const match = file.name.match(test);

      if (match && fileDef.url_path) {
        urlPath = fileDef.url_path;
      }
    });

    if (!urlPath) {
      urlPath = this.collection.url_path;
    }

    return urlPath;
  }

  /**
   * Find the collection file config that applies to the given file
   *
   * @param {Object} file - an object containing a "name" property
   * @returns {Object|undefined} a collection file config or undefined
   * @private
   */
  findCollectionFileConfigForFile(file) {
    return this.collection.files.find((fileConfig) =>
      file.name.match(fileConfig.regex));
  }

  /**
   * Add a bucket property to the given file
   *
   * Note: This returns a copy of the file parameter, it does not modify it.
   *
   * @param {Object} file - an object containing a "name" property
   * @returns {Object} the file with a bucket property set
   * @private
   */
  addBucketToFile(file) {
    const fileConfig = this.findCollectionFileConfigForFile(file);
    if (!fileConfig) {
      throw new Error(`Unable to update file. Cannot find file config for file ${file.name}`);
    }
    const bucket = this.buckets[fileConfig.bucket].name;

    return Object.assign(cloneDeep(file), { bucket });
  }

  /**
   * Add a url_path property to the given file
   *
   * Note: This returns a copy of the file parameter, it does not modify it.
   *
   * @param {Object} file - an object containing a "name" property
   * @returns {Object} the file with a url_path property set
   * @private
   */
  addUrlPathToFile(file) {
    let foundFileConfigUrlPath;

    const fileConfig = this.findCollectionFileConfigForFile(file);
    if (fileConfig) foundFileConfigUrlPath = fileConfig.url_path;

    // eslint-disable-next-line camelcase
    const url_path = foundFileConfigUrlPath || this.collection.url_path || '';
    return Object.assign(cloneDeep(file), { url_path });
  }

  /**
   * Add bucket and url_path properties to the given file
   *
   * Note: This returns a copy of the file parameter, it does not modify it.
   *
   * This method is deprecated.  A combination of the addBucketToFile and
   *   addUrlPathToFile methods should be used instead.
   *
   * @param {Object} file - an object containing a "name" property
   * @returns {Object} the file with bucket and url_path properties set
   * @private
   */
  getBucket(file) {
    deprecate();
    return this.addUrlPathToFile(this.addBucketToFile(file));
  }

  /**
   * Filter out md5 checksum files and put them in `this.checksumFiles` object.
   * To be used with `Array.prototype.filter`.
   *
   * @param {Object} file - file object from granule.files
   * @returns {boolean} depending on if file was an md5 checksum or not
   */
  filterChecksumFiles(file) {
    if (file.name.indexOf('.md5') > 0) {
      this.checksumFiles[file.name.replace('.md5', '')] = file;
      return false;
    }

    return true;
  }

  /**
   * Validate a file's checksum and throw an exception if it's invalid
   *
   * @param {Object} file - the file object to be checked
   * @param {string} bucket - s3 bucket name of the file
   * @param {string} key - s3 key of the file
   * @param {Object} [options={}] - options for the this._hash method
   * @returns {Array<string>} returns array where first item is the checksum algorithm,
   * and the second item is the value of the checksum.
   * Throws an error if the checksum is invalid.
   * @memberof Granule
   */
  async validateChecksum(file, bucket, key, options = {}) {
    const [type, value] = await this.getChecksumFromFile(file);

    if (!type || !value) return [null, null];

    const sum = await aws.checksumS3Objects(type, bucket, key, options);

    if (value !== sum) {
      const message = `Invalid checksum for ${file.name} with type ${file.checksumType} and value ${file.checksumValue}`; // eslint-disable-line max-len
      throw new errors.InvalidChecksum(message);
    }
    return [type, value];
  }

  /**
   * Get cksum checksum value of file
   *
   * @param {string} filepath - filepath of file to checksum
   * @returns {Promise<number>} checksum value calculated from file
   */
  async _cksum(filepath) {
    return new Promise((resolve, reject) =>
      fs.createReadStream(filepath)
        .pipe(cksum.stream((value) => resolve(value.readUInt32BE(0))))
        .on('error', reject));
  }

  /**
  * Get hash of file
  *
  * @param {string} algorithm - algorithm to use for hash,
  * any algorithm accepted by node's `crypto.createHash`
  * https://nodejs.org/api/crypto.html#crypto_crypto_createhash_algorithm_options
  * @param {string} filepath - filepath of file to checksum
  * @returns {Promise} checksum value calculated from file
  **/
  async _hash(algorithm, filepath) {
    return new Promise((resolve, reject) => {
      const hash = crypto.createHash(algorithm);
      const fileStream = fs.createReadStream(filepath);
      fileStream.on('error', reject);
      fileStream.on('data', (chunk) => hash.update(chunk));
      fileStream.on('end', () => resolve(hash.digest('hex')));
    });
  }

  /**
   * Enable versioning on an s3 bucket
   *
   * @param {string} bucket - s3 bucket name
   * @returns {Promise} promise that resolves when bucket versioning is enabled
   */
  async enableBucketVersioning(bucket) {
    // check that the bucket has versioning enabled
    const versioning = await aws.s3().getBucketVersioning({ Bucket: bucket }).promise();

    // if not enabled, make it enabled
    if (versioning.Status !== 'Enabled') {
      aws.s3().putBucketVersioning({
        Bucket: bucket,
        VersioningConfiguration: { Status: 'Enabled' }
      }).promise();
    }
  }

  /**
   * Get a checksum from a file
   *
   * @param {Object} file - file object
   * @returns {Array} returns array where first item is the checksum algorithm,
   * and the second item is the value of the checksum
   */
  async getChecksumFromFile(file) {
    if (file.checksumType && file.checksumValue) {
      return [file.checksumType, file.checksumValue];
    }
    if (this.checksumFiles[file.name]) {
      const checksumInfo = this.checksumFiles[file.name];

      const checksumRemotePath = path.join(checksumInfo.path, checksumInfo.name);

      const downloadDir = await fs.mkdtemp(`${os.tmpdir()}${path.sep}`);
      const checksumLocalPath = path.join(downloadDir, checksumInfo.name);

      let checksumValue;
      try {
        await this.download(checksumRemotePath, checksumLocalPath);
        const checksumFile = await fs.readFile(checksumLocalPath, 'utf8');
        [checksumValue] = checksumFile.split(' ');
      }
      finally {
        await fs.remove(downloadDir);
      }

      // assuming the type is md5
      return ['md5', checksumValue];
    }

    // No checksum found
    return [null, null];
  }

  /**
   * rename s3 file with timestamp
   *
   * @param {string} bucket - bucket of the file
   * @param {string} key - s3 key of the file
   * @returns {Promise} promise that resolves when file is renamed
   */
  async renameS3FileWithTimestamp(bucket, key) {
    const formatString = 'YYYYMMDDTHHmmssSSS';
    const timestamp = (await aws.headObject(bucket, key)).LastModified;
    const renamedKey = `${key}.v${moment.utc(timestamp).format(formatString)}`;

    log.debug(`renameS3FileWithTimestamp renaming ${bucket} ${key} to ${renamedKey}`);
    return exports.moveGranuleFile(
      { Bucket: bucket, Key: key }, { Bucket: bucket, Key: renamedKey }
    );
  }

  /**
   * get all renamed s3 files for a given bucket and key
   *
   * @param {string} bucket - bucket of the file
   * @param {string} key - s3 key of the file
   * @returns {Array<Object>} returns renamed files
   */
  async getRenamedS3File(bucket, key) {
    const s3list = await aws.listS3ObjectsV2({ Bucket: bucket, Prefix: `${key}.v` });
    return s3list.map((c) => ({ Bucket: bucket, Key: c.Key, fileSize: c.Size }));
  }

  /**
   * Ingest individual files
   *
   * @private
   * @param {Object} file - file to download
   * @param {string} bucket - bucket to put file in
   * @param {string} duplicateHandling - how to handle duplicate files
   * value can be
   * 'error' to throw an error,
   * 'replace' to replace the duplicate,
   * 'skip' to skip duplicate,
   * 'version' to keep both files if they have different checksums
   * @returns {Array<Object>} returns the staged file and the renamed existing duplicates if any
   */
  async ingestFile(file, bucket, duplicateHandling) {
    // Check if the file exists
<<<<<<< HEAD
    const destinationKey = path.join(this.fileStagingDir, file.name);

    const exists = await aws.s3ObjectExists({
      Bucket: bucket,
      Key: destinationKey
    });

    // the staged file expected
    const stagedFile = Object.assign(file,
      {
        filename: aws.buildS3Uri(bucket, destinationKey),
        fileStagingDir: this.fileStagingDir,
        url_path: this.getUrlPath(file),
        bucket
      });
=======
    const Key = path.join(this.fileStagingDir, file.name);
    const exists = await aws.s3ObjectExists({
      Bucket: bucket,
      Key
    });

    log.debug(`file ${Key} exists in ${bucket}: ${exists}`);
    // Have to throw DuplicateFile and not WorkflowError, because the latter
    // is not treated as a failure by the message adapter.
    if (exists && duplicateHandling === 'error') {
      throw new errors.DuplicateFile(`${Key} already exists in ${bucket} bucket`);
    }

    // Exit early if we can
    if (exists && duplicateHandling === 'skip') return file;
>>>>>>> 16bd3c0e

    // Exit early if we can
    if (exists && duplicateHandling === 'skip') {
      return Object.assign(stagedFile,
        { fileSize: (await aws.headObject(bucket, destinationKey)).ContentLength });
    }

    // Either the file does not exist yet, or it does but
    // we are replacing it with a more recent one or
    // renaming the existing file

    const fileRemotePath = path.join(file.path, file.name);

    // if the file already exists, and duplicateHandling is 'version',
    // we download file to a different name first
    const stagedFileKey = (exists && duplicateHandling === 'version')
      ? `${destinationKey}.${uuidv4()}` : destinationKey;

    // stream the source file to s3
    log.debug(`await sync file to s3 ${fileRemotePath}, ${bucket}, ${stagedFileKey}`);
    await this.sync(fileRemotePath, bucket, stagedFileKey);

    // Validate the checksum
    log.debug(`await validateChecksum ${JSON.stringify(file)}, ${bucket}, ${stagedFileKey}`);
    const [checksumType, checksumValue] = await this.validateChecksum(file, bucket, stagedFileKey);

    // compare the checksum of the existing file and new file, and handle them accordingly
    if (exists && duplicateHandling === 'version') {
      const existingFileSum = await
      aws.checksumS3Objects(checksumType || 'CKSUM', bucket, destinationKey);

      const stagedFileSum = checksumValue
      || await aws.checksumS3Objects('CKSUM', bucket, stagedFileKey);

      // if the checksum of the existing file is the same as the new one, keep the existing file,
      // else rename the existing file, and both files are part of the granule.
      if (existingFileSum === stagedFileSum) {
        await aws.deleteS3Object(bucket, stagedFileKey);
      }
      else {
        await this.renameS3FileWithTimestamp(bucket, destinationKey);
        await exports.moveGranuleFile(
          { Bucket: bucket, Key: stagedFileKey }, { Bucket: bucket, Key: destinationKey }
        );
      }
    }

    const renamedFiles = (duplicateHandling === 'version')
      ? await this.getRenamedS3File(bucket, destinationKey) : [];

    // return all files, the renamed files don't have the same properties(name, fileSize, checksum)
    // from input file
    return renamedFiles.concat({ Bucket: bucket, Key: destinationKey }).map((f) => {
      if (f.Key === destinationKey) return stagedFile;
      return {
        name: path.basename(f.Key),
        path: file.path,
        filename: aws.buildS3Uri(f.Bucket, f.Key),
        fileSize: f.fileSize,
        fileStagingDir: this.fileStagingDir,
        url_path: this.getUrlPath(file),
        bucket
      };
    });
  }
}
exports.Granule = Granule; // exported to support testing

/**
 * A class for discovering granules using HTTP or HTTPS.
 */
class HttpDiscoverGranules extends httpMixin(baseProtocol(Discover)) {}

/**
 * A class for discovering granules using SFTP.
 */
class SftpDiscoverGranules extends sftpMixin(baseProtocol(Discover)) {}

/**
 * A class for discovering granules using FTP.
 */
class FtpDiscoverGranules extends ftpMixin(baseProtocol(Discover)) {}

/**
 * A class for discovering granules using S3.
 */
class S3DiscoverGranules extends s3Mixin(baseProtocol(Discover)) {}

/**
 * Ingest Granule from an FTP endpoint.
 */
class FtpGranule extends ftpMixin(baseProtocol(Granule)) {}

/**
 * Ingest Granule from an SFTP endpoint.
 */
class SftpGranule extends sftpMixin(baseProtocol(Granule)) {}

/**
 * Ingest Granule from an HTTP endpoint.
 */
class HttpGranule extends httpMixin(baseProtocol(Granule)) {}

/**
 * Ingest Granule from an s3 endpoint.
 */
class S3Granule extends s3Mixin(baseProtocol(Granule)) {}

/**
* Select a class for discovering or ingesting granules based on protocol
*
* @param {string} type -`discover` or `ingest`
* @param {string} protocol -`sftp`, `ftp`, `http`, `https` or `s3`
* @returns {function} - a constructor to create a granule discovery object
**/
function selector(type, protocol) {
  if (type === 'discover') {
    switch (protocol) {
    case 'sftp':
      return SftpDiscoverGranules;
    case 'ftp':
      return FtpDiscoverGranules;
    case 'http':
    case 'https':
      return HttpDiscoverGranules;
    case 's3':
      return S3DiscoverGranules;
    default:
      throw new Error(`Protocol ${protocol} is not supported.`);
    }
  }
  else if (type === 'ingest') {
    switch (protocol) {
    case 'sftp':
      return SftpGranule;
    case 'ftp':
      return FtpGranule;
    case 'http':
    case 'https':
      return HttpGranule;
    case 's3':
      return S3Granule;
    default:
      throw new Error(`Protocol ${protocol} is not supported.`);
    }
  }

  throw new Error(`${type} is not supported`);
}

/**
 * Extract the granule ID from the a given s3 uri
 *
 * @param {string} uri - the s3 uri of the file
 * @param {string} regex - the regex for extracting the ID
 * @returns {string} the granule
 */
function getGranuleId(uri, regex) {
  const match = path.basename(uri).match(regex);
  if (match) return match[1];
  throw new Error(`Could not determine granule id of ${uri} using ${regex}`);
}

/**
 * Gets metadata for a cmr xml file from s3
 *
 * @param {string} xmlFilePath - S3 URI to the xml metadata document
 * @returns {string} returns stringified xml document downloaded from S3
 */
async function getMetadata(xmlFilePath) {
  if (!xmlFilePath) {
    throw new errors.XmlMetaFileNotFound('XML Metadata file not provided');
  }

  // GET the metadata text
  // Currently, only supports files that are stored on S3
  const parts = xmlFilePath.match(/^s3:\/\/(.+?)\/(.+)$/);
  const obj = await aws.getS3Object(parts[1], parts[2]);
  return obj.Body.toString();
}

/**
 * Parse an xml string
 *
 * @param {string} xml - xml to parse
 * @returns {Promise<Object>} promise resolves to object version of the xml
 */
async function parseXmlString(xml) {
  return (promisify(xml2js.parseString))(xml, xmlParseOptions);
}

/**
 * returns a list of CMR xml files
 *
 * @param {Array} input - an array of s3 uris
 * @param {string} granuleIdExtraction - a regex for extracting granule IDs
 * @returns {Promise<Array>} promise resolves to an array of objects
 * that includes CMR xmls uris and granuleIds
 */
async function getCmrFiles(input, granuleIdExtraction) {
  const files = [];
  const expectedFormat = /.*\.cmr\.xml$/;

  for (const filename of input) {
    if (filename && filename.match(expectedFormat)) {
      const metadata = await getMetadata(filename);
      const metadataObject = await parseXmlString(metadata);

      const cmrFileObject = {
        filename,
        metadata,
        metadataObject,
        granuleId: getGranuleId(filename, granuleIdExtraction)
      };

      files.push(cmrFileObject);
    }
  }

  return files;
}

async function postS3Object(destination, options) {
  await aws.promiseS3Upload(
    { Bucket: destination.bucket, Key: destination.key, Body: destination.body }
  );
  if (options) {
    const s3 = aws.s3();
    await s3.deleteObject(options).promise();
  }
}

/**
 * construct a list of online access urls
 *
 * @param {Array<Object>} files - array of file objects
 * @param {string} distEndpoint - distribution enpoint from config
 * @returns {Array<{URL: string, URLDescription: string}>}
 *   returns the list of online access url objects
 */
async function contructOnlineAccessUrls(files, distEndpoint) {
  const urls = [];

  const bucketsString = await aws.s3().getObject({
    Bucket: process.env.bucket,
    Key: `${process.env.stackName}/workflows/buckets.json`
  }).promise();
  const bucketsObject = JSON.parse(bucketsString.Body);

  // URLs are for public and protected files
  const bucketKeys = Object.keys(bucketsObject);
  files.forEach((file) => {
    const urlObj = {};
    const bucketkey = bucketKeys.find((bucketKey) =>
      file.bucket === bucketsObject[bucketKey].name);

    if (bucketsObject[bucketkey].type === 'protected') {
      const extension = urljoin(bucketsObject[bucketkey].name, `${file.filepath}`);
      urlObj.URL = urljoin(distEndpoint, extension);
      urlObj.URLDescription = 'File to download';
      urls.push(urlObj);
    }
    else if (bucketsObject[bucketkey].type === 'public') {
      urlObj.URL = `https://${bucketsObject[bucketkey].name}.s3.amazonaws.com/${file.filepath}`;
      urlObj.URLDescription = 'File to download';
      urls.push(urlObj);
    }
  });
  return urls;
}

/**
 * updates cmr xml file with updated file urls
 *
 * @param {string} granuleId - granuleId
 * @param {Object} cmrFile - cmr xml file to be updated
 * @param {Object[]} files - array of file objects
 * @param {string} distEndpoint - distribution enpoint from config
 * @param {boolean} published - indicate if publish is needed
 * @returns {Promise} returns promise to upload updated cmr file
 */
async function updateMetadata(granuleId, cmrFile, files, distEndpoint, published) {
  log.debug(`granules.updateMetadata granuleId ${granuleId}, xml file ${cmrFile.filename}`);

  const urls = await contructOnlineAccessUrls(files, distEndpoint);

  // add/replace the OnlineAccessUrls
  const metadata = await getMetadata(cmrFile.filename);
  const metadataObject = await parseXmlString(metadata);
  const metadataGranule = metadataObject.Granule;
  const updatedGranule = {};
  Object.keys(metadataGranule).forEach((key) => {
    if (key === 'OnlineResources' || key === 'Orderable') {
      updatedGranule.OnlineAccessURLs = {};
    }
    updatedGranule[key] = metadataGranule[key];
  });
  updatedGranule.OnlineAccessURLs.OnlineAccessURL = urls;
  metadataObject.Granule = updatedGranule;
  const builder = new xml2js.Builder();
  const xml = builder.buildObject(metadataObject);

  // post meta file to CMR
  const creds = {
    provider: process.env.cmr_provider,
    clientId: process.env.cmr_client_id,
    username: process.env.cmr_username,
    password: process.env.cmr_password
  };

  const cmrFileObject = {
    filename: cmrFile.filename,
    metadata: xml,
    granuleId: granuleId
  };
  if (published) await publish(cmrFileObject, creds, process.env.bucket, process.env.stackName);
  return postS3Object({ bucket: cmrFile.bucket, key: cmrFile.filepath, body: xml });
}

/**
* Copy granule file from one s3 bucket & keypath to another
*
* @param {Object} source - source
* @param {string} source.Bucket - source
* @param {string} source.Key - source
* @param {Object} target - target
* @param {string} target.Bucket - target
* @param {string} target.Key - target
* @param {Object} options - optional object with properties as defined by AWS API:
* https://docs.aws.amazon.com/AWSJavaScriptSDK/latest/AWS/S3.html#copyObject-property
* @returns {Promise} returms a promise that is resolved when the file is copied
**/
function copyGranuleFile(source, target, options) {
  const CopySource = encodeurl(urljoin(source.Bucket, source.Key));

  const params = Object.assign({
    CopySource,
    Bucket: target.Bucket,
    Key: target.Key
  }, (options || {}));

  return aws.s3().copyObject(params).promise()
    .catch((err) => {
      log.error(`Failed to copy s3://${CopySource} to s3://${target.Bucket}/${target.Key}: ${err.message}`); // eslint-disable-line max-len
      throw err;
    });
}

/**
* Move granule file from one s3 bucket & keypath to another
*
* @param {Object} source - source
* @param {string} source.Bucket - source
* @param {string} source.Key - source
* @param {Object} target - target
* @param {string} target.Bucket - target
* @param {string} target.Key - target
* @param {Object} options - optional object with properties as defined by AWS API:
* https://docs.aws.amazon.com/AWSJavaScriptSDK/latest/AWS/S3.html#copyObject-prop
* @returns {Promise} returms a promise that is resolved when the file is moved
**/
async function moveGranuleFile(source, target, options) {
  await copyGranuleFile(source, target, options);
  return aws.s3().deleteObject(source).promise();
}

/**
 * move granule files from one s3 location to another
 *
 * @param {string} granuleId - granuleiId
 * @param {Array<Object>} sourceFiles - array of file objects, they are updated with destination
 * location after the files are moved
 * @param {string} sourceFiles.name - file name
 * @param {string} sourceFiles.bucket - current bucket of file
 * @param {string} sourceFiles.filepath - current s3 key of file
 * @param {Object[]} destinations - array of objects defining the destination of granule files
 * @param {string} destinations.regex - regex for matching filepath of file to new destination
 * @param {string} destinations.bucket - aws bucket of the destination
 * @param {string} destinations.filepath - file path/directory on the bucket for the destination
 * @param {string} distEndpoint - distribution enpoint from config
 * @param {boolean} published - indicate if publish is needed
 * @returns {Promise<Object>} returns promise from publishing cmr file
 */
async function moveGranuleFiles(granuleId, sourceFiles, destinations, distEndpoint, published) {
  const moveFileRequests = sourceFiles.map((file) => {
    const destination = destinations.find((dest) => file.name.match(dest.regex));
    const parsed = aws.parseS3Uri(file.filename);
    // if there's no match, we skip the file
    if (destination) {
      const source = {
        Bucket: parsed.Bucket,
        Key: parsed.Key
      };

      const target = {
        Bucket: destination.bucket,
        Key: urljoin(destination.filepath, file.name)
      };

      log.debug('moveGranuleFiles', source, target);
      return moveGranuleFile(source, target).then(() => { /* eslint-disable no-param-reassign */
        // update the granule file location in source file
        file.bucket = target.Bucket;
        file.filepath = target.Key;
        file.filename = aws.buildS3Uri(file.bucket, file.filepath);
      });
    }
    // else set filepath as well so it won't be null
    file.filepath = parsed.Key;
    return Promise.resolve();
  });

  await Promise.all(moveFileRequests);

  // update cmr metadata with new file urls
  const xmlFile = sourceFiles.filter((file) => file.name.endsWith('.cmr.xml'));
  if (xmlFile.length === 1) {
    return updateMetadata(granuleId, xmlFile[0], sourceFiles, distEndpoint, published);
  }
  else if (xmlFile.length > 1) {
    log.error('more than one .cmr.xml found');
  }
  return Promise.resolve();
}

module.exports.selector = selector;
module.exports.Discover = Discover;
module.exports.Granule = Granule;
module.exports.FtpDiscoverGranules = FtpDiscoverGranules;
module.exports.FtpGranule = FtpGranule;
module.exports.HttpDiscoverGranules = HttpDiscoverGranules;
module.exports.HttpGranule = HttpGranule;
module.exports.S3Granule = S3Granule;
module.exports.S3DiscoverGranules = S3DiscoverGranules;
module.exports.SftpDiscoverGranules = SftpDiscoverGranules;
module.exports.SftpGranule = SftpGranule;
module.exports.getGranuleId = getGranuleId;
module.exports.getCmrFiles = getCmrFiles;
module.exports.getMetadata = getMetadata;
module.exports.copyGranuleFile = copyGranuleFile;
module.exports.moveGranuleFile = moveGranuleFile;
module.exports.moveGranuleFiles = moveGranuleFiles;<|MERGE_RESOLUTION|>--- conflicted
+++ resolved
@@ -518,7 +518,6 @@
    */
   async ingestFile(file, bucket, duplicateHandling) {
     // Check if the file exists
-<<<<<<< HEAD
     const destinationKey = path.join(this.fileStagingDir, file.name);
 
     const exists = await aws.s3ObjectExists({
@@ -534,23 +533,13 @@
         url_path: this.getUrlPath(file),
         bucket
       });
-=======
-    const Key = path.join(this.fileStagingDir, file.name);
-    const exists = await aws.s3ObjectExists({
-      Bucket: bucket,
-      Key
-    });
-
-    log.debug(`file ${Key} exists in ${bucket}: ${exists}`);
+
+    log.debug(`file ${destinationKey} exists in ${bucket}: ${exists}`);
     // Have to throw DuplicateFile and not WorkflowError, because the latter
     // is not treated as a failure by the message adapter.
     if (exists && duplicateHandling === 'error') {
-      throw new errors.DuplicateFile(`${Key} already exists in ${bucket} bucket`);
-    }
-
-    // Exit early if we can
-    if (exists && duplicateHandling === 'skip') return file;
->>>>>>> 16bd3c0e
+      throw new errors.DuplicateFile(`${destinationKey} already exists in ${bucket} bucket`);
+    }
 
     // Exit early if we can
     if (exists && duplicateHandling === 'skip') {
