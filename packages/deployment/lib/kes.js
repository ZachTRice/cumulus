--- conflicted
+++ resolved
@@ -170,11 +170,7 @@
   * Build list of buckets of desired type.
   *
   * @param {Object} buckets - config buckets
-<<<<<<< HEAD
-  * @param {any} bucketType - selected type.
-=======
   * @param {string} bucketType - selected type.
->>>>>>> 44ff0a74
   * @returns {string} - comma separated list of every bucket in buckets that matches bucketType.
   */
   collectBuckets(buckets, bucketType) {
