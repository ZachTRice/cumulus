'use strict';

const _get = require('lodash/get');
const _set = require('lodash/set');
const { promisify } = require('util');
const flatten = require('lodash/flatten');
const js2xmlParser = require('js2xmlparser');
const path = require('path');
const urljoin = require('url-join');
const xml2js = require('xml2js');
const {
  buildS3Uri,
  getS3Object,
  getJsonS3Object,
  parseS3Uri,
  promiseS3Upload,
  s3GetObjectTagging,
  s3TagSetToQueryString
} = require('@cumulus/aws-client/S3');
const { getSecretString } = require('@cumulus/aws-client/SecretsManager');
const BucketsConfig = require('@cumulus/common/BucketsConfig');
const launchpad = require('@cumulus/launchpad-auth');
const log = require('@cumulus/common/log');
const { getBucketsConfigKey } = require('@cumulus/common/stack');
const { omit } = require('@cumulus/common/util');
const errors = require('@cumulus/errors');
const CMR = require('@cumulus/cmr-client/CMR');
const { ummVersion } = require('@cumulus/cmr-client/UmmUtils');

const {
  getUrl,
  xmlParseOptions,
  ummVersionToMetadataFormat
} = require('./utils');


// Only created to make mocking the request for buckets config easier.
const getBucketsConfigJson = (bucket, stackName) =>
  getJsonS3Object(bucket, getBucketsConfigKey(stackName));

function getS3KeyOfFile(file) {
  if (file.filename) return parseS3Uri(file.filename).Key;
  if (file.filepath) return file.filepath;
  if (file.key) return file.key;
  throw new Error(`Unable to determine s3 key of file: ${JSON.stringify(file)}`);
}

function getS3UrlOfFile(file) {
  if (file.filename) return file.filename;
  if (file.bucket && file.filepath) return buildS3Uri(file.bucket, file.filepath);
  if (file.bucket && file.key) return buildS3Uri(file.bucket, file.key);
  throw new Error(`Unable to determine location of file: ${JSON.stringify(file)}`);
}

const isECHO10File = (filename) => filename.endsWith('cmr.xml');
const isUMMGFile = (filename) => filename.endsWith('cmr.json');
const isCMRFilename = (filename) => isECHO10File(filename) || isUMMGFile(filename);

/**
 * Returns True if this object can be determined to be a cmrMetadata object.
 *
 * @param {Object} fileobject
 * @returns {boolean} true if object references cmr metadata.
 */
function isCMRFile(fileobject) {
  const cmrfilename = fileobject.key || fileobject.name || fileobject.filename || '';
  return isCMRFilename(cmrfilename);
}

/**
 * Extract CMR file object from granule object
 *
 * @param {Object} granule - granule object
 *
 * @returns {Array<Object>} - array of CMR file objects
 */
function granuleToCmrFileObject(granule) {
  return granule.files
    .filter(isCMRFile)
    .map((f) => ({ // handle both new-style and old-style files model
      filename: f.key ? buildS3Uri(f.bucket, f.key) : f.filename, granuleId: granule.granuleId
    }));
}

/**
 * Reduce granule object array to CMR files array
 *
 * @param {Array<Object>} granules - granule objects array
 *
 * @returns {Array<Object>} - CMR file object array: { filename, granuleId }
 */
function granulesToCmrFileObjects(granules) {
  return flatten(granules.map(granuleToCmrFileObject));
}

/**
 * function for posting cmr xml files from S3 to CMR
 *
 * @param {Object} cmrFile - an object representing the cmr file
 * @param {string} cmrFile.granuleId - the granuleId of the cmr xml File
 * @param {string} cmrFile.filename - the s3 uri to the cmr xml file
 * @param {string} cmrFile.metadata - granule xml document
 * @param {Object} cmrClient - a CMR instance
 * @returns {Object} CMR's success response which includes the concept-id
 */
async function publishECHO10XML2CMR(cmrFile, cmrClient) {
  const builder = new xml2js.Builder();
  const xml = builder.buildObject(cmrFile.metadataObject);
  const res = await cmrClient.ingestGranule(xml);
  const conceptId = res.result['concept-id'];

  log.info(`Published ${cmrFile.granuleId} to the CMR. conceptId: ${conceptId}`);

  return {
    granuleId: cmrFile.granuleId,
    filename: getS3UrlOfFile(cmrFile),
    conceptId,
    metadataFormat: 'echo10',
    link: `${getUrl('search', null, process.env.CMR_ENVIRONMENT)}granules.json?concept_id=${conceptId}`
  };
}

/**
 * function for posting cmr JSON files from S3 to CMR
 *
 * @param {Object} cmrPublishObject -
 * @param {string} cmrPublishObject.filename - the cmr filename
 * @param {Object} cmrPublishObject.metadataObject - the UMMG JSON cmr metadata
 * @param {Object} cmrPublishObject.granuleId - the metadata's granuleId
 * @param {Object} cmrClient - a CMR instance
 */
async function publishUMMGJSON2CMR(cmrPublishObject, cmrClient) {
  const granuleId = cmrPublishObject.metadataObject.GranuleUR;

  const res = await cmrClient.ingestUMMGranule(cmrPublishObject.metadataObject);
  const conceptId = res['concept-id'];

  log.info(`Published UMMG ${granuleId} to the CMR. conceptId: ${conceptId}`);

  return {
    granuleId,
    conceptId,
    link: `${getUrl('search', null, process.env.CMR_ENVIRONMENT)}granules.json?concept_id=${conceptId}`,
    metadataFormat: ummVersionToMetadataFormat(ummVersion(cmrPublishObject.metadataObject))
  };
}

/**
 * Determines what type of metadata object and posts either ECHO10XML or UMMG
 * JSON data to CMR.
 *
 * @param {Object} cmrPublishObject -
 * @param {string} cmrPublishObject.filename - the cmr filename
 * @param {Object} cmrPublishObject.metadataObject - the UMMG JSON cmr metadata
 * @param {Object} cmrPublishObject.granuleId - the metadata's granuleId
 * @param {Object} creds - credentials needed to post to CMR service
 * @param {string} creds.provider - the name of the Provider used on the CMR side
 * @param {string} creds.clientId - the clientId used to generate CMR token
 * @param {string} creds.username - the CMR username, not used if creds.token is provided
 * @param {string} creds.password - the CMR password, not used if creds.token is provided
 * @param {string} creds.token - the CMR or Launchpad token,
 * if not provided, CMR username and password are used to get a cmr token
 */
async function publish2CMR(cmrPublishObject, creds) {
  const cmrClient = new CMR(creds);

  // choose xml or json and do the things.
  if (isECHO10File(cmrPublishObject.filename)) {
    return publishECHO10XML2CMR(cmrPublishObject, cmrClient);
  }
  if (isUMMGFile(cmrPublishObject.filename)) {
    return publishUMMGJSON2CMR(cmrPublishObject, cmrClient);
  }

  throw new Error(`invalid cmrPublishObject passed to publis2CMR ${JSON.stringify(cmrPublishObject)}`);
}

/**
 * Gets metadata for a cmr xml file from s3
 *
 * @param {string} xmlFilePath - S3 URI to the xml metadata document
 * @returns {string} returns stringified xml document downloaded from S3
 */
async function getXMLMetadataAsString(xmlFilePath) {
  if (!xmlFilePath) {
    throw new errors.XmlMetaFileNotFound('XML Metadata file not provided');
  }
  const { Bucket, Key } = parseS3Uri(xmlFilePath);
  const obj = await getS3Object(Bucket, Key, { retries: 5 });
  return obj.Body.toString();
}

/**
 * Parse an xml string
 *
 * @param {string} xml - xml to parse
 * @returns {Promise<Object>} promise resolves to object version of the xml
 */
async function parseXmlString(xml) {
  return (promisify(xml2js.parseString))(xml, xmlParseOptions);
}

/**
 * return UMMG metadata object from CMR UMM-G json file
 * @param {string} cmrFilename - s3 path to json file
 * @returns {Promise<Object>} CMR UMMG metadata object
 */
async function metadataObjectFromCMRJSONFile(cmrFilename) {
  const { Bucket, Key } = parseS3Uri(cmrFilename);
  const obj = await getS3Object(Bucket, Key, { retries: 5 });
  return JSON.parse(obj.Body.toString());
}

/**
 * return metadata object from cmr echo10 XML file.
 * @param {string} cmrFilename
 * @returns {Promise<Object>} cmr xml metadata as object.
 */
async function metadataObjectFromCMRXMLFile(cmrFilename) {
  const metadata = await getXMLMetadataAsString(cmrFilename);
  return parseXmlString(metadata);
}


/**
 * Return cmr metadata object from a CMR Echo10XML file or CMR UMMG File.
 * @param {string} cmrFilename - s3 path to cmr file
 * @returns {Promise<Object>} - metadata object from the file.
 */
async function metadataObjectFromCMRFile(cmrFilename) {
  if (isECHO10File(cmrFilename)) {
    return metadataObjectFromCMRXMLFile(cmrFilename);
  }
  if (isUMMGFile(cmrFilename)) {
    return metadataObjectFromCMRJSONFile(cmrFilename);
  }
  throw new Error(`cannot return metdata from invalid cmrFilename: ${cmrFilename}`);
}

/**
 * Build and return an S3 Credentials Object for adding to CMR onlineAccessUrls
 *
 * @param {string} s3CredsUrl - full url pointing to the s3 credential distribution api
 * @returns {Object} Object with attributes required for adding an onlineAccessUrl
 */
function getS3CredentialsObject(s3CredsUrl) {
  return {
    URL: s3CredsUrl,
    URLDescription: 'api endpoint to retrieve temporary credentials valid for same-region direct s3 access',
    Description: 'api endpoint to retrieve temporary credentials valid for same-region direct s3 access',
    Type: 'VIEW RELATED INFORMATION'
  };
}

/**
 * Returns UMM/ECHO10 resource type mapping for CNM file type
 *
 * @param {string} type - CNM resource type to convert to UMM/ECHO10 type
 * @returns {string} type - UMM/ECHO10 resource type
 */
function mapCNMTypeToCMRType(type) {
  const mapping = {
    ancillary: 'VIEW RELATED INFORMATION',
    data: 'GET DATA',
    browse: 'GET RELATED VISUALIZATION',
    linkage: 'EXTENDED METADATA',
    metadata: 'EXTENDED METADATA',
    qa: 'EXTENDED METADATA'
  };
  if (!mapping[type]) {
    log.warn(`CNM Type ${type} invalid for mapping to UMM/ECHO10 type value, using GET DATA instead`);
    return 'GET DATA';
  }
  return mapping[type];
}

async function generateFileUrl({
  file,
  distEndpoint,
  cmrGranuleUrlType = 'distribution',
  distributionBucketMap
}) {
  if (cmrGranuleUrlType === 'distribution') {
    const bucketPath = distributionBucketMap[file.bucket];
    if (!bucketPath) {
      throw new Error(`No distribution bucket mapping exists for ${file.bucket}`);
    }

    const extension = urljoin(bucketPath, getS3KeyOfFile(file));
    return urljoin(distEndpoint, extension);
  }

  if (cmrGranuleUrlType === 's3') {
    /* This is here for legacy compliance reasons due to model simplification in
       CUMULUS-1139 where filename was remapped to bucket and key
       Note: this change also remapped name to fileName*/
    if (file.filename) {
      return file.filename;
    }
    return buildS3Uri(file.bucket, file.key);
  }

  return null;
}


/**
 * Construct online access url for a given file.
 *
 * @param {Object} params - input parameters
 * @param {Object} params.file - file object
 * @param {string} params.distEndpoint - distribution endpoint from config
 * @param {BucketsConfig} params.buckets -  stack BucketConfig instance
 * @returns {Object} online access url object
 */
async function constructOnlineAccessUrl({
  file, // 'file object' given CMR.
  distEndpoint,
  buckets,
  cmrGranuleUrlType = 'distribution',
  distributionBucketMap
}) {
  try {
    const bucketType = buckets.type(file.bucket);
    const distributionApiBuckets = ['protected', 'public'];
    if (distributionApiBuckets.includes(bucketType)) {
      const fileUrl = await generateFileUrl({ file, distEndpoint, cmrGranuleUrlType, distributionBucketMap });
      if (fileUrl) {
        return {
          URL: fileUrl,
          URLDescription: 'File to download', // used by ECHO10
          Description: 'File to download', // used by UMMG
          Type: mapCNMTypeToCMRType(file.type) // used by UMMG
        };
      }
    }
    return null;
  } catch (error) {
    log.error(`Error constructing online access urls for ${JSON.stringify(file)}: ${error.message}`)
    throw error;
  }
}

/**
 * Construct a list of online access urls.
 *
 * @param {Object} params - input parameters
 * @param {Array<Object>} params.files - array of file objects
 * @param {string} params.distEndpoint - distribution endpoint from config
 * @param {BucketsConfig} params.buckets -  stack BucketConfig instance
 * @returns {Array<{URL: string, URLDescription: string}>}
 *   returns the list of online access url objects
 */
async function constructOnlineAccessUrls({
  files,
  distEndpoint,
  buckets,
  cmrGranuleUrlType = 'distribution'
}) {
  const urlListPromises = files.map((file) => constructOnlineAccessUrl({
    file,
    distEndpoint,
    buckets,
    cmrGranuleUrlType
  }));

  const urlList = await Promise.all(urlListPromises);
  return urlList.filter((urlObj) => !(urlObj == null));
}

/**
 * Construct a list of UMMG related urls
 *
 * @param {Object} params - input parameters
 * @param {Array<Object>} params.files - array of file objects
 * @param {string} params.distEndpoint - distribution endpoint from config
 * @param {BucketsConfig} params.buckets -  Class instance
 * @param {string} params.s3CredsEndpoint - Optional endpoint for acquiring temporary s3 creds
 * @returns {Array<{URL: string, string, Description: string, Type: string}>}
 *   returns the list of online access url objects
 */
async function constructRelatedUrls({
  files,
  distEndpoint,
  buckets,
  s3CredsEndpoint = 's3credentials',
  cmrGranuleUrlType = 'distribution'
}) {
  const credsUrl = urljoin(distEndpoint, s3CredsEndpoint);
  const s3CredentialsObject = getS3CredentialsObject(credsUrl);
  const cmrUrlObjects = await constructOnlineAccessUrls({
    files,
    distEndpoint,
    buckets,
    cmrGranuleUrlType
  });

  const relatedUrls = cmrUrlObjects.concat(s3CredentialsObject);
  return relatedUrls.map((urlObj) => omit(urlObj, 'URLDescription'));
}

/**
 * Create a list of URL objects that should not appear under onlineAccess in the CMR metadata.
 * @param {Array<Object>} files - array of updated file objects
 * @param {BucketsConfig} buckets - stack BucketConfig instance.
 * @returns {Array<Object>} array of files to be omitted in cmr's OnlineAccessURLs
 */
function onlineAccessURLsToRemove(files, buckets) {
  const urls = [];
  const typesToKeep = ['public', 'protected'];

  files.forEach((file) => {
    const bucketType = buckets.type(file.bucket);
    if (!typesToKeep.includes(bucketType)) {
      urls.push({ URL: getS3KeyOfFile(file) });
    }
  });
  return urls;
}

/**
 * Returns a list of posible metadata file objects based on file.name extension.
 *
 * @param {Array<Object>} files - list of file objects that might be metadata files.
 * @param {string} files.name - file name
 * @param {string} files.bucket - current bucket of file
 * @param {string} files.filepath - current s3 key of file
 * @returns {Array<Object>} any metadata type file object.
 */
function getCmrFileObjs(files) {
  return files.filter((file) => isCMRFile(file));
}

/**
 * Merge lists of URL objects.
 *
 * @param {Array<Object>} original - Array of URL Objects representing the cmr file previous state
 * @param {Array<Object>} updated - Array of updated URL Objects representing moved/updated files
 * @param {Array<Object>} removed - Array of URL Objects to remove from OnlineAccess.
 * @returns {Array<Object>} list of updated an original URL objects representing the updated state.
 */
function mergeURLs(original, updated = [], removed = []) {
  const newURLBasenames = updated.map((url) => path.basename(url.URL));
  const removedBasenames = removed.map((url) => path.basename(url.URL));

  const unchangedOriginals = original.filter(
    (url) => !newURLBasenames.includes(path.basename(url.URL))
      && !removedBasenames.includes(path.basename(url.URL))
  );

  const updatedWithMergedOriginals = updated.map((url) => {
    const matchedOriginal = original.filter(
      (ourl) => path.basename(ourl.URL) === path.basename(url.URL)
    );
    if (matchedOriginal.length === 1) {
      // merge original urlObject into the updated urlObject,
      // preferring all metadata from original except the new url.URL
      return { ...url, ...matchedOriginal[0], ...{ URL: url.URL } };
    }
    return url;
  });

  return [...unchangedOriginals, ...updatedWithMergedOriginals];
}

/**
 * Updates CMR JSON file with stringified 'metadataObject'
 *
 * @param {Object} metadataObject - JSON Object to stringify
 * @param {Object} cmrFile - cmr file object to write body to
 * @returns {Promise} returns promised promiseS3Upload response
 */
async function uploadUMMGJSONCMRFile(metadataObject, cmrFile) {
  const tags = await s3GetObjectTagging(cmrFile.bucket, getS3KeyOfFile(cmrFile));
  const tagsQueryString = s3TagSetToQueryString(tags.TagSet);
  return promiseS3Upload({
    Bucket: cmrFile.bucket,
    Key: getS3KeyOfFile(cmrFile),
    Body: JSON.stringify(metadataObject),
    Tagging: tagsQueryString,
    ContentType: 'application/json'
  });
}

/**
 * After files are moved, create new online access URLs and then update the S3
 * UMMG cmr.json file with this information.
 *
 * @param {Object} params - parameter object
 * @param {Object} params.cmrFile - cmr.json file whose contents will be updated.
 * @param {Array<Object>} params.files - array of moved file objects.
 * @param {string} params.distEndpoint - distribution endpoint form config.
 * @param {BucketsConfig} params.buckets - stack BucketConfig instance.
 * @returns {Promise} returns promised updated UMMG metadata object.
 */
async function updateUMMGMetadata({
  cmrFile,
  files,
  distEndpoint,
  buckets,
  cmrGranuleUrlType = 'distribution'
}) {
  const newURLs = await constructRelatedUrls({
    files,
    distEndpoint,
    buckets,
    cmrGranuleUrlType
  });
  const removedURLs = onlineAccessURLsToRemove(files, buckets);
  const filename = getS3UrlOfFile(cmrFile);
  const metadataObject = await metadataObjectFromCMRJSONFile(filename);

  const originalURLs = _get(metadataObject, 'RelatedUrls', []);
  const mergedURLs = mergeURLs(originalURLs, newURLs, removedURLs);
  _set(metadataObject, 'RelatedUrls', mergedURLs);

  await uploadUMMGJSONCMRFile(metadataObject, cmrFile);
  return metadataObject;
}

/** helper to build an CMR settings object, used to initialize CMR
 * @param {Object} cmrConfig - CMR configuration object
 * @param {string} cmrConfig.oauthProvider - Oauth provider: launchpad or earthdata
 * @param {string} cmrConfig.provider - the CMR provider
 * @param {string} cmrConfig.clientId - Client id for CMR requests
 * @param {string} cmrConfig.passphraseSecretName - Launchpad passphrase secret name
 * @param {string} cmrConfig.api - Launchpad api
 * @param {string} cmrConfig.certificate - Launchpad certificate
 * @param {string} cmrConfig.username - EDL username
 * @param {string} cmrConfig.passwordSecretName - CMR password secret name
 * @returns {Object} object to create CMR instance - contains the provider, clientId, and either
 * launchpad token or EDL username and password
*/
async function getCmrSettings(cmrConfig = {}) {
  const oauthProvider = cmrConfig.oauthProvider || process.env.cmr_oauth_provider;

  const cmrCredentials = {
    provider: cmrConfig.provider || process.env.cmr_provider,
    clientId: cmrConfig.clientId || process.env.cmr_client_id
  };

  if (oauthProvider === 'launchpad') {
    const launchpadPassphraseSecretName = cmrConfig.passphraseSecretName
      || process.env.launchpad_passphrase_secret_name;
    const passphrase = await getSecretString(
      launchpadPassphraseSecretName
    );

    const config = {
      passphrase,
      api: cmrConfig.api || process.env.launchpad_api,
      certificate: cmrConfig.certificate || process.env.launchpad_certificate
    };

    log.debug('cmrjs.getCreds getLaunchpadToken');
    const token = await launchpad.getLaunchpadToken(config);
    return {
      ...cmrCredentials,
      token
    };
  }

  const passwordSecretName = cmrConfig.passwordSecretName
    || process.env.cmr_password_secret_name;
  const password = await getSecretString(
    passwordSecretName
  );

  return {
    ...cmrCredentials,
    password,
    username: cmrConfig.username || process.env.cmr_username
  };
}

function generateEcho10XMLString(granule) {
  const mapping = new Map([]);
  Object.keys(granule).forEach((key) => {
    if (key === 'OnlineAccessURLs') {
      mapping.set(key, granule[key]);
      mapping.set('OnlineResources', granule.OnlineResources);
    } else if (key !== 'OnlineResources') {
      mapping.set(key, granule[key]);
    }
  });
  return js2xmlParser.parse('Granule', mapping);
}

/**
 * Updates CMR xml file with 'xml' string
 *
 * @param  {string} xml - XML to write to cmrFile
 * @param  {Object} cmrFile - cmr file object to write xml to
 * @returns {Promise} returns promised promiseS3Upload response
 */
async function uploadEcho10CMRFile(xml, cmrFile) {
  const tags = await s3GetObjectTagging(cmrFile.bucket, getS3KeyOfFile(cmrFile));
  const tagsQueryString = s3TagSetToQueryString(tags.TagSet);
  return promiseS3Upload({
    Bucket: cmrFile.bucket,
    Key: getS3KeyOfFile(cmrFile),
    Body: xml,
    Tagging: tagsQueryString,
    ContentType: 'application/xml'
  });
}
/**
 * Method takes an array of URL objects to update, an 'origin' array of original URLs
 * and a list of URLs to remove and returns an array of merged URL objectgs
 *
 * @param  {Array<Object>} URLlist - array of URL objects
 * @param  {Array<Object>} originalURLlist - array of URL objects
 * @param  {Array<Object>} removedURLs - array of URL objects
 * @param  {Array<Object>} URLTypes - array of UMM/Echo FileTypes to include
 * @param  {Array<Object>} URLlistFieldFilter - array of URL Object keys to omit
 * @returns {Array<Object>} array of merged URL objects, filtered
 */
function buildMergedEchoURLObject(URLlist = [], originalURLlist = [], removedURLs = [],
  URLTypes, URLlistFieldFilter) {
  let filteredURLObjectList = URLlist.filter((urlObj) => URLTypes.includes(urlObj.Type));
  filteredURLObjectList = filteredURLObjectList.map((urlObj) => omit(urlObj, URLlistFieldFilter));
  return mergeURLs(originalURLlist, filteredURLObjectList, removedURLs);
}

/**
 * After files are moved, this function creates new online access URLs and then updates
 * the S3 ECHO10 CMR XML file with this information.
 *
 * @param {Object} params - parameter object
 * @param {Object} params.cmrFile - cmr xml file object to be updated
 * @param {Array<Object>} params.files - array of file objects
 * @param {string} params.distEndpoint - distribution endpoint from config
 * @param {BucketsConfig} params.buckets - stack BucketConfig instance
 * @returns {Promise} returns promised updated metadata object.
 */
async function updateEcho10XMLMetadata({
  cmrFile,
  files,
  distEndpoint,
  buckets,
  s3CredsEndpoint = 's3credentials',
  cmrGranuleUrlType = 'distribution'
}) {
  // add/replace the OnlineAccessUrls
  const filename = getS3UrlOfFile(cmrFile);
  const metadataObject = await metadataObjectFromCMRXMLFile(filename);
  const metadataGranule = metadataObject.Granule;
  const updatedGranule = { ...metadataGranule };

  const originalOnlineAccessURLs = [].concat(_get(metadataGranule,
    'OnlineAccessURLs.OnlineAccessURL', []));
  const originalOnlineResourceURLs = [].concat(_get(metadataGranule,
    'OnlineResources.OnlineResource', []));
  const originalAssociatedBrowseURLs = [].concat(_get(metadataGranule,
    'AssociatedBrowseImageUrls.ProviderBrowseUrl', []));

  const removedURLs = onlineAccessURLsToRemove(files, buckets);
  let newURLs = await constructOnlineAccessUrls({
    files,
    distEndpoint,
    buckets,
    cmrGranuleUrlType
  });
  newURLs = newURLs.concat(getS3CredentialsObject(urljoin(distEndpoint, s3CredsEndpoint)));

  const mergedOnlineResources = buildMergedEchoURLObject(newURLs, originalOnlineResourceURLs,
    removedURLs, ['EXTENDED METADATA', 'VIEW RELATED INFORMATION'], ['URLDescription']);
  const mergedOnlineAccessURLs = buildMergedEchoURLObject(newURLs, originalOnlineAccessURLs,
    removedURLs, ['GET DATA'], ['Type', 'Description']);
  const mergedAssociatedBrowse = buildMergedEchoURLObject(newURLs, originalAssociatedBrowseURLs,
    removedURLs, ['GET RELATED VISUALIZATION'], ['URLDescription', 'Type']);

  // Update the Granule with the updated/merged lists
  _set(updatedGranule, 'OnlineAccessURLs.OnlineAccessURL', mergedOnlineAccessURLs);
  _set(updatedGranule, 'OnlineResources.OnlineResource', mergedOnlineResources);
  _set(updatedGranule, 'AssociatedBrowseImageUrls.ProviderBrowseUrl', mergedAssociatedBrowse);

  metadataObject.Granule = updatedGranule;
  const xml = generateEcho10XMLString(updatedGranule);
  await uploadEcho10CMRFile(xml, cmrFile);
  return metadataObject;
}

/**
 * Modifies cmr metadata file with file's URLs updated to their new locations.
 *
 * @param {Object} params - parameter object
 * @param {string} params.granuleId - granuleId
 * @param {Object} params.cmrFile - cmr xml file to be updated
 * @param {Array<Object>} params.files - array of file objects
 * @param {string} params.distEndpoint - distribution enpoint from config
 * @param {boolean} params.published - indicate if publish is needed
 * @param {BucketsConfig} params.inBuckets - BucketsConfig instance if available, will
 *                                    default one build with s3 stored config.
 * @param {string} params.cmrGranuleUrlType - type of granule CMR url
 * @returns {Promise} returns promise to publish metadata to CMR Service
 *                    or resolved promise if published === false.
 */
async function updateCMRMetadata({
  granuleId,
  cmrFile,
  files,
  distEndpoint,
  published,
  inBuckets = null,
  cmrGranuleUrlType = 'distribution'
}) {
  const filename = getS3UrlOfFile(cmrFile);

  log.debug(`cmrjs.updateCMRMetadata granuleId ${granuleId}, cmrMetadata file ${filename}`);
  const buckets = inBuckets
        || new BucketsConfig(
          await getBucketsConfigJson(process.env.system_bucket, process.env.stackName)
        );
  const cmrCredentials = (published) ? await getCmrSettings() : {};
  let theMetadata;

  const params = {
    cmrFile,
    files,
    distEndpoint,
    buckets,
    cmrGranuleUrlType
  };

  if (isECHO10File(filename)) {
    theMetadata = await updateEcho10XMLMetadata(params);
  } else if (isUMMGFile(filename)) {
    theMetadata = await updateUMMGMetadata(params);
  } else {
    throw new errors.CMRMetaFileNotFound('Invalid CMR filetype passed to updateCMRMetadata');
  }

  if (published) {
    // post metadata Object to CMR
    const cmrPublishObject = {
      filename,
      metadataObject: theMetadata,
      granuleId: granuleId
    };
    return publish2CMR(cmrPublishObject, cmrCredentials);
  }
  return Promise.resolve();
}

/**
 * Update CMR Metadata record with the information contained in updatedFiles
 * @param {Object} params - parameter object
 * @param {string} params.granuleId - granuleId
 * @param {Object} params.updatedFiles - list of file objects that might have different
 *                  information from the cmr metadatafile and the CMR service.
 * @param {string} params.distEndpoint - distribution endpoint URL
 * @param {boolean} params.published - boolean true if the data should be published to
 *   the CMR service.
 */
async function reconcileCMRMetadata({
  granuleId,
  updatedFiles,
  distEndpoint,
  published
}) {
  const cmrMetadataFiles = getCmrFileObjs(updatedFiles);
  if (cmrMetadataFiles.length === 1) {
    return updateCMRMetadata({
      granuleId,
      cmrFile: cmrMetadataFiles[0],
      files: updatedFiles,
      distEndpoint,
      published
    });
  }
  if (cmrMetadataFiles.length > 1) {
    log.error('More than one cmr metadata file found.');
  }
  return Promise.resolve();
}

/**
 * Extract temporal information from granule object
 *
 * @param {Object} granule - granule object
 * @returns {Object} - temporal information (beginningDateTime, endingDateTime, productionDateTime,
 * lastUpdateDateTime) of the granule if available
 */
async function getGranuleTemporalInfo(granule) {
  const cmrFile = granuleToCmrFileObject(granule);
  if (cmrFile.length === 0) return {};

  const cmrFilename = cmrFile[0].filename;
  if (isECHO10File(cmrFilename)) {
    const metadata = await metadataObjectFromCMRXMLFile(cmrFilename);
    const beginningDateTime = _get(metadata.Granule, 'Temporal.RangeDateTime.BeginningDateTime');
    const endingDateTime = _get(metadata.Granule, 'Temporal.RangeDateTime.EndingDateTime');
    const productionDateTime = _get(metadata.Granule, 'DataGranule.ProductionDateTime');
    const lastUpdateDateTime = metadata.Granule.LastUpdate || metadata.Granule.InsertTime;
    return {
      beginningDateTime, endingDateTime, productionDateTime, lastUpdateDateTime
    };
  }
  if (isUMMGFile(cmrFilename)) {
    const metadata = await metadataObjectFromCMRJSONFile(cmrFilename);
    const beginningDateTime = _get(metadata, 'TemporalExtent.RangeDateTime.BeginningDateTime');
    const endingDateTime = _get(metadata, 'TemporalExtent.RangeDateTime.EndingDateTime');
    const productionDateTime = _get(metadata, 'DataGranule.ProductionDateTime');
    let updateDate = metadata.ProviderDates.filter((d) => d.Type === 'Update');
    if (updateDate.length === 0) {
      updateDate = metadata.ProviderDates.filter((d) => d.Type === 'Insert');
    }
    const lastUpdateDateTime = updateDate[0].Date;
    return {
      beginningDateTime, endingDateTime, productionDateTime, lastUpdateDateTime
    };
  }
  return {};
}

module.exports = {
  constructOnlineAccessUrl,
  generateEcho10XMLString,
  generateFileUrl,
  getGranuleTemporalInfo,
  granulesToCmrFileObjects,
  isCMRFile,
  isCMRFilename,
  isECHO10File,
  isUMMGFile,
  metadataObjectFromCMRFile,
  publish2CMR,
  reconcileCMRMetadata,
<<<<<<< HEAD
  updateCMRMetadata
=======
  granulesToCmrFileObjects,
  updateCMRMetadata,
  generateEcho10XMLString,
  getCmrSettings
>>>>>>> bac29d2f
};<|MERGE_RESOLUTION|>--- conflicted
+++ resolved
@@ -336,7 +336,7 @@
     }
     return null;
   } catch (error) {
-    log.error(`Error constructing online access urls for ${JSON.stringify(file)}: ${error.message}`)
+    log.error(`Error constructing online access urls for ${JSON.stringify(file)}: ${error.message}`);
     throw error;
   }
 }
@@ -827,12 +827,9 @@
   metadataObjectFromCMRFile,
   publish2CMR,
   reconcileCMRMetadata,
-<<<<<<< HEAD
-  updateCMRMetadata
-=======
+  updateCMRMetadata,
   granulesToCmrFileObjects,
   updateCMRMetadata,
   generateEcho10XMLString,
   getCmrSettings
->>>>>>> bac29d2f
 };