'use strict';

const path = require('path');
const _get = require('lodash.get');
const _set = require('lodash.set');
const { promisify } = require('util');
const urljoin = require('url-join');
const xml2js = require('xml2js');

const {
  aws,
  BucketsConfig,
  errors,
  log
} = require('@cumulus/common');
const { DefaultProvider } = require('@cumulus/common/key-pair-provider');
const { omit } = require('@cumulus/common/util');

const { CMR } = require('./cmr');
const {
  getUrl,
  xmlParseOptions,
  ummVersion,
  ummVersionToMetadataFormat
} = require('./utils');

function getS3KeyOfFile(file) {
  if (file.filename) return aws.parseS3Uri(file.filename).Key;
  if (file.filepath) return file.filepath;
  if (file.key) return file.key;
  throw new Error(`Unable to determine s3 key of file: ${JSON.stringify(file)}`);
}

function getS3UrlOfFile(file) {
  if (file.filename) return file.filename;
  if (file.bucket && file.filepath) return aws.buildS3Uri(file.bucket, file.filepath);
  if (file.bucket && file.key) return aws.buildS3Uri(file.bucket, file.key);
  throw new Error(`Unable to determine location of file: ${JSON.stringify(file)}`);
}

const isECHO10File = (filename) => filename.endsWith('cmr.xml');
const isUMMGFile = (filename) => filename.endsWith('cmr.json');
const isCMRFilename = (filename) => isECHO10File(filename) || isUMMGFile(filename);

/**
 * Returns True if this object can be determined to be a cmrMetadata object.
 *
 * @param {Object} fileobject
 * @returns {boolean} true if object references cmr metadata.
 */
function isCMRFile(fileobject) {
  const cmrfilename = fileobject.name || fileobject.filename || '';
  return isCMRFilename(cmrfilename);
}


/**
 * Instantiates a CMR instance for ingest of metadata
 *
 * @param {Object} creds - credentials needed to post to the CMR
 * @param {string} systemBucket - bucket containing crypto keys.
 * @param {string} stack - deployment stack name
 * @returns {CMR} CMR instance.
 */
async function getCMRInstance(creds, systemBucket, stack) {
  let password;
  try {
    password = await DefaultProvider.decrypt(creds.password, undefined, systemBucket, stack);
  }
  catch (error) {
    const reason = error.message || error.code || error.name;
    log.error('Decrypting password failed, using unencrypted password:', reason);
    password = creds.password;
  }
  const cmrInstance = new CMR(
    creds.provider,
    creds.clientId,
    creds.username,
    password
  );
  return cmrInstance;
}

/**
 * function for posting cmr xml files from S3 to CMR
 *
 * @param {Object} cmrFile - an object representing the cmr file
 * @param {string} cmrFile.granuleId - the granuleId of the cmr xml File
 * @param {string} cmrFile.filename - the s3 uri to the cmr xml file
 * @param {string} cmrFile.metadata - granule xml document
 * @param {Object} creds - credentials needed to post to the CMR
 * @param {string} creds.provider - the name of the Provider used on the CMR side
 * @param {string} creds.clientId - the clientId used to generate CMR token
 * @param {string} creds.username - the CMR username
 * @param {string} creds.password - the encrypted CMR password
 * @param {string} systemBucket - the bucket name where public/private keys are stored
 * @param {string} stack - the deployment stack name
 * @returns {Object} CMR's success response which includes the concept-id
 */
async function publishECHO10XML2CMR(cmrFile, creds, systemBucket, stack) {
  const cmr = await getCMRInstance(creds, systemBucket, stack);

  const builder = new xml2js.Builder();
  const xml = builder.buildObject(cmrFile.metadataObject);
  const res = await cmr.ingestGranule(xml);
  const conceptId = res.result['concept-id'];

  log.info(`Published ${cmrFile.granuleId} to the CMR. conceptId: ${conceptId}`);

  return {
    granuleId: cmrFile.granuleId,
    filename: getS3UrlOfFile(cmrFile),
    conceptId,
    metadataFormat: 'echo10',
    link: `${getUrl('search', null, process.env.CMR_ENVIRONMENT)}granules.json?concept_id=${conceptId}`
  };
}


/**
 * function for posting cmr JSON files from S3 to CMR
 *
 * @param {Object} cmrPublishObject -
 * @param {string} cmrPublishObject.filename - the cmr filename
 * @param {Object} cmrPublishObject.metadataObject - the UMMG JSON cmr metadata
 * @param {Object} cmrPublishObject.granuleId - the metadata's granuleId
 * @param {Object} creds - credentials needed to post to CMR service
 * @param {string} systemBucket - bucket containing crypto keypair.
 * @param {string} stack - stack deployment name
 */
async function publishUMMGJSON2CMR(cmrPublishObject, creds, systemBucket, stack) {
  const cmr = await getCMRInstance(creds, systemBucket, stack);

  const granuleId = cmrPublishObject.metadataObject.GranuleUR;

  const res = await cmr.ingestUMMGranule(cmrPublishObject.metadataObject);
  const conceptId = res['concept-id'];

  log.info(`Published UMMG ${granuleId} to the CMR. conceptId: ${conceptId}`);

  return {
    granuleId,
    conceptId,
<<<<<<< HEAD
    link: `${getUrl('search', null, process.env.CMR_ENVIRONMENT)}granules.json?concept_id=${conceptId}`
=======
    metadataFormat: ummVersionToMetadataFormat(ummVersion(cmrPublishObject.metadataObject)),
    link: `${getUrl('search')}granules.json?concept_id=${conceptId}`
>>>>>>> 6ad0f599
  };
}

/**
 * Determines what type of metadata object and posts either ECHO10XML or UMMG
 * JSON data to CMR.
 *
 * @param {Object} cmrPublishObject -
 * @param {string} cmrPublishObject.filename - the cmr filename
 * @param {Object} cmrPublishObject.metadataObject - the UMMG JSON cmr metadata
 * @param {Object} cmrPublishObject.granuleId - the metadata's granuleId
 * @param {Object} creds - credentials needed to post to CMR service
 * @param {string} systemBucket - bucket containing crypto keypair.
 * @param {string} stack - stack deployment name
 */
async function publish2CMR(cmrPublishObject, creds, systemBucket, stack) {
  // choose xml or json and do the things.
  if (isECHO10File(cmrPublishObject.filename)) {
    return publishECHO10XML2CMR(cmrPublishObject, creds, systemBucket, stack);
  }
  if (isUMMGFile(cmrPublishObject.filename)) {
    return publishUMMGJSON2CMR(cmrPublishObject, creds, systemBucket, stack);
  }
  throw new Error(`invalid cmrPublishObject passed to publis2CMR ${JSON.stringify(cmrPublishObject)}`);
}


// 2018-12-12 This doesn't belong in cmrjs, but should be resolved by
// https://bugs.earthdata.nasa.gov/browse/CUMULUS-1086
/**
 * Extract the granule ID from the a given s3 uri
 *
 * @param {string} uri - the s3 uri of the file
 * @param {string} regex - the regex for extracting the ID
 * @returns {string} the granule
 */
function getGranuleId(uri, regex) {
  const match = path.basename(uri).match(regex);
  if (match) return match[1];
  throw new Error(`Could not determine granule id of ${uri} using ${regex}`);
}

/**
 * Gets metadata for a cmr xml file from s3
 *
 * @param {string} xmlFilePath - S3 URI to the xml metadata document
 * @returns {string} returns stringified xml document downloaded from S3
 */
async function getXMLMetadataAsString(xmlFilePath) {
  if (!xmlFilePath) {
    throw new errors.XmlMetaFileNotFound('XML Metadata file not provided');
  }
  const { Bucket, Key } = aws.parseS3Uri(xmlFilePath);
  const obj = await aws.getS3Object(Bucket, Key);
  return obj.Body.toString();
}

/**
 * Parse an xml string
 *
 * @param {string} xml - xml to parse
 * @returns {Promise<Object>} promise resolves to object version of the xml
 */
async function parseXmlString(xml) {
  return (promisify(xml2js.parseString))(xml, xmlParseOptions);
}

/**
 * return UMMG metadata object from CMR UMM-G json file
 * @param {string} cmrFilename - s3 path to json file
 * @returns {Promise<Object>} CMR UMMG metadata object
 */
async function metadataObjectFromCMRJSONFile(cmrFilename) {
  const { Bucket, Key } = aws.parseS3Uri(cmrFilename);
  const obj = await aws.getS3Object(Bucket, Key);
  return JSON.parse(obj.Body.toString());
}

/**
 * return metadata object from cmr echo10 XML file.
 * @param {string} cmrFilename
 * @returns {Promise<Object>} cmr xml metadata as object.
 */
async function metadataObjectFromCMRXMLFile(cmrFilename) {
  const metadata = await getXMLMetadataAsString(cmrFilename);
  return parseXmlString(metadata);
}


/**
 * Return cmr metadata object from a CMR Echo10XML file or CMR UMMG File.
 * @param {string} cmrFilename - s3 path to cmr file
 * @returns {Promise<Object>} - metadata object from the file.
 */
async function metadataObjectFromCMRFile(cmrFilename) {
  if (isECHO10File(cmrFilename)) {
    return metadataObjectFromCMRXMLFile(cmrFilename);
  }
  if (isUMMGFile(cmrFilename)) {
    return metadataObjectFromCMRJSONFile(cmrFilename);
  }
  throw new Error(`cannot return metdata from invalid cmrFilename: ${cmrFilename}`);
}

/**
 * Returns a list of CMR ECHO10 xml or UMMG JSON file objects.
 *
 * @param {Array} input - an Array of S3 uris
 * @param {string} granuleIdExtraction - a regex for extracting granule IDs
 * @returns {Array} array of objects
 * that includes CMR xml/json URIs and granuleIds
 */
function getCmrFiles(input, granuleIdExtraction) {
  const files = [];

  input.forEach((filename) => {
    if (isCMRFilename(filename)) {
      const cmrFileObject = {
        filename,
        granuleId: getGranuleId(filename, granuleIdExtraction)
      };
      files.push(cmrFileObject);
    }
  });

  return files;
}

/**
 * Retrieve the stack's bucket configuration from s3 and return the bucket configuration object.
 *
 * @param {string} bucket - system bucket name.
 * @param {string} stackName - stack name.
 * @returns {Object} - stack's bucket configuration.
 */
async function bucketConfig(bucket, stackName) {
  const bucketsString = await aws.s3().getObject({
    Bucket: bucket,
    Key: `${stackName}/workflows/buckets.json`
  }).promise();
  return JSON.parse(bucketsString.Body);
}

/** Return the stack's buckets object read from from S3 */
async function bucketsConfigDefaults() {
  return bucketConfig(process.env.system_bucket, process.env.stackName);
}

/**
 * Build and return an S3 Credentials Object for adding to CMR onlineAccessUrls
 *
 * @param {string} s3CredsUrl - full url pointing to the s3 credential distribution api
 * @returns {Object} Object with attributes required for adding an onlineAccessUrl
 */
function getS3CredentialsObject(s3CredsUrl) {
  return {
    URL: s3CredsUrl,
    URLDescription: 'api endpoint to retrieve temporary credentials valid for same-region direct s3 access',
    Description: 'api endpoint to retrieve temporary credentials valid for same-region direct s3 access',
    Type: 'VIEW RELATED INFORMATION'
  };
}

/**
 * Construct a list of online access urls.
 *
 * @param {Object} params - input parameters
 * @param {Array<Object>} params.files - array of file objects
 * @param {string} params.distEndpoint - distribution endpoint from config
 * @param {BucketsConfig} params.buckets -  Class instance
 * @param {string} params.s3CredsEndpoint - optional s3credentials endpoint name
 * @returns {Array<{URL: string, URLDescription: string}>}
 *   returns the list of online access url objects
 */
function constructOnlineAccessUrls({
  files,
  distEndpoint,
  buckets,
  s3CredsEndpoint = 's3credentials'
}) {
  const urls = [];

  files.forEach((file) => {
    const urlObj = {};
    const bucketType = buckets.type(file.bucket);
    if (bucketType === 'protected') {
      const extension = urljoin(file.bucket, getS3KeyOfFile(file));
      urlObj.URL = urljoin(distEndpoint, extension);
      urlObj.URLDescription = 'File to download'; // used by ECHO10
      urlObj.Description = 'File to download'; // used by UMMG
      urlObj.Type = 'GET DATA'; // used by UMMG
      urls.push(urlObj);
    }
    else if (bucketType === 'public') {
      urlObj.URL = `https://${file.bucket}.s3.amazonaws.com/${getS3KeyOfFile(file)}`;
      urlObj.URLDescription = 'File to download';
      urlObj.Description = 'File to download';
      urlObj.Type = 'GET DATA';
      urls.push(urlObj);
    }
  });

  urls.push(getS3CredentialsObject(urljoin(distEndpoint, s3CredsEndpoint)));

  return urls;
}

/**
 * Create a list of URL objects that should not appear under onlineAccess in the CMR metadata.
 * @param {Array<Object>} files - array of updated file objects
 * @param {BucketsConfig} buckets - stack BucketConfig instance.
 * @returns {Array<Object>} array of files to be omitted in cmr's OnlineAccessURLs
 */
function onlineAccessURLsToRemove(files, buckets) {
  const urls = [];
  const typesToKeep = ['public', 'protected'];

  files.forEach((file) => {
    const bucketType = buckets.type(file.bucket);
    if (!typesToKeep.includes(bucketType)) {
      urls.push({ URL: getS3KeyOfFile(file) });
    }
  });
  return urls;
}

/**
 * Returns a list of posible metadata file objects based on file.name extension.
 *
 * @param {Array<Object>} files - list of file objects that might be metadata files.
 * @param {string} files.name - file name
 * @param {string} files.bucket - current bucket of file
 * @param {string} files.filepath - current s3 key of file
 * @returns {Array<Object>} any metadata type file object.
 */
function getCmrFileObjs(files) {
  return files.filter((file) => isCMRFile(file));
}

/**
 * Merge lists of URL objects.
 *
 * @param {Array<Object>} original - Array of URL Objects representing the cmr file previous state
 * @param {Array<Object>} updated - Array of updated URL Objects representing moved/updated files
 * @param {Array<Object>} removed - Array of URL Objects to remove from OnlineAccess.
 * @returns {Array<Object>} list of updated an original URL objects representing the updated state.
 */
function mergeURLs(original, updated, removed = []) {
  const newURLBasenames = updated.map((url) => path.basename(url.URL));
  const removedBasenames = removed.map((url) => path.basename(url.URL));

  const unchangedOriginals = original.filter(
    (url) => !newURLBasenames.includes(path.basename(url.URL))
      && !removedBasenames.includes(path.basename(url.URL))
  );

  const updatedWithMergedOriginals = updated.map((url) => {
    const matchedOriginal = original.filter(
      (ourl) => path.basename(ourl.URL) === path.basename(url.URL)
    );
    if (matchedOriginal.length === 1) {
      // merge original urlObject into the updated urlObject,
      // preferring all metadata from original except the new url.URL
      return { ...url, ...matchedOriginal[0], ...{ URL: url.URL } };
    }
    return url;
  });

  return [...unchangedOriginals, ...updatedWithMergedOriginals];
}

/**
 * After files are moved, create new online access URLs and then update the S3
 * UMMG cmr.json file with this information.
 *
 * @param {Object} cmrFile cmr.json file whose contents will be updated.
 * @param {Array<Object>} files - array of moved file objects.
 * @param {string} distEndpoint - distribution endpoint form config.
 * @param {BucketsConfig} buckets - stack BucketConfig instance.
 * @returns {Promise} returns promised updated UMMG metadata object.
 */
async function updateUMMGMetadata(cmrFile, files, distEndpoint, buckets) {
  let newURLs = constructOnlineAccessUrls({ files, distEndpoint, buckets });
  newURLs = newURLs.map((urlObj) => omit(urlObj, 'URLDescription'));
  const removedURLs = onlineAccessURLsToRemove(files, buckets);
  const filename = getS3UrlOfFile(cmrFile);
  const metadataObject = await metadataObjectFromCMRJSONFile(filename);

  const originalURLs = _get(metadataObject, 'RelatedUrls', []);
  const mergedURLs = mergeURLs(originalURLs, newURLs, removedURLs);
  _set(metadataObject, 'RelatedUrls', mergedURLs);

  const tags = await aws.s3GetObjectTagging(cmrFile.bucket, getS3KeyOfFile(cmrFile));
  const tagsQueryString = aws.s3TagSetToQueryString(tags.TagSet);
  await aws.promiseS3Upload({
    Bucket: cmrFile.bucket,
    Key: getS3KeyOfFile(cmrFile),
    Body: JSON.stringify(metadataObject),
    Tagging: tagsQueryString
  });
  return metadataObject;
}

/** helper to build an CMR credential object
 * @returns {Object} object to create CMR instance.
*/
function getCreds() {
  return {
    provider: process.env.cmr_provider,
    clientId: process.env.cmr_client_id,
    username: process.env.cmr_username,
    password: process.env.cmr_password
  };
}


/**
 * After files are moved, this function creates new online access URLs and then updates
 * the S3 ECHO10 CMR XML file with this information.
 *
 * @param {Object} cmrFile - cmr xml file object to be updated
 * @param {Array<Object>} files - array of file objects
 * @param {string} distEndpoint - distribution endpoint from config
 * @param {BucketsConfig} buckets - stack BucketConfig instance
 * @returns {Promise} returns promised updated metadata object.
 */
async function updateEcho10XMLMetadata(cmrFile, files, distEndpoint, buckets) {
  let newURLs = constructOnlineAccessUrls({ files, distEndpoint, buckets });
  newURLs = newURLs.map((urlObj) => omit(urlObj, ['Type', 'Description']));
  const removedURLs = onlineAccessURLsToRemove(files, buckets);

  // add/replace the OnlineAccessUrls
  const filename = getS3UrlOfFile(cmrFile);
  const metadataObject = await metadataObjectFromCMRXMLFile(filename);
  const metadataGranule = metadataObject.Granule;

  const updatedGranule = { ...metadataGranule };
  let originalURLs = _get(metadataGranule, 'OnlineAccessURLs.OnlineAccessURL', []);

  // If there is only one OnlineAccessURL in the file, it comes back as an object and not an array
  if (!Array.isArray(originalURLs)) {
    originalURLs = [originalURLs];
  }

  const mergedURLs = mergeURLs(originalURLs, newURLs, removedURLs);
  _set(updatedGranule, 'OnlineAccessURLs.OnlineAccessURL', mergedURLs);
  metadataObject.Granule = updatedGranule;

  const builder = new xml2js.Builder();
  const xml = builder.buildObject(metadataObject);

  const tags = await aws.s3GetObjectTagging(cmrFile.bucket, getS3KeyOfFile(cmrFile));
  const tagsQueryString = aws.s3TagSetToQueryString(tags.TagSet);
  await aws.promiseS3Upload({
    Bucket: cmrFile.bucket, Key: getS3KeyOfFile(cmrFile), Body: xml, Tagging: tagsQueryString
  });
  return metadataObject;
}

/**
 * Modifies cmr metadata file with file's URLs updated to their new locations.
 *
 * @param {string} granuleId - granuleId
 * @param {Object} cmrFile - cmr xml file to be updated
 * @param {Array<Object>} files - array of file objects
 * @param {string} distEndpoint - distribution enpoint from config
 * @param {boolean} published - indicate if publish is needed
 * @param {BucketsConfig} inBuckets - BucketsConfig instance if available, will
 *                                    default one build with s3 stored config.
 * @returns {Promise} returns promise to publish metadata to CMR Service
 *                    or resolved promise if published === false.
 */
async function updateCMRMetadata(
  granuleId,
  cmrFile,
  files,
  distEndpoint,
  published,
  inBuckets = null
) {
  const filename = getS3UrlOfFile(cmrFile);

  log.debug(`cmrjs.updateCMRMetadata granuleId ${granuleId}, cmrMetadata file ${filename}`);
  const buckets = inBuckets || new BucketsConfig(await bucketsConfigDefaults());
  const cmrCredentials = (published) ? getCreds() : {};
  let theMetadata;

  if (isECHO10File(filename)) {
    theMetadata = await updateEcho10XMLMetadata(cmrFile, files, distEndpoint, buckets);
  }
  else if (isUMMGFile(filename)) {
    theMetadata = await updateUMMGMetadata(cmrFile, files, distEndpoint, buckets);
  }
  else {
    throw new errors.CMRMetaFileNotFound('Invalid CMR filetype passed to updateCMRMetadata');
  }

  if (published) {
    // post metadata Object to CMR
    const cmrPublishObject = {
      filename,
      metadataObject: theMetadata,
      granuleId: granuleId
    };
    return publish2CMR(
      cmrPublishObject,
      cmrCredentials,
      process.env.system_bucket,
      process.env.stackName
    );
  }
  return Promise.resolve();
}

/**
 * Update CMR Metadata record with the information contained in updatedFiles
 * @param {string} granuleId - granuleId
 * @param {Object} updatedFiles - list of file objects that might have different
 *                  information from the cmr metadatafile and the CMR service.
 * @param {string} distEndpoint - distribution endpoint URL
 * @param {boolean} published - boolean true if the data should be published to the CMR service.
 */
async function reconcileCMRMetadata(granuleId, updatedFiles, distEndpoint, published) {
  const cmrMetadataFiles = getCmrFileObjs(updatedFiles);
  if (cmrMetadataFiles.length === 1) {
    return updateCMRMetadata(granuleId, cmrMetadataFiles[0], updatedFiles, distEndpoint, published);
  }
  if (cmrMetadataFiles.length > 1) {
    log.error('More than one cmr metadata file found.');
  }
  return Promise.resolve();
}


module.exports = {
  getCmrFiles,
  getGranuleId,
  isCMRFile,
  metadataObjectFromCMRFile,
  publish2CMR,
  reconcileCMRMetadata,
  updateCMRMetadata
};<|MERGE_RESOLUTION|>--- conflicted
+++ resolved
@@ -141,12 +141,8 @@
   return {
     granuleId,
     conceptId,
-<<<<<<< HEAD
-    link: `${getUrl('search', null, process.env.CMR_ENVIRONMENT)}granules.json?concept_id=${conceptId}`
-=======
-    metadataFormat: ummVersionToMetadataFormat(ummVersion(cmrPublishObject.metadataObject)),
-    link: `${getUrl('search')}granules.json?concept_id=${conceptId}`
->>>>>>> 6ad0f599
+    link: `${getUrl('search', null, process.env.CMR_ENVIRONMENT)}granules.json?concept_id=${conceptId}`,
+    metadataFormat: ummVersionToMetadataFormat(ummVersion(cmrPublishObject.metadataObject))
   };
 }
 
