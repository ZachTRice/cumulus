--- conflicted
+++ resolved
@@ -28,13 +28,8 @@
   }
 
   /**
-<<<<<<< HEAD
-   * Calls the cumulus api (with 'get') with optional token authentication retries
-   * @param {string} requestPath - Cumulus API endpoint to call
-=======
    * Do an HTTP GET request to a Cumulus API endpoint with optional token authentication retries
    * @param {string} url - Cumulus API endpoint to call
->>>>>>> 8c7c89df
    * @param {integer} authRetry - number of times to retry on auth expiry failure.
    *                              Should be set to 1 for launchpad oauth to account
    *                              for ouath expiration failures
