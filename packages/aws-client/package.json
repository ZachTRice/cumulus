--- conflicted
+++ resolved
@@ -65,13 +65,9 @@
     "jsdoc-to-markdown": "^5.0.3",
     "nyc": "^14.0.0",
     "p-timeout": "^3.2.0",
-<<<<<<< HEAD
     "proxyquire": "^2.1.3",
     "rewire": "^4.0.1",
-    "sinon": "^8.0.4"
-=======
     "sinon": "^8.0.4",
     "typescript": "^3.8.3"
->>>>>>> 3cf45551
   }
 }