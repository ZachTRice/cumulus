--- conflicted
+++ resolved
@@ -119,12 +119,7 @@
       Bucket: bucket,
       Key: key,
       Body: pass,
-<<<<<<< HEAD
-      // eslint-disable-next-line unicorn/no-null
-      ContentType: mime.lookup(key) || null
-=======
       ContentType: mime.lookup(key) || undefined
->>>>>>> ec41c436
     };
 
     const result = await S3.promiseS3Upload(params);
