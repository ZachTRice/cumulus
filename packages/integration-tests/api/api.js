--- conflicted
+++ resolved
@@ -1,115 +1,7 @@
 'use strict';
 
-<<<<<<< HEAD
-const cloneDeep = require('lodash/cloneDeep');
-const pRetry = require('p-retry');
-const { lambda } = require('@cumulus/aws-client/services');
-const launchpad = require('@cumulus/common/launchpad');
-const {
-  models: { AccessToken },
-  testUtils: { fakeAccessTokenFactory },
-  tokenUtils: { createJwtToken }
-} = require('@cumulus/api');
-const { loadConfig } = require('../config');
-
-function invokeApi(prefix, payload) {
-  return pRetry(
-    async () => {
-      const apiOutput = await lambda().invoke({
-        Payload: JSON.stringify(payload),
-        FunctionName: `${prefix}-ApiEndpoints`
-      }).promise();
-
-      const outputPayload = JSON.parse(apiOutput.Payload);
-
-      if (outputPayload.errorMessage
-        && outputPayload.errorMessage.includes('Task timed out')) {
-        throw new Error(`Error calling ${payload.path}: ${outputPayload.errorMessage}`);
-      }
-
-      return outputPayload;
-    },
-    {
-      retries: 3,
-      maxTimeout: 10000,
-      onFailedAttempt: (error) => console.log(`API invoke error: ${error.message}. Retrying.`)
-    }
-  );
-}
-
-async function getApiOauthProvider(prefix) {
-  if (process.env.OAUTH_PROVIDER) {
-    return process.env.OAUTH_PROVIDER;
-  }
-  const config = await lambda().getFunctionConfiguration({ FunctionName: `${prefix}-ApiEndpoints` }).promise();
-  return config.Environment.Variables.OAUTH_PROVIDER;
-}
-
-/**
- * Call the Cumulus API by invoking the Lambda function that backs the API
- * Gateway endpoint.
- *
- * Intended for use with integration tests.  Will invoke the function in AWS
- * Lambda.  This function will handle authorization of the request.
- *
- * @param {Object} params - params
- * @param {string} params.prefix - the prefix configured for the stack
- *   backs the API Gateway endpoint.  Does not include the stack prefix in the
- *   name.
- * @param {string} params.payload - the payload to send to the Lambda function.
- *   See https://docs.aws.amazon.com/apigateway/latest/developerguide/set-up-lambda-proxy-integrations.html#api-gateway-simple-proxy-for-lambda-input-format
- * @returns {Promise<Object>} - the parsed payload of the response.  See
- *   https://docs.aws.amazon.com/apigateway/latest/developerguide/set-up-lambda-proxy-integrations.html#api-gateway-simple-proxy-for-lambda-output-format
- */
-async function callCumulusApi({ prefix, payload: userPayload }) {
-  const payload = cloneDeep(userPayload);
-
-  process.env.AccessTokensTable = `${prefix}-AccessTokensTable`;
-  const accessTokenModel = new AccessToken();
-
-  let authToken;
-  const provider = await getApiOauthProvider(prefix);
-
-  if (provider === 'launchpad') {
-    authToken = await launchpad.getLaunchpadToken({
-      passphrase: process.env.LAUNCHPAD_PASSPHRASE,
-      api: 'https://api.launchpad.nasa.gov/icam/api/sm/v1/gettoken',
-      certificate: 'launchpad.pfx'
-    });
-  } else {
-    const {
-      accessToken,
-      refreshToken,
-      expirationTime
-    } = fakeAccessTokenFactory();
-    await accessTokenModel.create({ accessToken, refreshToken });
-
-    const { apiUsername } = await loadConfig();
-
-    authToken = createJwtToken({
-      accessToken,
-      expirationTime,
-      username: apiUsername
-    });
-  }
-  // Add authorization header to the request
-  payload.headers = payload.headers || {};
-  payload.headers.Authorization = `Bearer ${authToken}`;
-
-  let apiOutput;
-  try {
-    apiOutput = await invokeApi(prefix, payload);
-  } finally {
-    if (provider !== 'launchpad') {
-      await accessTokenModel.delete({ accessToken: authToken });
-    }
-  }
-  return apiOutput;
-}
-=======
 const { invokeApi } = require('@cumulus/api-client/cumulusApiClient');
 const { deprecate } = require('@cumulus/common/util');
->>>>>>> cd55a5f7
 
 /**
  * Check API Lambda response for errors.
