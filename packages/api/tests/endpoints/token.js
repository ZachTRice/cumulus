'use strict';

const test = require('ava');
const request = require('supertest');
const sinon = require('sinon');
const { URL } = require('url');
const {
  testUtils: {
    randomString
  }
} = require('@cumulus/common');

const { OAuth2AuthenticationFailure } = require('../../lib/OAuth2');
const assertions = require('../../lib/assertions');
const EarthdataLoginClient = require('../../lib/EarthdataLogin')
const {
  createJwtToken
} = require('../../lib/token');
const {
  fakeAccessTokenFactory,
  fakeUserFactory
} = require('../../lib/testUtils');
const { AccessToken, User } = require('../../models');
const { handleRequest } = require('../../endpoints/token');

let accessTokenModel;
let userModel;

process.env.EARTHDATA_CLIENT_ID = randomString();
process.env.EARTHDATA_CLIENT_PASSWORD = randomString();
process.env.API_ENDPOINT = 'http://example.com';
process.env.TOKEN_SECRET = randomString();
process.env.AccessTokensTable = randomString();
process.env.UsersTable = randomString();

// import the express app after setting the env variables
const { app } = require('../../app');

test.before(async () => {
  accessTokenModel = new AccessToken();
  await accessTokenModel.createTable();

  userModel = new User();
  await userModel.createTable();
});

test.after.always(async () => {
  await accessTokenModel.deleteTable();
  await userModel.deleteTable();
});

test.serial('A request for anything other that GET /token results in a 404', async (t) => {
  const response = await request(app)
    .get('/invalid')
    .set('Accept', 'application/json')
    .expect(404);

  t.is(response.status, 404);
});

test.serial('GET /token without a code properly requests the authorization URL from the oAuth2 provider', async (t) => {
  const stub = sinon.stub(
    EarthdataLoginClient.prototype,
    'getAuthorizationUrl'
  ).callsFake((state) => t.is(state, 'my-state'));

  await request(app)
    .get('/token')
    .query({ state: 'my-state' })
    .set('Accept', 'application/json')
    .expect(307);
  
  stub.restore();
});

test.serial('GET /token without a code returns a redirect authorization URL from the oAuth2 provider', async (t) => {
  const stub = sinon.stub(
    EarthdataLoginClient.prototype,
    'getAuthorizationUrl'
  ).callsFake((state) => 'http://www.example.com');

  const response = await request(app)
    .get('/token')
    .query({ state: 'my-state' })
    .set('Accept', 'application/json')
    .expect(307);

  t.is(response.status, 307);
  t.is(response.headers.location, 'http://www.example.com');
  
  stub.restore();
});

test.serial('GET /token with an invalid code results in an authorization failure response', async (t) => {
  const stub = sinon.stub(
    EarthdataLoginClient.prototype,
    'getAccessToken'
  ).callsFake(async (authorizationCode) => {
    t.is(authorizationCode, 'invalid-authorization-code');
    throw new OAuth2AuthenticationFailure('Failed to get authorization token');
  });

  const response = await request(app)
    .get('/token')
    .query({ code: 'invalid-authorization-code' })
    .set('Accept', 'application/json')
    .expect(401);

  t.is(response.status, 401);
  t.is(response.body.message, 'Failed to get authorization token');
  stub.restore();
});

test.serial('GET /token with a code but no state returns the access token', async (t) => {
  const getAccessTokenResponse = {
    username: 'my-username',
    accessToken: 'my-access-token',
    refreshToken: 'my-refresh-token',
    expirationTime: 12345
  };
  const jwtToken = createJwtToken(getAccessTokenResponse);

  const stub = sinon.stub(
    EarthdataLoginClient.prototype,
    'getAccessToken'
  ).callsFake(async () => getAccessTokenResponse);

  const response = await request(app)
    .get('/token')
    .query({ code: 'my-authorization-code' })
    .set('Accept', 'application/json')
    .expect(200);

  t.is(response.status, 200);
  t.is(response.body.message.token, jwtToken);
  stub.restore();
});

test.serial('GET /token with a code and state results in a redirect to that state', async (t) => {
  const getAccessTokenResponse = fakeAccessTokenFactory();

  const stub = sinon.stub(
    EarthdataLoginClient.prototype,
    'getAccessToken'
  ).callsFake(async () => getAccessTokenResponse);

  const response = await request(app)
    .get('/token')
    .query({ code: 'my-authorization-code', state: 'http://www.example.com/state' })
    .set('Accept', 'application/json')
    .expect(307);

  t.is(response.status, 307);

  const locationHeader = new URL(response.headers.location);
  t.is(locationHeader.origin, 'http://www.example.com');
  t.is(locationHeader.pathname, '/state');
  stub.restore();
});

test.serial('GET /token with a code and state results in a redirect containing the access token', async (t) => {
  const getAccessTokenResponse = fakeAccessTokenFactory();
  const jwtToken = createJwtToken(getAccessTokenResponse);

  const stub = sinon.stub(
    EarthdataLoginClient.prototype,
    'getAccessToken'
  ).callsFake(async () => getAccessTokenResponse);

  const response = await request(app)
    .get('/token')
    .query({ code: 'my-authorization-code', state: 'http://www.example.com/state' })
    .set('Accept', 'application/json')
    .expect(307);

  t.is(response.status, 307);

  const locationHeader = new URL(response.headers.location);

  t.is(locationHeader.origin, 'http://www.example.com');
  t.is(locationHeader.pathname, '/state');
  t.is(locationHeader.searchParams.get('token'), jwtToken);
  stub.restore();
});

test.serial('When using Earthdata Login, GET /token with a code stores the access token in DynamoDb', async (t) => {
  const getAccessTokenResponse = fakeAccessTokenFactory();
  const { accessToken, refreshToken } = getAccessTokenResponse;

  const stub = sinon.stub(
    EarthdataLoginClient.prototype,
    'getAccessToken'
  ).callsFake(async () => getAccessTokenResponse);

  await request(app)
    .get('/token')
    .query({ code: 'my-authorization-code', state: 'http://www.example.com/state' })
    .set('Accept', 'application/json')
    .expect(307);

  const tokenAfter = await accessTokenModel.get({ accessToken });

  t.is(tokenAfter.accessToken, accessToken);
  t.is(tokenAfter.refreshToken, refreshToken);
  stub.restore();
});

test.serial('GET /refresh without a token results in an authorization failure response', async (t) => {
  const response = await request(app)
    .post('/refresh')
    .set('Accept', 'application/json')
    .expect(400);

  t.is(response.status, 400);
  t.is(response.body.message, 'Request requires a token');
});

test.serial('GET /refresh with an invalid token results in an authorization failure response', async (t) => {
  const response = await request(app)
    .post('/refresh')
    .set('Accept', 'application/json')
    .send({ token: 'InvalidToken' })
    .expect(403);

  assertions.isInvalidAccessTokenResponse(t, response);
});

test.serial('GET /refresh with an non-existent token results in an authorization failure response', async (t) => {
  const userRecord = fakeUserFactory();
  await userModel.create(userRecord);

  const accessTokenRecord = fakeAccessTokenFactory({ username: userRecord.userName });
  const jwtToken = createJwtToken(accessTokenRecord);

  const response = await request(app)
    .post('/refresh')
    .set('Accept', 'application/json')
    .send({ token: jwtToken })
    .expect(403);

  assertions.isInvalidAccessTokenResponse(t, response);
});

test.serial('GET /refresh with an unauthorized user results in an authorization failure response', async (t) => {
  const accessTokenRecord = fakeAccessTokenFactory();
  const jwtToken = createJwtToken(accessTokenRecord);

  const response = await request(app)
    .post('/refresh')
    .set('Accept', 'application/json')
    .send({ token: jwtToken })
    .expect(401);

  assertions.isUnauthorizedUserResponse(t, response);
});

test.serial('GET /refresh returns 500 if refresh token request fails', async (t) => {
  const stub = sinon.stub(
    EarthdataLoginClient.prototype,
    'refreshAccessToken'
  ).callsFake(async () => {
    throw new Error('Refresh token request failed')
  });

  const userRecord = fakeUserFactory();
  await userModel.create(userRecord);

  const initialTokenRecord = fakeAccessTokenFactory({ username: userRecord.userName });
  await accessTokenModel.create(initialTokenRecord);

  const requestJwtToken = createJwtToken(initialTokenRecord);

  const response = await request(app)
    .post('/refresh')
    .set('Accept', 'application/json')
    .send({ token: requestJwtToken })
    .expect(500);

  t.is(response.status, 500);
  stub.restore();
});

test.serial('GET /refresh with a valid token returns a refreshed token', async (t) => {
  const userRecord = fakeUserFactory();
  await userModel.create(userRecord);

  const initialTokenRecord = fakeAccessTokenFactory({ username: userRecord.userName });
  await accessTokenModel.create(initialTokenRecord);

  const requestJwtToken = createJwtToken(initialTokenRecord);


  const refreshedTokenRecord = fakeAccessTokenFactory();
  const refreshedJwtToken = createJwtToken(refreshedTokenRecord);

  const stub = sinon.stub(
    EarthdataLoginClient.prototype,
    'refreshAccessToken'
  ).callsFake(async () => refreshedTokenRecord); 

  const response = await request(app)
    .post('/refresh')
    .set('Accept', 'application/json')
    .send({ token: requestJwtToken })
    .expect(200);

  t.is(response.status, 200);

  t.is(response.body.token, refreshedJwtToken);

  t.false(await accessTokenModel.exists({
    accessToken: initialTokenRecord.accessToken
  }));
  t.true(await accessTokenModel.exists({
    accessToken: refreshedTokenRecord.accessToken
  }));
<<<<<<< HEAD
  stub.restore();
=======
});

test.serial('DELETE /tokenDelete without a token returns a 400 response', async (t) => {
  const request = {
    httpMethod: 'DELETE',
    resource: '/tokenDelete',
    pathParameters: {}
  };

  const response = await handleRequest(request);

  t.is(response.statusCode, 400);
  t.is(JSON.parse(response.body).message, 'Request requires a token');
});

test.serial('DELETE /tokenDelete with an invalid token returns an invalid token response', async (t) => {
  const request = {
    httpMethod: 'DELETE',
    resource: '/tokenDelete',
    pathParameters: {
      jwtToken: 'InvalidToken'
    }
  };

  const response = await handleRequest(request);

  assertions.isInvalidAccessTokenResponse(t, response);
});

test.serial('DELETE /tokenDelete with an unauthorized user returns an unauthorized user response', async (t) => {
  const accessTokenRecord = fakeAccessTokenFactory();
  const jwtToken = createJwtToken(accessTokenRecord);

  const request = {
    httpMethod: 'DELETE',
    resource: '/tokenDelete',
    pathParameters: {
      jwtToken
    }
  };

  const response = await handleRequest(request);

  assertions.isUnauthorizedUserResponse(t, response);
});

test.serial('DELETE /tokenDelete with a valid token results in a successful deletion response', async (t) => {
  const userRecord = fakeUserFactory();
  await userModel.create(userRecord);

  const accessTokenRecord = fakeAccessTokenFactory({ username: userRecord.userName });
  await accessTokenModel.create(accessTokenRecord);

  const jwtToken = createJwtToken(accessTokenRecord);

  const request = {
    httpMethod: 'DELETE',
    resource: '/tokenDelete',
    pathParameters: {
      jwtToken
    }
  };

  const response = await handleRequest(request);

  t.false(await accessTokenModel.exists({ accessToken: accessTokenRecord.accessToken }));
  t.is(response.statusCode, 200);
  t.is(JSON.parse(response.body).message, 'Token record was deleted');
>>>>>>> 5f6b2892
});<|MERGE_RESOLUTION|>--- conflicted
+++ resolved
@@ -314,34 +314,24 @@
   t.true(await accessTokenModel.exists({
     accessToken: refreshedTokenRecord.accessToken
   }));
-<<<<<<< HEAD
-  stub.restore();
-=======
+  stub.restore();
 });
 
 test.serial('DELETE /tokenDelete without a token returns a 400 response', async (t) => {
-  const request = {
-    httpMethod: 'DELETE',
-    resource: '/tokenDelete',
-    pathParameters: {}
-  };
-
-  const response = await handleRequest(request);
-
-  t.is(response.statusCode, 400);
-  t.is(JSON.parse(response.body).message, 'Request requires a token');
+  const response = await request(app)
+    .delete('/token')
+    .set('Accept', 'application/json')
+    .expect(401);
+
+  t.is(response.status, 401);
+  t.is(response.body.message, 'Request requires a token');
 });
 
 test.serial('DELETE /tokenDelete with an invalid token returns an invalid token response', async (t) => {
-  const request = {
-    httpMethod: 'DELETE',
-    resource: '/tokenDelete',
-    pathParameters: {
-      jwtToken: 'InvalidToken'
-    }
-  };
-
-  const response = await handleRequest(request);
+  const response = await request(app)
+    .delete('/token/InvalidToken')
+    .set('Accept', 'application/json')
+    .expect(403);
 
   assertions.isInvalidAccessTokenResponse(t, response);
 });
@@ -350,15 +340,10 @@
   const accessTokenRecord = fakeAccessTokenFactory();
   const jwtToken = createJwtToken(accessTokenRecord);
 
-  const request = {
-    httpMethod: 'DELETE',
-    resource: '/tokenDelete',
-    pathParameters: {
-      jwtToken
-    }
-  };
-
-  const response = await handleRequest(request);
+  const response = await request(app)
+    .delete(`/token/${jwtToken}`)
+    .set('Accept', 'application/json')
+    .expect(401);
 
   assertions.isUnauthorizedUserResponse(t, response);
 });
@@ -371,19 +356,12 @@
   await accessTokenModel.create(accessTokenRecord);
 
   const jwtToken = createJwtToken(accessTokenRecord);
-
-  const request = {
-    httpMethod: 'DELETE',
-    resource: '/tokenDelete',
-    pathParameters: {
-      jwtToken
-    }
-  };
-
-  const response = await handleRequest(request);
+  const response = await request(app)
+    .delete(`/token/${jwtToken}`)
+    .set('Accept', 'application/json')
+    .expect(200);
 
   t.false(await accessTokenModel.exists({ accessToken: accessTokenRecord.accessToken }));
-  t.is(response.statusCode, 200);
-  t.is(JSON.parse(response.body).message, 'Token record was deleted');
->>>>>>> 5f6b2892
+  t.is(response.status, 200);
+  t.is(response.body.message, 'Token record was deleted');
 });