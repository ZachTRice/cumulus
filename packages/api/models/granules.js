--- conflicted
+++ resolved
@@ -57,36 +57,6 @@
   }
 
   /**
-<<<<<<< HEAD
-=======
-  * Adds fileSize values from S3 object metadata for granules missing that information
-  *
-  * @param {Array<Object>} files - Array of files from a payload granule object
-  * @returns {Promise<Array>} - Updated array of files with missing fileSize appended
-  */
-  addMissingFileSizes(files) {
-    const filePromises = files.map((file) => {
-      if (!('fileSize' in file)) {
-        return commonAws.headObject(file.bucket, file.filepath)
-          .then((result) => {
-            const updatedFile = file;
-            updatedFile.fileSize = result.ContentLength;
-            return updatedFile;
-          })
-          .catch((error) => {
-            log.error(`Error: ${error}`);
-            log.error(`Could not validate missing filesize for ${file.filename}`);
-
-            return file;
-          });
-      }
-      return Promise.resolve(file);
-    });
-    return Promise.all(filePromises);
-  }
-
-  /**
->>>>>>> 7b844d9b
    * Removes a give granule from CMR
    *
    * @param {string} granuleId - the granule ID
