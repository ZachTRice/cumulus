--- conflicted
+++ resolved
@@ -128,7 +128,6 @@
     lambdaProcessingRoleArn: 'arn:aws:iam::{{AWS_ACCOUNT_ID}}:role/lf-cumulus-lambda-processing'
     stepRoleArn: 'arn:aws:iam::{{AWS_ACCOUNT_ID}}:role/lf-cumulus-steprole'
     instanceProfile: 'arn:aws:iam::{{AWS_ACCOUNT_ID}}:instance-profile/lf-cumulus-ecs'
-<<<<<<< HEAD
 
 kk-uat-deployment:
   stackName: kk-test-uat
@@ -143,7 +142,6 @@
 
   es:
     elasticSearchMapping: 7
-=======
     
 mth-cum-test:
   prefix: mth-cum-test
@@ -159,5 +157,4 @@
     stepRoleArn: 'arn:aws:iam::{{AWS_ACCOUNT_ID}}:role/{{prefix}}-steprole'
     instanceProfile: 'arn:aws:iam::{{AWS_ACCOUNT_ID}}:instance-profile/{{prefix}}-ecs'
   users:
-    - username: '{{EARTHDATA_LOGIN_USERNAME}}'
->>>>>>> c789860f
+    - username: '{{EARTHDATA_LOGIN_USERNAME}}'