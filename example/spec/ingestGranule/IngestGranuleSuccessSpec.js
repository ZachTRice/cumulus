'use strict';

const fs = require('fs-extra');
const urljoin = require('url-join');
const got = require('got');
const cloneDeep = require('lodash.clonedeep');
const {
  models: { Execution, Granule }
} = require('@cumulus/api');
const {
<<<<<<< HEAD
  aws: { s3, s3ObjectExists }
=======
  aws: { s3, s3ObjectExists, getS3Object },
  stringUtils: { globalReplace },
  testUtils: { randomStringFromRegex }
>>>>>>> a4767582
} = require('@cumulus/common');
const {
  buildAndExecuteWorkflow,
  LambdaStep,
  conceptExists,
  getOnlineResources
} = require('@cumulus/integration-tests');
const { api: apiTestUtils } = require('@cumulus/integration-tests');

const { loadConfig, templateFile, getExecutionUrl } = require('../helpers/testUtils');
const {
  setupTestGranuleForIngest,
  loadFileWithUpdatedGranuleId
} = require('../helpers/granuleUtils');
const config = loadConfig();
const lambdaStep = new LambdaStep();
const workflowName = 'IngestGranule';

const granuleRegex = '^MOD09GQ\\.A[\\d]{7}\\.[\\w]{6}\\.006\\.[\\d]{13}$';
const testDataGranuleId = 'MOD09GQ.A2016358.h13v04.006.2016360104606';

const templatedSyncGranuleFilename = templateFile({
  inputTemplateFilename: './spec/ingestGranule/SyncGranule.output.payload.template.json',
  config: config[workflowName].SyncGranuleOutput
});

const templatedOutputPayloadFilename = templateFile({
  inputTemplateFilename: './spec/ingestGranule/IngestGranule.output.payload.template.json',
  config: config[workflowName].IngestGranuleOutput
});

describe('The S3 Ingest Granules workflow', () => {
  const inputPayloadFilename = './spec/ingestGranule/IngestGranule.input.payload.json';
  const collection = { name: 'MOD09GQ', version: '006' };
  const provider = { id: 's3_provider' };
  let workflowExecution = null;
  let failingWorkflowExecution = null;
  let failedExecutionArn;
  let failedExecutionName;
  let inputPayload;
  let expectedSyncGranulePayload;
  let expectedPayload;

  process.env.GranulesTable = `${config.stackName}-GranulesTable`;
  const granuleModel = new Granule();
  process.env.ExecutionsTable = `${config.stackName}-ExecutionsTable`;
  const executionModel = new Execution();
  let executionName;

  beforeAll(async () => {
    console.log('Starting ingest test');
    const inputPayloadJson = fs.readFileSync(inputPayloadFilename, 'utf8');
    inputPayload = await setupTestGranuleForIngest(config.bucket, inputPayloadJson, testDataGranuleId, granuleRegex);

    const granuleId = inputPayload.granules[0].granuleId;
    expectedSyncGranulePayload = loadFileWithUpdatedGranuleId(templatedSyncGranuleFilename, testDataGranuleId, granuleId);

    expectedPayload = loadFileWithUpdatedGranuleId(templatedOutputPayloadFilename, testDataGranuleId, granuleId);
    // delete the granule record from DynamoDB if exists
    await granuleModel.delete({ granuleId: inputPayload.granules[0].granuleId });

    // eslint-disable-next-line function-paren-newline
    workflowExecution = await buildAndExecuteWorkflow(
      config.stackName, config.bucket, workflowName, collection, provider, inputPayload
    );

    failingWorkflowExecution = await buildAndExecuteWorkflow(
      config.stackName, config.bucket, workflowName, collection, provider, {}
    );
    failedExecutionArn = failingWorkflowExecution.executionArn.split(':');
    failedExecutionName = failedExecutionArn.pop();
  });

  afterAll(async () => {
    await s3().deleteObject({ Bucket: config.bucket, Key: `${config.stackName}/test-output/${executionName}.output` }).promise();
    await s3().deleteObject({ Bucket: config.bucket, Key: `${config.stackName}/test-output/${failedExecutionName}.output` }).promise();

    // Remove the granule files added for the test
    await Promise.all(
      inputPayload.granules[0].files.map((file) =>
        s3().deleteObject({
          Bucket: config.bucket, Key: `${file.path}/${file.name}`
        }).promise())
    );
  });

  it('completes execution with success status', () => {
    expect(workflowExecution.status).toEqual('SUCCEEDED');
  });

  // skipping this test because it's missing some of the functions used here
  // such as createFakeUser
  it('makes the granule available through the Cumulus API', async () => {
    const granule = await apiTestUtils.getGranule({
      prefix: config.stackName,
      granuleId: inputPayload.granules[0].granuleId
    });

    expect(granule.granuleId).toEqual(inputPayload.granules[0].granuleId);
  });

  describe('the SyncGranules task', () => {
    let lambdaOutput = null;

    beforeAll(async () => {
      lambdaOutput = await lambdaStep.getStepOutput(workflowExecution.executionArn, 'SyncGranule');
    });

    it('output includes the ingested granule with file staging location paths', () => {
      expect(lambdaOutput.payload).toEqual(expectedSyncGranulePayload);
    });

    it('updates the meta object with input_granules', () => {
      expect(lambdaOutput.meta.input_granules).toEqual(expectedSyncGranulePayload.granules);
    });
  });

  describe('the MoveGranules task', () => {
    let lambdaOutput;
    let files;
    const existCheck = [];

    beforeAll(async () => {
      lambdaOutput = await lambdaStep.getStepOutput(workflowExecution.executionArn, 'MoveGranules');
      if (lambdaOutput.replace) {
        const msg = await getS3Object(lambdaOutput.replace.Bucket, lambdaOutput.replace.Key);
        lambdaOutput = JSON.parse(msg.Body.toString());
      }
      files = lambdaOutput.payload.granules[0].files;
      existCheck[0] = await s3ObjectExists({ Bucket: files[0].bucket, Key: files[0].filepath });
      existCheck[1] = await s3ObjectExists({ Bucket: files[1].bucket, Key: files[1].filepath });
      existCheck[2] = await s3ObjectExists({ Bucket: files[2].bucket, Key: files[2].filepath });
    });

    afterAll(async () => {
      await s3().deleteObject({ Bucket: files[0].bucket, Key: files[0].filepath }).promise();
      await s3().deleteObject({ Bucket: files[1].bucket, Key: files[1].filepath }).promise();
      await s3().deleteObject({ Bucket: files[3].bucket, Key: files[3].filepath }).promise();
    });

    it('has a payload with correct buckets and filenames', () => {
      files.forEach((file) => {
        const expectedFile = expectedPayload.granules[0].files.find((f) => f.name === file.name);
        expect(file.filename).toEqual(expectedFile.filename);
        expect(file.bucket).toEqual(expectedFile.bucket);
      });
    });

    it('moves files to the bucket folder based on metadata', () => {
      existCheck.forEach((check) => {
        expect(check).toEqual(true);
      });
    });
  });

  describe('the PostToCmr task', () => {
    let lambdaOutput;
    let cmrResource;
    let cmrLink;
    let response;
    let files;

    beforeAll(async () => {
      lambdaOutput = await lambdaStep.getStepOutput(workflowExecution.executionArn, 'PostToCmr');
      if (lambdaOutput.replace) {
        const msg = await getS3Object(lambdaOutput.replace.Bucket, lambdaOutput.replace.Key);
        lambdaOutput = JSON.parse(msg.Body.toString());
      }
      files = lambdaOutput.payload.granules[0].files;
      cmrLink = lambdaOutput.payload.granules[0].cmrLink;
      cmrResource = await getOnlineResources(cmrLink);
      response = await got(cmrResource[1].href);
    });

    afterAll(async () => {
      await s3().deleteObject({ Bucket: files[2].bucket, Key: files[2].filepath }).promise();
    });

    it('has expected payload', () => {
      const granule = lambdaOutput.payload.granules[0];
      expect(granule.published).toBe(true);
      expect(granule.cmrLink.startsWith('https://cmr.uat.earthdata.nasa.gov/search/granules.json?concept_id=')).toBe(true);

      // Set the expected cmrLink to the actual cmrLink, since it's going to
      // be different every time this is run.
      const updatedExpectedpayload = cloneDeep(expectedPayload);
      updatedExpectedpayload.granules[0].cmrLink = lambdaOutput.payload.granules[0].cmrLink;

      expect(lambdaOutput.payload).toEqual(updatedExpectedpayload);
    });

    it('publishes the granule metadata to CMR', () => {
      const granule = lambdaOutput.payload.granules[0];
      const result = conceptExists(granule.cmrLink);

      expect(granule.published).toEqual(true);
      expect(result).not.toEqual(false);
    });

    it('updates the CMR metadata online resources with the final metadata location', () => {
      const distEndpoint = config.distributionEndpoint;
      const extension1 = urljoin(files[0].bucket, files[0].filepath);
      const filename = `https://${files[2].bucket}.s3.amazonaws.com/${files[2].filepath}`;

      expect(cmrResource[0].href).toEqual(urljoin(distEndpoint, extension1));
      expect(cmrResource[1].href).toEqual(filename);

      expect(response.statusCode).toEqual(200);
    });
  });

  describe('an SNS message', () => {
    let lambdaOutput;
    const existCheck = [];

    beforeAll(async () => {
      lambdaOutput = await lambdaStep.getStepOutput(workflowExecution.executionArn, 'PostToCmr');
      executionName = lambdaOutput.cumulus_meta.execution_name;
      existCheck[0] = await s3ObjectExists({ Bucket: config.bucket, Key: `${config.stackName}/test-output/${executionName}.output` });
      existCheck[1] = await s3ObjectExists({ Bucket: config.bucket, Key: `${config.stackName}/test-output/${failedExecutionName}.output` });
    });

    it('is published on a successful workflow completion', () => {
      expect(existCheck[0]).toEqual(true);
    });

    it('is published on workflow failure', () => {
      expect(existCheck[1]).toEqual(true);
    });

    it('triggers the granule record being added to DynamoDB', async () => {
      const record = await granuleModel.get({ granuleId: inputPayload.granules[0].granuleId });
      expect(record.execution).toEqual(getExecutionUrl(workflowExecution.executionArn));
    });

    it('triggers the execution record being added to DynamoDB', async () => {
      const record = await executionModel.get({ arn: workflowExecution.executionArn });
      expect(record.status).toEqual('completed');
    });
  });
});<|MERGE_RESOLUTION|>--- conflicted
+++ resolved
@@ -8,13 +8,8 @@
   models: { Execution, Granule }
 } = require('@cumulus/api');
 const {
-<<<<<<< HEAD
-  aws: { s3, s3ObjectExists }
-=======
-  aws: { s3, s3ObjectExists, getS3Object },
-  stringUtils: { globalReplace },
+  aws: { s3, s3ObjectExists },
   testUtils: { randomStringFromRegex }
->>>>>>> a4767582
 } = require('@cumulus/common');
 const {
   buildAndExecuteWorkflow,
