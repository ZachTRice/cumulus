'use strict';

const fs = require('fs');
const path = require('path');
const {
  aws: { s3 },
  constructCollectionId,
  testUtils: {
    randomString
  }
} = require('@cumulus/common');
const { LambdaStep } = require('@cumulus/common/sfnStep');
const { models: { Granule, Pdr } } = require('@cumulus/api');
const {
  addCollections,
  addProviders,
  api: apiTestUtils,
  buildAndExecuteWorkflow,
  cleanupCollections,
  cleanupProviders,
  granulesApi: granulesApiTestUtils
} = require('@cumulus/integration-tests');
const {
  deleteFolder,
  loadConfig,
  templateFile,
  createTestDataPath,
  createTimestampedTestId,
  createTestSuffix,
  getFilesMetadata,
  uploadTestDataToBucket
} = require('../../helpers/testUtils');
const {
  loadFileWithUpdatedGranuleIdPathAndCollection,
  setupTestGranuleForIngest
} = require('../../helpers/granuleUtils');
const { waitForModelStatus } = require('../../helpers/apiUtils');

const workflowName = 'SyncGranule';

const granuleRegex = '^MOD09GQ\\.A[\\d]{7}\\.[\\w]{6}\\.006\\.[\\d]{13}$';

const s3data = [
  '@cumulus/test-data/granules/MOD09GQ.A2016358.h13v04.006.2016360104606.hdf.met',
  '@cumulus/test-data/granules/MOD09GQ.A2016358.h13v04.006.2016360104606.hdf'
];

const inputPayloadFilename = './spec/parallel/syncGranule/SyncGranule.input.payload.json';

const providersDir = './data/providers/s3/';
const collectionsDir = './data/collections/s3_MOD09GQ_006';

describe('When the Sync Granule workflow is configured', () => {
  let config;
  let lambdaStep;
  let workflowExecution;
  let collection;
  let provider;
  let inputPayload;
  let granuleModel;
  let expectedPayload;
  let pdrModel;
  let testSuffix;
  let testDataFolder;

  process.env.PdrsTable = `${config.stackName}-PdrsTable`;
  const pdrModel = new Pdr();

  beforeAll(async () => {
    config = await loadConfig();
    lambdaStep = new LambdaStep();

    const testId = createTimestampedTestId(config.stackName, 'SyncGranuleDuplicateHandling');
    testSuffix = createTestSuffix(testId);
    testDataFolder = createTestDataPath(testId);

    collection = { name: `MOD09GQ${testSuffix}`, version: '006' };
    provider = { id: `s3_provider${testSuffix}` };
    const newCollectionId = constructCollectionId(collection.name, collection.version);

    process.env.GranulesTable = `${config.stackName}-GranulesTable`;
    granuleModel = new Granule();

    process.env.PdrsTable = `${config.stackName}-PdrsTable`;
    pdrModel = new Pdr();

    // populate collections, providers and test data
    await Promise.all([
      uploadTestDataToBucket(config.bucket, s3data, testDataFolder),
      addCollections(config.stackName, config.bucket, collectionsDir, testSuffix),
      addProviders(config.stackName, config.bucket, providersDir, config.bucket, testSuffix)
    ]);

    const inputPayloadJson = fs.readFileSync(inputPayloadFilename, 'utf8');

    // update test data filepaths
    inputPayload = await setupTestGranuleForIngest(config.bucket, inputPayloadJson, granuleRegex, testSuffix, testDataFolder);
    const newGranuleId = inputPayload.granules[0].granuleId;

    const templatedOutputPayloadFilename = templateFile({
      inputTemplateFilename: './spec/parallel/syncGranule/SyncGranule.output.payload.template.json',
      config: {
        granules: [
          {
            files: [
              {
                bucket: config.buckets.internal.name,
                filename: `s3://${config.buckets.internal.name}/custom-staging-dir/${config.stackName}/replace-me-collectionId/replace-me-granuleId.hdf`,
                fileStagingDir: `custom-staging-dir/${config.stackName}/replace-me-collectionId`
              },
              {
                bucket: config.buckets.internal.name,
                filename: `s3://${config.buckets.internal.name}/custom-staging-dir/${config.stackName}/replace-me-collectionId/replace-me-granuleId.hdf.met`,
                fileStagingDir: `custom-staging-dir/${config.stackName}/replace-me-collectionId`
              }
            ]
          }
        ]
      }
    });

<<<<<<< HEAD
    expectedPayload = loadFileWithUpdatedGranuleIdPathAndCollection(
      templatedOutputPayloadFilename,
      newGranuleId,
      testDataFolder,
      newCollectionId,
      config.stackName
    );
=======
    expectedPayload = loadFileWithUpdatedGranuleIdPathAndCollection(templatedOutputPayloadFilename, newGranuleId, testDataFolder, newCollectionId);
>>>>>>> d9d5da6d
    expectedPayload.granules[0].dataType += testSuffix;

    workflowExecution = await buildAndExecuteWorkflow(
      config.stackName, config.bucket, workflowName, collection, provider, inputPayload
    );
  });

  afterAll(async () => {
    // clean up stack state added by test
    await Promise.all([
      deleteFolder(config.bucket, testDataFolder),
      cleanupCollections(config.stackName, config.bucket, collectionsDir, testSuffix),
      cleanupProviders(config.stackName, config.bucket, providersDir, testSuffix),
      granulesApiTestUtils.deleteGranule({
        prefix: config.stackName,
        granuleId: inputPayload.granules[0].granuleId
      }),
      pdrModel.delete({
        pdrName: inputPayload.pdr.name
      })
    ]);
  });

  describe('to keep both files when encountering duplicate filenames\n', () => {
    it('the initial workflow completes execution with success status', () => {
      expect(workflowExecution.status).toEqual('SUCCEEDED');
    });

    describe('and it encounters data with a duplicated filename with duplicate checksum', () => {
      let lambdaOutput;
      let existingfiles;

      beforeAll(async () => {
        lambdaOutput = await lambdaStep.getStepOutput(workflowExecution.executionArn, 'SyncGranule');
        const files = lambdaOutput.payload.granules[0].files;
        existingfiles = await getFilesMetadata(files);
        // expect reporting of duplicates
        expectedPayload.granules[0].files[0].duplicate_found = true;
        expectedPayload.granules[0].files[1].duplicate_found = true;

        // set collection duplicate handling to 'version'
        await apiTestUtils.updateCollection({
          prefix: config.stackName,
          collection,
          updateParams: { duplicateHandling: 'version' }
        });

        workflowExecution = await buildAndExecuteWorkflow(
          config.stackName, config.bucket, workflowName, collection, provider, inputPayload
        );
      });

      afterAll(() => {
        // delete reporting expectations
        delete expectedPayload.granules[0].files[0].duplicate_found;
        delete expectedPayload.granules[0].files[1].duplicate_found;
      });

      it('does not raise a workflow error', () => {
        expect(workflowExecution.status).toEqual('SUCCEEDED');
      });

      it('does not create a copy of the file', async () => {
        lambdaOutput = await lambdaStep.getStepOutput(workflowExecution.executionArn, 'SyncGranule');
        const files = lambdaOutput.payload.granules[0].files;
        const currentFiles = await getFilesMetadata(files);

        const updatedGranule = {
          ...expectedPayload.granules[0],
          sync_granule_duration: lambdaOutput.payload.granules[0].sync_granule_duration
        };

        const updatedExpectedPayload = {
          ...expectedPayload,
          granules: [updatedGranule]
        };

        expect(currentFiles).toEqual(existingfiles);
        expect(lambdaOutput.payload).toEqual(updatedExpectedPayload);
      });
    });

    describe('and it encounters data with a duplicated filename with different checksum', () => {
      let lambdaOutput;
      let existingfiles;
      let fileUpdated;

      beforeAll(async () => {
        lambdaOutput = await lambdaStep.getStepOutput(workflowExecution.executionArn, 'SyncGranule');
        const files = lambdaOutput.payload.granules[0].files;
        existingfiles = await getFilesMetadata(files);

        // update one of the input files, so that the file has different checksum
        const content = randomString();
        const file = inputPayload.granules[0].files[0];
        fileUpdated = file.name;
        const updateParams = {
          Bucket: config.bucket, Key: path.join(file.path, file.name), Body: content
        };

        await s3().putObject(updateParams).promise();
        inputPayload.granules[0].files[0].size = content.length;

        workflowExecution = await buildAndExecuteWorkflow(
          config.stackName, config.bucket, workflowName, collection, provider, inputPayload
        );
      });

      it('does not raise a workflow error', () => {
        expect(workflowExecution.status).toEqual('SUCCEEDED');
      });

      it('moves the existing data to a file with a suffix to distinguish it from the new file', async () => {
        lambdaOutput = await lambdaStep.getStepOutput(workflowExecution.executionArn, 'SyncGranule');
        const files = lambdaOutput.payload.granules[0].files;
        expect(files.length).toEqual(3);

        const renamedFiles = files.filter((f) => f.name.startsWith(`${fileUpdated}.v`));
        expect(renamedFiles.length).toEqual(1);

        const expectedRenamedFileSize = existingfiles.filter((f) => f.filename.endsWith(fileUpdated))[0].size;
        expect(renamedFiles[0].size).toEqual(expectedRenamedFileSize);
      });

      it('captures both files', async () => {
        // This assertion is to check that the granule has been updated in dynamo
        // before performing further checks
        const record = await waitForModelStatus(
          granuleModel,
          { granuleId: inputPayload.granules[0].granuleId },
          'completed'
        );
        expect(record.status).toEqual('completed');

        const granuleResponse = await granulesApiTestUtils.getGranule({
          prefix: config.stackName,
          granuleId: inputPayload.granules[0].granuleId
        });
        const granule = JSON.parse(granuleResponse.body);
        expect(granule.files.length).toEqual(3);
      });
    });

    describe('and it encounters data with a duplicated filename with different checksum and there is an existing versioned file', () => {
      let lambdaOutput;
      let updatedFileName;

      beforeAll(async () => {
        // update one of the input files, so that the file has different checksum
        const content = randomString();
        const file = inputPayload.granules[0].files[0];
        updatedFileName = file.name;
        const updateParams = {
          Bucket: config.bucket, Key: path.join(file.path, file.name), Body: content
        };

        await s3().putObject(updateParams).promise();
        inputPayload.granules[0].files[0].size = content.length;

        workflowExecution = await buildAndExecuteWorkflow(
          config.stackName, config.bucket, workflowName, collection, provider, inputPayload
        );
      });

      it('does not raise a workflow error', () => {
        expect(workflowExecution.status).toEqual('SUCCEEDED');
      });

      it('moves the existing data to a file with a suffix to distinguish it from the new file and existing versioned file', async () => {
        lambdaOutput = await lambdaStep.getStepOutput(workflowExecution.executionArn, 'SyncGranule');
        const files = lambdaOutput.payload.granules[0].files;
        expect(files.length).toEqual(4);

        const renamedFiles = files.filter((f) => f.name.startsWith(`${updatedFileName}.v`));
        expect(renamedFiles.length).toEqual(2);
      });

      it('captures all files', async () => {
        const record = await waitForModelStatus(
          granuleModel,
          { granuleId: inputPayload.granules[0].granuleId },
          'completed'
        );
        expect(record.status).toEqual('completed');

        const granuleResponse = await granulesApiTestUtils.getGranule({
          prefix: config.stackName,
          granuleId: inputPayload.granules[0].granuleId
        });
        const granule = JSON.parse(granuleResponse.body);
        expect(granule.files.length).toEqual(4);
      });
    });
  });

  describe('to handle duplicates as "error"', () => {
    describe('and it is not configured to catch the duplicate error', () => {
      beforeAll(async () => {
        // set collection duplicate handling to 'error'
        await apiTestUtils.updateCollection({
          prefix: config.stackName,
          collection,
          updateParams: { duplicateHandling: 'error' }
        });

        workflowExecution = await buildAndExecuteWorkflow(
          config.stackName, config.bucket, workflowName, collection, provider, inputPayload
        );
      });

      it('configured collection to handle duplicates as error', async () => {
        const lambdaInput = await lambdaStep.getStepInput(workflowExecution.executionArn, 'SyncGranule');
        expect(lambdaInput.meta.collection.duplicateHandling).toEqual('error');
      });

      it('fails the SyncGranule Lambda function', async () => {
        const lambdaOutput = await lambdaStep.getStepOutput(workflowExecution.executionArn, 'SyncGranule', 'failure');
        const { error, cause } = lambdaOutput;
        const errorCause = JSON.parse(cause);
        expect(error).toEqual('DuplicateFile');
        expect(errorCause.errorMessage).toMatch(
          new RegExp(`.* already exists in ${config.bucket} bucket`)
        );
      });

      it('fails the workflow', () => {
        expect(workflowExecution.status).toEqual('FAILED');
      });
    });

    describe('and it is configured to catch the duplicate error', () => {
      beforeAll(async () => {
        workflowExecution = await buildAndExecuteWorkflow(
          config.stackName,
          config.bucket,
          'SyncGranuleCatchDuplicateErrorTest',
          collection,
          provider,
          inputPayload
        );
      });

      it('configured collection to handle duplicates as error', async () => {
        const lambdaInput = await lambdaStep.getStepInput(workflowExecution.executionArn, 'SyncGranule');
        expect(lambdaInput.meta.collection.duplicateHandling).toEqual('error');
      });

      it('fails the SyncGranule Lambda function', async () => {
        const lambdaOutput = await lambdaStep.getStepOutput(workflowExecution.executionArn, 'SyncGranule', 'failure');
        const { error, cause } = lambdaOutput;
        const errorCause = JSON.parse(cause);
        expect(error).toEqual('DuplicateFile');
        expect(errorCause.errorMessage).toMatch(
          new RegExp(`.* already exists in ${config.bucket} bucket`)
        );
      });

      it('completes execution with success status', async () => {
        expect(workflowExecution.status).toEqual('SUCCEEDED');
      });
    });
  });
});<|MERGE_RESOLUTION|>--- conflicted
+++ resolved
@@ -59,7 +59,6 @@
   let inputPayload;
   let granuleModel;
   let expectedPayload;
-  let pdrModel;
   let testSuffix;
   let testDataFolder;
 
@@ -82,7 +81,6 @@
     granuleModel = new Granule();
 
     process.env.PdrsTable = `${config.stackName}-PdrsTable`;
-    pdrModel = new Pdr();
 
     // populate collections, providers and test data
     await Promise.all([
@@ -119,7 +117,6 @@
       }
     });
 
-<<<<<<< HEAD
     expectedPayload = loadFileWithUpdatedGranuleIdPathAndCollection(
       templatedOutputPayloadFilename,
       newGranuleId,
@@ -127,9 +124,6 @@
       newCollectionId,
       config.stackName
     );
-=======
-    expectedPayload = loadFileWithUpdatedGranuleIdPathAndCollection(templatedOutputPayloadFilename, newGranuleId, testDataFolder, newCollectionId);
->>>>>>> d9d5da6d
     expectedPayload.granules[0].dataType += testSuffix;
 
     workflowExecution = await buildAndExecuteWorkflow(
