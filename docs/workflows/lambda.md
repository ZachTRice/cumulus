---
id: lambda
title: Develop Lambda Functions
hide_title: true
---

# Develop Lambda Functions

## Develop a new Lambda

To develop a new lambda from a sample, create a new folder in `cumulus/tasks/` and run `npm init`:

```bash
  $ cd ../cumulus/tasks
  $ mkdir new-lambda
  $ cd new-lambda
  $ npm init
```

Or copy an existing lambda function to customize:

```bash
  $ cd ../cumulus/tasks
  $ cp discover-pdrs new-lambda
```

Modify package.json:

* name
* version
* description
* test script
* dependencies (NOT devDependencies)

## Build a Lambda

To build Node.js lambda functions, use webpack to pack the Lambda code into a single `.js` file with dependencies:

```bash
  $ npm run build
```

Alternatively, to monitor for changes and auto-rebuild:

```bash
  $ npm run watch
```

For non-node lambdas not included in Cumulus repo, upload .zip to s3 and modify lambdas.yml as previously shown.

## Deploy a Lambda

For new Node.js lambdas, update `<daac>-deploy/lambdas.yml` by adding a new entry.

```yaml
    <LambdaName>:                                   # eg:  LambdaSample (does not need to conform to dirname)
      handler: <dir>.<function>                     # eg:  sample-lambda.handler (assuming file has module.exports.handler = <someFunc>)
      timeout: <s>                                  # eg:  300
      source: 'node_modules/@cumulus/<dir>/dist/'   # eg:  '../cumulus/cumulus/tasks/sample-lambda/dist/index.js'
<<<<<<< HEAD
=======
      useMessageAdapter: true                       # necessary if this Lambda is included as part of a Cumulus workflow
      layers:                                       # Optional to use Lambda Layers
        - <layer1-arn>
>>>>>>> fc13b090
```

For non-Node.js lambda code (e.g. python) uploaded as a .zip to an S3 bucket:

```yaml
  PyLambda:
    handler: <file.py>.<function>               # eg:  lambda_handler.handler for lambda_handler.py with:  def handler(event, context):
    timeout: <s>
    s3Source:
      bucket: '{{buckets.internal.name}}'       # refers to bucket set in config.yml
      key: deploy/cumulus-process/<dir>/<file>  # eg: deploy/cumulus-process/modis/0.3.0b3.zip
    runtime: python2.7                          # Node is default, otherwise specify.
```

Other configurable options for Lambdas:

```yaml
  useXray: true             # Enable AWS X-Ray for the Lambda
  launchInVpc: true         # Launch the Lambda in a VPC. Requires VPC configuration for the deployment.
  logToElasticSearch: true  # Write Lambda execution logs to Elasticsearch.
  useMessageAdapter: true   # necessary if this Lambda is included as part of a Cumulus workflow
  envs:                     # Add named environment variables for your Lambda.
    - foo: 'bar'
```

To deploy all changes to `/tasks/` and `lambdas.yml`:

```bash
  $ kes cf deploy --kes-folder app --template node_modules/@cumulus/deployment/app --region <region> --deployment <deployment-name>
```

To deploy modifications to a single lambda package:

```bash
  $ kes lambda <LambdaName> --kes-folder app --template node_modules/@cumulus/deployment/app --deployment <deployment-name>
```<|MERGE_RESOLUTION|>--- conflicted
+++ resolved
@@ -57,12 +57,6 @@
       handler: <dir>.<function>                     # eg:  sample-lambda.handler (assuming file has module.exports.handler = <someFunc>)
       timeout: <s>                                  # eg:  300
       source: 'node_modules/@cumulus/<dir>/dist/'   # eg:  '../cumulus/cumulus/tasks/sample-lambda/dist/index.js'
-<<<<<<< HEAD
-=======
-      useMessageAdapter: true                       # necessary if this Lambda is included as part of a Cumulus workflow
-      layers:                                       # Optional to use Lambda Layers
-        - <layer1-arn>
->>>>>>> fc13b090
 ```
 
 For non-Node.js lambda code (e.g. python) uploaded as a .zip to an S3 bucket:
@@ -86,6 +80,8 @@
   useMessageAdapter: true   # necessary if this Lambda is included as part of a Cumulus workflow
   envs:                     # Add named environment variables for your Lambda.
     - foo: 'bar'
+  layers:                   # Optional to use Lambda Layers
+    - <layer1-arn>
 ```
 
 To deploy all changes to `/tasks/` and `lambdas.yml`:
