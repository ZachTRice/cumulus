--- conflicted
+++ resolved
@@ -1,10 +1,6 @@
 ---
 id: team
-<<<<<<< HEAD
-title: Team
-=======
 title: Cumulus Team
->>>>>>> 196b176d
 hide_title: true
 ---
 
