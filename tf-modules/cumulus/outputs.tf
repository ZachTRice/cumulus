--- conflicted
+++ resolved
@@ -82,13 +82,10 @@
 
 output "sync_granule_task" {
   value = module.ingest.sync_granule_task
-<<<<<<< HEAD
 }
 
 output "post_to_cmr_task" {
   value = module.ingest.post_to_cmr_task
-=======
->>>>>>> c8ffa00e
 }
 
 # Workflow config outputs
@@ -103,13 +100,6 @@
 
 # Other Lambda outputs
 
-<<<<<<< HEAD
-=======
-output "post_to_cmr_task" {
-  value = module.ingest.post_to_cmr_task
-}
-
->>>>>>> c8ffa00e
 output "log2elasticsearch_lambda_function_arn" {
   value = module.archive.log2elasticsearch_lambda_function_arn
 }
