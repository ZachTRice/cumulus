terraform {
  required_providers {
    aws = ">= 2.31.0"
  }
}

locals {
  thin_egress_stack_name = "${var.prefix}-thin-egress-app"
  lambda_log_group_name  = "/aws/lambda/${local.thin_egress_stack_name}-EgressLambda"
  tea_buckets            = concat(var.protected_buckets, var.public_buckets)

  built_lambda_source_file = "${path.module}/lambda.zip"
  repo_lambda_source_file = "${path.module}/../../packages/s3-credentials-endpoint/dist/lambda.zip"
  lambda_source_file = fileexists(local.built_lambda_source_file) ? local.built_lambda_source_file : local.repo_lambda_source_file
}

resource "aws_s3_bucket_object" "bucket_map_yaml" {
  count   = var.bucket_map_key == null ? 1 : 0
  bucket  = var.system_bucket
  key     = "${var.prefix}/thin-egress-app/bucket_map.yaml"
  content = templatefile("${path.module}/bucket_map.yaml.tmpl", { protected_buckets = var.protected_buckets, public_buckets = var.public_buckets })
  etag    = md5(templatefile("${path.module}/bucket_map.yaml.tmpl", { protected_buckets = var.protected_buckets, public_buckets = var.public_buckets }))
  tags    = var.tags
}

resource "aws_secretsmanager_secret" "thin_egress_urs_creds" {
  name_prefix = "${var.prefix}-tea-urs-creds-"
  description = "URS credentials for the ${var.prefix} Thin Egress App"
  tags        = var.tags
}

resource "aws_secretsmanager_secret_version" "thin_egress_urs_creds" {
  secret_id     = aws_secretsmanager_secret.thin_egress_urs_creds.id
  secret_string = jsonencode({
    UrsId       = var.urs_client_id
    UrsAuth     = base64encode("${var.urs_client_id}:${var.urs_client_password}")
  })
}

module "tea_map_cache" {
  prefix                     = var.prefix
  source                     = "../tea-map-cache"
  lambda_processing_role_arn = var.lambda_processing_role_arn
  tea_api_url                = module.thin_egress_app.internal_api_endpoint
  tags                       = var.tags
  lambda_subnet_ids          = var.subnet_ids
  vpc_id                     = var.vpc_id
}


data "aws_lambda_invocation" "tea_map_cache" {
  depends_on                      = [module.tea_map_cache.lambda_function_name]
  function_name                   = module.tea_map_cache.lambda_function_name
  input                           = jsonencode({ bucketList = local.tea_buckets,
                                                 s3Bucket = var.system_bucket
                                                 s3Key = "${var.prefix}/distribution_bucket_map.json"
  })
}

module "thin_egress_app" {
  source = "s3::https://s3.amazonaws.com/asf.public.code/thin-egress-app/tea-terraform-build.79.zip"

  auth_base_url                      = var.urs_url
  bucket_map_file                    = var.bucket_map_key == null ? aws_s3_bucket_object.bucket_map_yaml[0].key : var.bucket_map_key
  bucketname_prefix                  = ""
  config_bucket                      = var.system_bucket
  cookie_domain                      = var.thin_egress_cookie_domain
  domain_cert_arn                    = var.thin_egress_domain_cert_arn
  domain_name                        = var.distribution_url == null ? null : replace(replace(var.distribution_url, "/^https?:///", ""), "//$/", "")
  download_role_in_region_arn        = var.thin_egress_download_role_in_region_arn
  jwt_algo                           = var.thin_egress_jwt_algo
  jwt_secret_name                    = var.thin_egress_jwt_secret_name
  lambda_code_dependency_archive_key = var.thin_egress_lambda_code_dependency_archive_key
  log_api_gateway_to_cloudwatch      = var.log_api_gateway_to_cloudwatch
  permissions_boundary_name          = var.permissions_boundary_arn == null ? null : reverse(split("/", var.permissions_boundary_arn))[0]
  private_vpc                        = var.vpc_id
  stack_name                         = local.thin_egress_stack_name
  stage_name                         = var.api_gateway_stage
  urs_auth_creds_secret_name         = aws_secretsmanager_secret.thin_egress_urs_creds.name
  vpc_subnet_ids                     = var.subnet_ids
}

data "aws_caller_identity" "current" {}

resource "aws_dynamodb_table" "access_tokens" {
  count = var.deploy_s3_credentials_endpoint ? 1 : 0

  name         = "${var.prefix}-s3-credentials-access-tokens"
  billing_mode = "PAY_PER_REQUEST"
  hash_key     = "accessToken"

  attribute {
    name = "accessToken"
    type = "S"
  }

  tags = var.tags
}

data "aws_iam_policy_document" "assume_lambda_role" {
  count = var.deploy_s3_credentials_endpoint ? 1 : 0

  statement {
    principals {
      type        = "Service"
      identifiers = ["lambda.amazonaws.com"]
    }
    actions = ["sts:AssumeRole"]
  }
}

resource "aws_iam_role" "s3_credentials_lambda" {
  count = var.deploy_s3_credentials_endpoint ? 1 : 0

  name                 = "${var.prefix}-S3CredentialsLambda"
  assume_role_policy   = data.aws_iam_policy_document.assume_lambda_role[0].json
  permissions_boundary = var.permissions_boundary_arn
  tags                 = var.tags
}

data "aws_iam_policy_document" "s3_credentials_lambda" {
  count = var.deploy_s3_credentials_endpoint ? 1 : 0

  statement {
    actions   = ["lambda:InvokeFunction"]
    resources = [var.sts_credentials_lambda_function_arn]
  }

  statement {
    actions = [
      "dynamodb:GetItem",
      "dynamodb:PutItem"
    ]
    resources = [aws_dynamodb_table.access_tokens[0].arn]
  }

  statement {
    actions = [
      "logs:CreateLogGroup",
      "logs:CreateLogStream",
      "logs:PutLogEvents"
    ]
    resources = ["arn:aws:logs:*:*:*"]
  }
  statement {
    actions = [
      "ec2:CreateNetworkInterface",
      "ec2:DescribeNetworkInterfaces",
      "ec2:DeleteNetworkInterface"
    ]
    resources = ["*"]
  }
}

resource "aws_iam_role_policy" "s3_credentials_lambda" {
  count  = var.deploy_s3_credentials_endpoint ? 1 : 0
  name   = "${var.prefix}_s3_credentials_lambda_policy"
  policy = data.aws_iam_policy_document.s3_credentials_lambda[0].json
  role   = aws_iam_role.s3_credentials_lambda[0].id
}

resource "aws_security_group" "s3_credentials_lambda" {
  count = (var.deploy_s3_credentials_endpoint && var.vpc_id != null) ? 1 : 0

  vpc_id = var.vpc_id

  egress {
    from_port   = 0
    to_port     = 0
    protocol    = "-1"
    cidr_blocks = ["0.0.0.0/0"]
  }
  tags = var.tags
}

resource "aws_lambda_function" "s3_credentials" {
  count = var.deploy_s3_credentials_endpoint ? 1 : 0

  function_name    = "${var.prefix}-s3-credentials-endpoint"
<<<<<<< HEAD
  filename         = "${path.module}/../../packages/s3-credentials-endpoint/dist/lambda.zip"
  source_code_hash = filebase64sha256("${path.module}/../../packages/s3-credentials-endpoint/dist/lambda.zip")
=======
  filename         = local.lambda_source_file
  source_code_hash = filebase64sha256(local.lambda_source_file)
>>>>>>> f9685d03
  handler          = "index.handler"
  role             = aws_iam_role.s3_credentials_lambda[0].arn
  runtime          = "nodejs12.x"
  timeout          = 10
  memory_size      = 320

  vpc_config {
    subnet_ids         = var.subnet_ids
    security_group_ids = (var.deploy_s3_credentials_endpoint && var.vpc_id != null) ? [aws_security_group.s3_credentials_lambda[0].id] : null
  }

  environment {
    variables = {
      DISTRIBUTION_ENDPOINT          = module.thin_egress_app.api_endpoint
      DISTRIBUTION_REDIRECT_ENDPOINT = "${module.thin_egress_app.api_endpoint}redirect"
      public_buckets                 = join(",", var.public_buckets)
      EARTHDATA_BASE_URL             = var.urs_url
      EARTHDATA_CLIENT_ID            = var.urs_client_id
      EARTHDATA_CLIENT_PASSWORD      = var.urs_client_password
      AccessTokensTable              = aws_dynamodb_table.access_tokens[0].id
      STSCredentialsLambda           = var.sts_credentials_lambda_function_arn
    }
  }
  tags = var.tags
}

data "aws_region" "current" {}

resource "aws_lambda_permission" "lambda_permission" {
  count         = var.deploy_s3_credentials_endpoint ? 1 : 0

  action        = "lambda:InvokeFunction"
  function_name = aws_lambda_function.s3_credentials[0].function_name
  principal     = "apigateway.amazonaws.com"

  # The /*/*/* part allows invocation from any stage, method and resource path
  # within API Gateway REST API.
  source_arn = "arn:aws:execute-api:${data.aws_region.current.name}:${data.aws_caller_identity.current.account_id}:${module.thin_egress_app.rest_api.id}/*/*/*"
}

# GET /s3credentials
resource "aws_api_gateway_resource" "s3_credentials" {
  count = var.deploy_s3_credentials_endpoint ? 1 : 0

  rest_api_id = module.thin_egress_app.rest_api.id
  parent_id   = module.thin_egress_app.rest_api.root_resource_id
  path_part   = "s3credentials"
}

resource "aws_api_gateway_method" "s3_credentials" {
  count = var.deploy_s3_credentials_endpoint ? 1 : 0

  rest_api_id   = module.thin_egress_app.rest_api.id
  resource_id   = aws_api_gateway_resource.s3_credentials[0].id
  http_method   = "GET"
  authorization = "NONE"
}

resource "aws_api_gateway_integration" "s3_credentials" {
  count = var.deploy_s3_credentials_endpoint ? 1 : 0

  rest_api_id             = module.thin_egress_app.rest_api.id
  resource_id             = aws_api_gateway_resource.s3_credentials[0].id
  http_method             = aws_api_gateway_method.s3_credentials[0].http_method
  integration_http_method = "POST"
  type                    = "AWS_PROXY"
  uri                     = aws_lambda_function.s3_credentials[0].invoke_arn
}

# GET /redirect
resource "aws_api_gateway_resource" "s3_credentials_redirect" {
  count = var.deploy_s3_credentials_endpoint ? 1 : 0

  rest_api_id = module.thin_egress_app.rest_api.id
  parent_id   = module.thin_egress_app.rest_api.root_resource_id
  path_part   = "redirect"
}

resource "aws_api_gateway_method" "s3_credentials_redirect" {
  count = var.deploy_s3_credentials_endpoint ? 1 : 0

  rest_api_id   = module.thin_egress_app.rest_api.id
  resource_id   = aws_api_gateway_resource.s3_credentials_redirect[0].id
  http_method   = "GET"
  authorization = "NONE"
}

resource "aws_api_gateway_integration" "s3_credentials_redirect" {
  count = var.deploy_s3_credentials_endpoint ? 1 : 0

  rest_api_id             = module.thin_egress_app.rest_api.id
  resource_id             = aws_api_gateway_resource.s3_credentials_redirect[0].id
  http_method             = aws_api_gateway_method.s3_credentials_redirect[0].http_method
  integration_http_method = "POST"
  type                    = "AWS_PROXY"
  uri                     = aws_lambda_function.s3_credentials[0].invoke_arn
}

# API deployment
resource "aws_api_gateway_deployment" "s3_credentials" {
  count = var.deploy_s3_credentials_endpoint ? 1 : 0

  depends_on = [
    aws_api_gateway_integration.s3_credentials_redirect[0],
    aws_api_gateway_integration.s3_credentials[0]
  ]

  rest_api_id = module.thin_egress_app.rest_api.id
  stage_name  = var.api_gateway_stage
}

# Egress Api Gateway Log Group Filter
resource "aws_cloudwatch_log_subscription_filter" "egress_api_gateway_log_subscription_filter" {
  count           = var.log_destination_arn != null && var.log_api_gateway_to_cloudwatch ? 1 : 0
  name            = "${var.prefix}-EgressApiGatewayCloudWatchLogSubscriptionToSharedDestination"
  distribution    = "ByLogStream"
  destination_arn = var.log_destination_arn
  filter_pattern  = ""
  log_group_name  = module.thin_egress_app.egress_log_group
}

# Egress Lambda Log Group
resource "aws_cloudwatch_log_group" "egress_lambda_log_group" {
  count             = var.log_destination_arn == null ? 0 : 1
  name              = local.lambda_log_group_name
  retention_in_days = 30
  tags              = var.tags
}

# Egress Lambda Log Group Filter
resource "aws_cloudwatch_log_subscription_filter" "egress_lambda_log_subscription_filter" {
  depends_on      = [aws_cloudwatch_log_group.egress_lambda_log_group]
  count           = var.log_destination_arn == null ? 0 : 1
  name            = "${var.prefix}-EgressLambdaLogSubscriptionToSharedDestination"
  destination_arn = var.log_destination_arn
  distribution    = "ByLogStream"
  filter_pattern  = ""
  log_group_name  = local.lambda_log_group_name
}<|MERGE_RESOLUTION|>--- conflicted
+++ resolved
@@ -177,13 +177,8 @@
   count = var.deploy_s3_credentials_endpoint ? 1 : 0
 
   function_name    = "${var.prefix}-s3-credentials-endpoint"
-<<<<<<< HEAD
-  filename         = "${path.module}/../../packages/s3-credentials-endpoint/dist/lambda.zip"
-  source_code_hash = filebase64sha256("${path.module}/../../packages/s3-credentials-endpoint/dist/lambda.zip")
-=======
   filename         = local.lambda_source_file
   source_code_hash = filebase64sha256(local.lambda_source_file)
->>>>>>> f9685d03
   handler          = "index.handler"
   role             = aws_iam_role.s3_credentials_lambda[0].arn
   runtime          = "nodejs12.x"
