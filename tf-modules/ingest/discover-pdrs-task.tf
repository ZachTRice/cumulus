--- conflicted
+++ resolved
@@ -1,17 +1,5 @@
-<<<<<<< HEAD
 module "discover_pdrs_task" {
   source = "../cumulus_lambda_function"
-=======
-resource "aws_lambda_function" "discover_pdrs_task" {
-  function_name    = "${var.prefix}-DiscoverPdrs"
-  filename         = "${path.module}/../../tasks/discover-pdrs/dist/lambda.zip"
-  source_code_hash = filebase64sha256("${path.module}/../../tasks/discover-pdrs/dist/lambda.zip")
-  handler          = "index.handler"
-  role             = var.lambda_processing_role_arn
-  runtime          = "nodejs10.x"
-  timeout          = 300
-  memory_size      = 1024
->>>>>>> 2b615c00
 
   prefix        = var.prefix
   system_bucket = var.system_bucket
@@ -22,7 +10,7 @@
 
   handler               = "index.handler"
   role                  = var.lambda_processing_role_arn
-  runtime               = "nodejs8.10"
+  runtime               = "nodejs10.x"
   timeout               = 300
   memory_size           = 1024
   environment_variables = {
