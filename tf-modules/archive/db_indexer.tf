--- conflicted
+++ resolved
@@ -20,7 +20,6 @@
   }
   environment {
     variables = {
-<<<<<<< HEAD
       CMR_ENVIRONMENT            = var.cmr_environment
       CollectionsTable           = var.dynamo_tables.collections.name
       ExecutionsTable            = var.dynamo_tables.executions.name
@@ -32,23 +31,9 @@
       ReconciliationReportsTable = var.dynamo_tables.reconciliation_reports.name
       RulesTable                 = var.dynamo_tables.rules.name
       ES_HOST                    = var.elasticsearch_hostname
+      ES_CONCURRENCY             = var.es_request_concurrency
       stackName                  = var.prefix
       system_bucket              = var.system_bucket
-=======
-      CMR_ENVIRONMENT       = var.cmr_environment
-      CollectionsTable      = var.dynamo_tables.collections.name
-      ExecutionsTable       = var.dynamo_tables.executions.name
-      AsyncOperationsTable  = var.dynamo_tables.async_operations.name
-      FilesTable            = var.dynamo_tables.files.name
-      GranulesTable         = var.dynamo_tables.granules.name
-      PdrsTable             = var.dynamo_tables.pdrs.name
-      ProvidersTable        = var.dynamo_tables.providers.name
-      RulesTable            = var.dynamo_tables.rules.name
-      ES_HOST               = var.elasticsearch_hostname
-      ES_CONCURRENCY        = var.es_request_concurrency
-      stackName             = var.prefix
-      system_bucket         = var.system_bucket
->>>>>>> c91ca5c8
     }
   }
   tags = var.tags
