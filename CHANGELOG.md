--- conflicted
+++ resolved
@@ -39,6 +39,7 @@
 
 ### Added
 
+- **1012** - Adds `layers` config option to support deploying Lambdas with layers
 - **1098** - Added `useXRay` config option to enable AWS X-Ray for Lambdas.
 - **CUMULUS-1345**
   - Adds new variables to the app deployment under `cmr`.
@@ -67,12 +68,6 @@
 
 - Added `packages/s3-replicator` terraform module to allow same-region s3 replication to metrics bucket.
 
-<<<<<<< HEAD
-=======
-- **1012** - Adds support for lambda layers
-
-
->>>>>>> fc13b090
 ## Changed
 
 - **CUMULUS-1232**
