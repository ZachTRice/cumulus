# Changelog
All notable changes to this project will be documented in this file.

The format is based on [Keep a Changelog](http://keepachangelog.com/en/1.0.0/)
and this project adheres to [Semantic Versioning](http://semver.org/spec/v2.0.0.html).

## [Unreleased]

### Added

<<<<<<< HEAD
=======
- **CUMULUS-666**
  - Added `@api/endpoints/s3credentials` to allow EarthData Login authorized users to retrieve temporary security credentials for same-region direct S3 access.
- **CUMULUS-1187** - Added `@cumulus/ingest/granule/duplicateHandlingType()` to determine how duplicate files should be handled in an ingest workflow
>>>>>>> ef2a9d1d
- **CUMULUS-671**
  - Added `@packages/integration-tests/api/distribution/getDistributionApiS3SignedUrl()` to return the S3 signed URL for a file protected by the distribution API
- **CUMULUS-672**
  - Added `cmrMetadataFormat` and `cmrConceptId` to output for individual granules from `@cumulus/post-to-cmr`. `cmrMetadataFormat` will be read from the `cmrMetadataFormat` generated for each granule in `@cumulus/cmrjs/publish2CMR()`
  - Added helpers to `@packages/integration-tests/api/distribution`:
    - `getDistributionApiFileStream()` returns a stream to download files protected by the distribution API
    - `getDistributionFileUrl()` constructs URLs for requesting files from the distribution API

- **CUMULUS-1101**
  - Added new `@cumulus/checksum` package. This package provides functions to calculate and validate checksums.
  - Added new checksumming functions to `@cumulus/common/aws`: `calculateS3ObjectChecksum` and `validateS3ObjectChecksum`, which depend on the `checksum` package.

- CUMULUS-1171
  - Added `@cumulus/common` API documentation to `packages/common/docs/API.md`
  - Added an `npm run build-docs` task to `@cumulus/common`
  - Added `@cumulus/common/string#isValidHostname()`
  - Added `@cumulus/common/string#match()`
  - Added `@cumulus/common/string#matches()`
  - Added `@cumulus/common/string#toLower()`
  - Added `@cumulus/common/string#toUpper()`
  - Added `@cumulus/common/URLUtils#buildURL()`
  - Added `@cumulus/common/util#isNil()`
  - Added `@cumulus/common/util#isNull()`
  - Added `@cumulus/common/util#isUndefined()`
  - Added `@cumulus/common/util#negate()`

- CUMULUS-1151 Compare the granule holdings in CMR with Cumulus' internal data store

### Changed

- CUMULUS-1139 - Granules stored in the API contain a `files` property. That schema has been greatly
  simplified and now better matches the CNM format.
    - The `name` property has been renamed to `fileName`.
    - The `filepath` property has been renamed to `key`.
    - The `checksumValue` property has been renamed to `checksum`.
    - The `path` property has been removed.
    - The `url_path` property has been removed.
    - The `filename` property (which contained an `s3://` URL) has been removed, and the `bucket`
      and `key` properties should be used instead. Any requests sent to the API containing a `granule.files[].filename`
      property will be rejected, and any responses coming back from the API will not contain that
      `filename` property.
    - A `source` property has been added, which is a URL indicating the original source of the file.
  - `@cumulus/ingest/granule.moveGranuleFiles()` no longer includes a `filename` field in its
    output. The `bucket` and `key` fields should be used instead.
- **CUMULUS-672**
  - Changed `@cumulus/integration-tests/api/EarthdataLogin.getEarthdataLoginRedirectResponse` to `@cumulus/integration-tests/api/EarthdataLogin.getEarthdataAccessToken`. The new function returns an access response from Earthdata login, if successful.
  - `@cumulus/integration-tests/cmr/getOnlineResources` now accepts an object of options, including `cmrMetadataFormat`. Based on the `cmrMetadataFormat`, the function will correctly retrieve the online resources for each metadata format (ECHO10, UMM-G)

- **CUMULUS-1101**
  - Moved `@cumulus/common/file/getFileChecksumFromStream` into `@cumulus/checksum`, and renamed it to `generateChecksumFromStream`.
    This is a breaking change for users relying on `@cumulus/common/file/getFileChecksumFromStream`.
  - Refactored `@cumulus/ingest/Granule` to depend on new `common/aws` checksum functions and remove significantly present checksumming code.
    - Deprecated `@cumulus/ingest/granule.validateChecksum`. Replaced with `@cumulus/ingest/granule.verifyFile`.
    - Renamed `granule.getChecksumFromFile` to `granule.retrieveSuppliedFileChecksumInformation` to be more accurate.
  - Deprecated `@cumulus/common/aws.checksumS3Objects`. Use `@cumulus/common/aws.calculateS3ObjectChecksum` instead.

- CUMULUS-1171
  - NOTE: This is a breaking change. When applying this upgrade, users will need to:
    1. Disable all workflow rules
    2. Update any `http` or `https` providers so that the host field only
       contains a valid hostname or IP address, and the port field contains the
       provider port.
    3. Perform the deployment
    4. Re-enable workflow rules
  - Fixed provider handling in the API to make it consistent between protocols.
    Before this change, FTP providers were configured using the `host` and
    `port` properties. HTTP providers ignored `port` and `protocol`, and stored
    an entire URL in the `host` property. Updated the API to only accept valid
    hostnames or IP addresses in the `provider.host` field. Updated ingest code
    to properly build HTTP and HTTPS URLs from `provider.protocol`,
    `provider.host`, and `provider.port`.
  - The default provider port was being set to 21, no matter what protocol was
    being used. Removed that default.

## [v1.11.3] - 2019-3-5

### Added

- **CUMULUS-1187** - Added `@cumulus/ingest/granule/duplicateHandlingType()` to determine how duplicate files should be handled in an ingest workflow

### Fixed

- **CUMULUS-1187** - workflows not respecting the duplicate handling value specified in the collection
- Removed refreshToken schema requirement for OAuth

## [v1.11.2] - 2019-2-15

### Added
- CUMULUS-1169
  - Added a `@cumulus/common/StepFunctions` module. It contains functions for querying the AWS
    StepFunctions API. These functions have the ability to retry when a ThrottlingException occurs.
  - Added `@cumulus/common/aws.retryOnThrottlingException()`, which will wrap a function in code to
    retry on ThrottlingExceptions.
  - Added `@cumulus/common/test-utils.throttleOnce()`, which will cause a function to return a
    ThrottlingException the first time it is called, then return its normal result after that.
- CUMULUS-1103 Compare the collection holdings in CMR with Cumulus' internal data store
- CUMULUS-1099 Add support for UMMG JSON metadata versions > 1.4.
    - If a version is found in the metadata object, that version is used for processing and publishing to CMR otherwise, version 1.4 is assumed.
- CUMULUS-678
    - Added support for UMMG json v1.4 metadata files.
  `reconcileCMRMetadata` added to `@cumulus/cmrjs` to update metadata record with new file locations.
  `@cumulus/common/errors` adds two new error types `CMRMetaFileNotFound` and `InvalidArgument`.
  `@cumulus/common/test-utils` adds new function `randomId` to create a random string with id to help in debugging.
  `@cumulus/common/BucketsConfig` adds a new helper class `BucketsConfig` for working with bucket stack configuration and bucket names.
  `@cumulus/common/aws` adds new function `s3PutObjectTagging` as a convenience for the aws  [s3().putObjectTagging](https://docs.aws.amazon.com/AWSJavaScriptSDK/latest/AWS/S3.html#putObjectTagging-property) function.
  `@cumulus/cmrjs` Adds:
        - `isCMRFile` - Identify an echo10(xml) or UMMG(json) metadata file.
        - `metadataObjectFromCMRFile` Read and parse CMR XML file from s3.
        - `updateCMRMetadata` Modify a cmr metadata (xml/json) file with updated information.
        - `publish2CMR` Posts XML or UMMG CMR data to CMR service.
        - `reconcileCMRMetadata` Reconciles cmr metadata file after a file moves.
- Adds some ECS and other permissions to StepRole to enable running ECS tasks from a workflow
- Added Apache logs to cumulus api and distribution lambdas
- **CUMULUS-1119** - Added `@cumulus/integration-tests/api/EarthdataLogin.getEarthdataLoginRedirectResponse` helper for integration tests to handle login with Earthdata and to return response from redirect to Cumulus API
- **CUMULUS-673** Added `@cumulus/common/file/getFileChecksumFromStream` to get file checksum from a readable stream

### Fixed
- CUMULUS-1123
  - Cloudformation template overrides now work as expected

### Changed
- CUMULUS-1169
  - Deprecated the `@cumulus/common/step-functions` module.
  - Updated code that queries the StepFunctions API to use the retry-enabled functions from
    `@cumulus/common/StepFunctions`
- CUMULUS-1121
  - Schema validation is now strongly enforced when writing to the database.
    Additional properties are not allowed and will result in a validation error.
- CUMULUS-678
  `tasks/move-granules` simplified and refactored to use  functionality from cmrjs.
  `ingest/granules.moveGranuleFiles` now just moves granule files and returns a list of the updated files. Updating metadata now handled by `@cumulus/cmrjs/reconcileCMRMetadata`.
  `move-granules.updateGranuleMetadata` refactored and bugs fixed in the case of a file matching multiple collection.files.regexps.
  `getCmrXmlFiles` simplified and now only returns an object with the cmrfilename and the granuleId.
  `@cumulus/test-processing` - test processing task updated to generate UMM-G metadata

- CUMULUS-1043
  - `@cumulus/api` now uses [express](http://expressjs.com/) as the API engine.
  - All `@cumulus/api` endpoints on ApiGateway are consolidated to a single endpoint the uses `{proxy+}` definition.
  - All files under `packages/api/endpoints` along with associated tests are updated to support express's request and response objects.
  - Replaced environment variables `internal`, `bucket` and `systemBucket` with `system_bucket`.
  - Update `@cumulus/integration-tests` to work with updated cumulus-api express endpoints

- `@cumulus/integration-tests` - `buildAndExecuteWorkflow` and `buildWorkflow` updated to take a `meta` param to allow for additional fields to be added to the workflow `meta`

- **CUMULUS-1049** Updated `Retrieve Execution Status API` in `@cumulus/api`: If the execution doesn't exist in Step Function API, Cumulus API returns the execution status information from the database.

- **CUMULUS-1119**
  - Renamed `DISTRIBUTION_URL` environment variable to `DISTRIBUTION_ENDPOINT`
  - Renamed `DEPLOYMENT_ENDPOINT` environment variable to `DISTRIBUTION_REDIRECT_ENDPOINT`
  - Renamed `API_ENDPOINT` environment variable to `TOKEN_REDIRECT_ENDPOINT`

### Removed
- Functions deprecated before 1.11.0:
  - @cumulus/api/models/base: static Manager.createTable() and static Manager.deleteTable()
  - @cumulus/ingest/aws/S3
  - @cumulus/ingest/aws/StepFunction.getExecution()
  - @cumulus/ingest/aws/StepFunction.pullEvent()
  - @cumulus/ingest/consumer.Consume
  - @cumulus/ingest/granule/Ingest.getBucket()

### Deprecated
`@cmrjs/ingestConcept`, instead use the CMR object methods. `@cmrjs/CMR.ingestGranule` or `@cmrjs/CMR.ingestCollection`
`@cmrjs/searchConcept`, instead use the CMR object methods. `@cmrjs/CMR.searchGranules` or `@cmrjs/CMR.searchCollections`
`@cmrjs/deleteConcept`, instead use the CMR object methods. `@cmrjs/CMR.deleteGranule` or `@cmrjs/CMR.deleteCollection`



## [v1.11.1] - 2018-12-18

**Please Note**
- Ensure your `app/config.yml` has a `clientId` specified in the `cmr` section. This will allow CMR to identify your requests for better support and metrics.
  - For an example, please see [the example config](https://github.com/nasa/cumulus/blob/1c7e2bf41b75da9f87004c4e40fbcf0f39f56794/example/app/config.yml#L128).

### Added

- Added a `/tokenDelete` endpoint in `@cumulus/api` to delete access token records

### Changed

- CUMULUS-678
`@cumulus/ingest/crypto` moved and renamed to `@cumulus/common/key-pair-provider`
`@cumulus/ingest/aws` function:  `KMSDecryptionFailed` and class: `KMS` extracted and moved to `@cumulus/common` and `KMS` is exported as `KMSProvider` from `@cumulus/common/key-pair-provider`
`@cumulus/ingest/granule` functions: `publish`, `getGranuleId`, `getXMLMetadataAsString`, `getMetadataBodyAndTags`, `parseXmlString`, `getCmrXMLFiles`, `postS3Object`, `contructOnlineAccessUrls`, `updateMetadata`, extracted and moved to `@cumulus/cmrjs`
`getGranuleId`, `getCmrXMLFiles`, `publish`, `updateMetadata` removed from `@cumulus/ingest/granule` and added to `@cumulus/cmrjs`;
`updateMetadata` renamed `updateCMRMetadata`.
`@cumulus/ingest` test files renamed.
- **CUMULUS-1070**
  - Add `'Client-Id'` header to all `@cumulus/cmrjs` requests (made via `searchConcept`, `ingestConcept`, and `deleteConcept`).
  - Updated `cumulus/example/app/config.yml` entry for `cmr.clientId` to use stackName for easier CMR-side identification.

## [v1.11.0] - 2018-11-30

**Please Note**
- Redeploy IAM roles:
  - CUMULUS-817 includes a migration that requires reconfiguration/redeployment of IAM roles.  Please see the [upgrade instructions](https://nasa.github.io/cumulus/docs/upgrade/1.11.0) for more information.
  - CUMULUS-977 includes a few new SNS-related permissions added to the IAM roles that will require redeployment of IAM roles.
- `cumulus-message-adapter` v1.0.13+ is required for `@cumulus/api` granule reingest API to work properly.  The latest version should be downloaded automatically by kes.
- A `TOKEN_SECRET` value (preferably 256-bit for security) must be added to `.env` to securely sign JWTs used for authorization in `@cumulus/api`

### Changed

- **CUUMULUS-1000** - Distribution endpoint now persists logins, instead of
  redirecting to Earthdata Login on every request
- **CUMULUS-783 CUMULUS-790** - Updated `@cumulus/sync-granule` and `@cumulus/move-granules` tasks to always overwrite existing files for manually-triggered reingest.
- **CUMULUS-906** - Updated `@cumulus/api` granule reingest API to
  - add `reingestGranule: true` and `forceDuplicateOverwrite: true` to Cumulus message `cumulus_meta.cumulus_context` field to indicate that the workflow is a manually triggered re-ingest.
  - return warning message to operator when duplicateHandling is not `replace`
  - `cumulus-message-adapter` v1.0.13+ is required.
- **CUMULUS-793** - Updated the granule move PUT request in `@cumulus/api` to reject the move with a 409 status code if one or more of the files already exist at the destination location
- Updated `@cumulus/helloworld` to use S3 to store state for pass on retry tests
- Updated `@cumulus/ingest`:
  - [Required for MAAP] `http.js#list` will now find links with a trailing whitespace
  - Removed code from `granule.js` which looked for files in S3 using `{ Bucket: discoveredFile.bucket, Key: discoveredFile.name }`. This is obsolete since `@cumulus/ingest` uses a `file-staging` and `constructCollectionId()` directory prefixes by default.
- **CUMULUS-989**
  - Updated `@cumulus/api` to use [JWT (JSON Web Token)](https://jwt.io/introduction/) as the transport format for API authorization tokens and to use JWT verification in the request authorization
  - Updated `/token` endpoint in `@cumulus/api` to return tokens as JWTs
  - Added a `/refresh` endpoint in `@cumulus/api` to request new access tokens from the OAuth provider using the refresh token
  - Added `refreshAccessToken` to `@cumulus/api/lib/EarthdataLogin` to manage refresh token requests with the Earthdata OAuth provider

### Added
- **CUMULUS-1050**
  - Separated configuration flags for originalPayload/finalPayload cleanup such that they can be set to different retention times
- **CUMULUS-798**
  - Added daily Executions cleanup CloudWatch event that triggers cleanExecutions lambda
  - Added cleanExecutions lambda that removes finalPayload/originalPayload field entries for records older than configured timeout value (execution_payload_retention_period), with a default of 30 days
- **CUMULUS-815/816**
  - Added 'originalPayload' and 'finalPayload' fields to Executions table
  - Updated Execution model to populate originalPayload with the execution payload on record creation
  - Updated Execution model code to populate finalPayload field with the execution payload on execution completion
  - Execution API now exposes the above fields
- **CUMULUS-977**
  - Rename `kinesisConsumer` to `messageConsumer` as it handles both Kinesis streams and SNS topics as of this version.
  - Add `sns`-type rule support. These rules create a subscription between an SNS topic and the `messageConsumer`.
    When a message is received, `messageConsumer` is triggered and passes the SNS message (JSON format expected) in
    its entirety to the workflow in the `payload` field of the Cumulus message. For more information on sns-type rules,
    see the [documentation](https://nasa.github.io/cumulus/docs/data-cookbooks/setup#rules).
- **CUMULUS-975**
  - Add `KinesisInboundEventLogger` and `KinesisOutboundEventLogger` API lambdas.  These lambdas
    are utilized to dump incoming and outgoing ingest workflow kinesis streams
    to cloudwatch for analytics in case of AWS/stream failure.
  - Update rules model to allow tracking of log_event ARNs related to
    Rule event logging.    Kinesis rule types will now automatically log
    incoming events via a Kinesis event triggered lambda.
 CUMULUS-975-migration-4
  - Update migration code to require explicit migration names per run
  - Added migration_4 to migrate/update exisitng Kinesis rules to have a log event mapping
  - Added new IAM policy for migration lambda
- **CUMULUS-775**
  - Adds a instance metadata endpoint to the `@cumulus/api` package.
  - Adds a new convenience function `hostId` to the `@cumulus/cmrjs` to help build environment specific cmr urls.
  - Fixed `@cumulus/cmrjs.searchConcept` to search and return CMR results.
  - Modified `@cumulus/cmrjs.CMR.searchGranule` and `@cumulus/cmrjs.CMR.searchCollection` to include CMR's provider as a default parameter to searches.
- **CUMULUS-965**
  - Add `@cumulus/test-data.loadJSONTestData()`,
    `@cumulus/test-data.loadTestData()`, and
    `@cumulus/test-data.streamTestData()` to safely load test data. These
    functions should be used instead of using `require()` to load test data,
    which could lead to tests interferring with each other.
  - Add a `@cumulus/common/util/deprecate()` function to mark a piece of code as
    deprecated
- **CUMULUS-986**
  - Added `waitForTestExecutionStart` to `@cumulus/integration-tests`
- **CUMULUS-919**
  - In `@cumulus/deployment`, added support for NGAP permissions boundaries for IAM roles with `useNgapPermissionBoundary` flag in `iam/config.yml`. Defaults to false.

### Fixed
- Fixed a bug where FTP sockets were not closed after an error, keeping the Lambda function active until it timed out [CUMULUS-972]
- **CUMULUS-656**
  - The API will no longer allow the deletion of a provider if that provider is
    referenced by a rule
  - The API will no longer allow the deletion of a collection if that collection
    is referenced by a rule
- Fixed a bug where `@cumulus/sf-sns-report` was not pulling large messages from S3 correctly.

### Deprecated
- `@cumulus/ingest/aws/StepFunction.pullEvent()`. Use `@cumulus/common/aws.pullStepFunctionEvent()`.
- `@cumulus/ingest/consumer.Consume` due to unpredictable implementation. Use `@cumulus/ingest/consumer.Consumer`.
Call `Consumer.consume()` instead of `Consume.read()`.

## [v1.10.4] - 2018-11-28

### Added
- **CUMULUS-1008**
  - New `config.yml` parameter for SQS consumers: `sqs_consumer_rate: (default 500)`, which is the maximum number of
  messages the consumer will attempt to process per execution. Currently this is only used by the sf-starter consumer,
  which runs every minute by default, making this a messages-per-minute upper bound. SQS does not guarantee the number
  of messages returned per call, so this is not a fixed rate of consumption, only attempted number of messages received.

### Deprecated
- `@cumulus/ingest/consumer.Consume` due to unpredictable implementation. Use `@cumulus/ingest/consumer.Consumer`.

### Changed
- Backported update of `packages/api` dependency `@mapbox/dyno` to `1.4.2` to mitigate `event-stream` vulnerability.

## [v1.10.3] - 2018-10-31

### Added
- **CUMULUS-817**
  - Added AWS Dead Letter Queues for lambdas that are scheduled asynchronously/such that failures show up only in cloudwatch logs.
- **CUMULUS-956**
  - Migrated developer documentation and data-cookbooks to Docusaurus
    - supports versioning of documentation
  - Added `docs/docs-how-to.md` to outline how to do things like add new docs or locally install for testing.
  - Deployment/CI scripts have been updated to work with the new format
- **CUMULUS-811**
  - Added new S3 functions to `@cumulus/common/aws`:
    - `aws.s3TagSetToQueryString`: converts S3 TagSet array to querystring (for use with upload()).
    - `aws.s3PutObject`: Returns promise of S3 `putObject`, which puts an object on S3
    - `aws.s3CopyObject`: Returns promise of S3 `copyObject`, which copies an object in S3 to a new S3 location
    - `aws.s3GetObjectTagging`: Returns promise of S3 `getObjectTagging`, which returns an object containing an S3 TagSet.
  - `@/cumulus/common/aws.s3PutObject` defaults to an explicit `ACL` of 'private' if not overridden.
  - `@/cumulus/common/aws.s3CopyObject` defaults to an explicit `TaggingDirective` of 'COPY' if not overridden.

### Deprecated
- **CUMULUS-811**
  - Deprecated `@cumulus/ingest/aws.S3`. Member functions of this class will now
    log warnings pointing to similar functionality in `@cumulus/common/aws`.

## [v1.10.2] - 2018-10-24

### Added
- **CUMULUS-965**
  - Added a `@cumulus/logger` package
- **CUMULUS-885**
  - Added 'human readable' version identifiers to Lambda Versioning lambda aliases
- **CUMULUS-705**
  - Note: Make sure to update the IAM stack when deploying this update.
  - Adds an AsyncOperations model and associated DynamoDB table to the
    `@cumulus/api` package
  - Adds an /asyncOperations endpoint to the `@cumulus/api` package, which can
    be used to fetch the status of an AsyncOperation.
  - Adds a /bulkDelete endpoint to the `@cumulus/api` package, which performs an
    asynchronous bulk-delete operation. This is a stub right now which is only
    intended to demonstration how AsyncOperations work.
  - Adds an AsyncOperation ECS task to the `@cumulus/api` package, which will
    fetch an Lambda function, run it in ECS, and then store the result to the
    AsyncOperations table in DynamoDB.
- **CUMULUS-851** - Added workflow lambda versioning feature to allow in-flight workflows to use lambda versions that were in place when a workflow was initiated
    - Updated Kes custom code to remove logic that used the CMA file key to determine template compilation logic.  Instead, utilize a `customCompilation` template configuration flag to indicate a template should use Cumulus's kes customized methods instead of 'core'.
    - Added `useWorkflowLambdaVersions` configuration option to enable the lambdaVersioning feature set.   **This option is set to true by default** and should be set to false to disable the feature.
    - Added uniqueIdentifier configuration key to S3 sourced lambdas to optionally support S3 lambda resource versioning within this scheme. This key must be unique for each modified version of the lambda package and must be updated in configuration each time the source changes.
    - Added a new nested stack template that will create a `LambdaVersions` stack that will take lambda parameters from the base template, generate lambda versions/aliases and return outputs with references to the most 'current' lambda alias reference, and updated 'core' template to utilize these outputs (if `useWorkflowLambdaVersions` is enabled).

- Created a `@cumulus/api/lib/OAuth2` interface, which is implemented by the
  `@cumulus/api/lib/EarthdataLogin` and `@cumulus/api/lib/GoogleOAuth2` classes.
  Endpoints that need to handle authentication will determine which class to use
  based on environment variables. This also greatly simplifies testing.
- Added `@cumulus/api/lib/assertions`, containing more complex AVA test assertions
- Added PublishGranule workflow to publish a granule to CMR without full reingest. (ingest-in-place capability)

- `@cumulus/integration-tests` new functionality:
  - `listCollections` to list collections from a provided data directory
  - `deleteCollection` to delete list of collections from a deployed stack
  - `cleanUpCollections` combines the above in one function.
  - `listProviders` to list providers from a provided data directory
  - `deleteProviders` to delete list of providers from a deployed stack
  - `cleanUpProviders` combines the above in one function.
  - `@cumulus/integrations-tests/api.js`: `deleteGranule` and `deletePdr` functions to make `DELETE` requests to Cumulus API
  - `rules` API functionality for posting and deleting a rule and listing all rules
  - `wait-for-deploy` lambda for use in the redeployment tests
- `@cumulus/ingest/granule.js`: `ingestFile` inserts new `duplicate_found: true` field in the file's record if a duplicate file already exists on S3.
- `@cumulus/api`: `/execution-status` endpoint requests and returns complete execution output if  execution output is stored in S3 due to size.
- Added option to use environment variable to set CMR host in `@cumulus/cmrjs`.
- **CUMULUS-781** - Added integration tests for `@cumulus/sync-granule` when `duplicateHandling` is set to `replace` or `skip`
- **CUMULUS-791** - `@cumulus/move-granules`: `moveFileRequest` inserts new `duplicate_found: true` field in the file's record if a duplicate file already exists on S3. Updated output schema to document new `duplicate_found` field.

### Removed

- Removed `@cumulus/common/fake-earthdata-login-server`. Tests can now create a
  service stub based on `@cumulus/api/lib/OAuth2` if testing requires handling
  authentication.

### Changed

- **CUMULUS-940** - modified `@cumulus/common/aws` `receiveSQSMessages` to take a parameter object instead of positional parameters.  All defaults remain the same, but now access to long polling is available through `options.waitTimeSeconds`.
- **CUMULUS-948** - Update lambda functions `CNMToCMA` and `CnmResponse` in the `cumulus-data-shared` bucket and point the default stack to them.
- **CUMULUS-782** - Updated `@cumulus/sync-granule` task and `Granule.ingestFile` in `@cumulus/ingest` to keep both old and new data when a destination file with different checksum already exists and `duplicateHandling` is `version`
- Updated the config schema in `@cumulus/move-granules` to include the `moveStagedFiles` param.
- **CUMULUS-778** - Updated config schema and documentation in `@cumulus/sync-granule` to include `duplicateHandling` parameter for specifying how duplicate filenames should be handled
- **CUMULUS-779** - Updated `@cumulus/sync-granule` to throw `DuplicateFile` error when destination files already exist and `duplicateHandling` is `error`
- **CUMULUS-780** - Updated `@cumulus/sync-granule` to use `error` as the default for `duplicateHandling` when it is not specified
- **CUMULUS-780** - Updated `@cumulus/api` to use `error` as the default value for `duplicateHandling` in the `Collection` model
- **CUMULUS-785** - Updated the config schema and documentation in `@cumulus/move-granules` to include `duplicateHandling` parameter for specifying how duplicate filenames should be handled
- **CUMULUS-786, CUMULUS-787** - Updated `@cumulus/move-granules` to throw `DuplicateFile` error when destination files already exist and `duplicateHandling` is `error` or not specified
- **CUMULUS-789** - Updated `@cumulus/move-granules` to keep both old and new data when a destination file with different checksum already exists and `duplicateHandling` is `version`

### Fixed

- `getGranuleId` in `@cumulus/ingest` bug: `getGranuleId` was constructing an error using `filename` which was undefined. The fix replaces `filename` with the `uri` argument.
- Fixes to `del` in `@cumulus/api/endpoints/granules.js` to not error/fail when not all files exist in S3 (e.g. delete granule which has only 2 of 3 files ingested).
- `@cumulus/deployment/lib/crypto.js` now checks for private key existence properly.

## [v1.10.1] - 2018-09-4

### Fixed

- Fixed cloudformation template errors in `@cumulus/deployment/`
  - Replaced references to Fn::Ref: with Ref:
  - Moved long form template references to a newline

## [v1.10.0] - 2018-08-31

### Removed

- Removed unused and broken code from `@cumulus/common`
  - Removed `@cumulus/common/test-helpers`
  - Removed `@cumulus/common/task`
  - Removed `@cumulus/common/message-source`
  - Removed the `getPossiblyRemote` function from `@cumulus/common/aws`
  - Removed the `startPromisedSfnExecution` function from `@cumulus/common/aws`
  - Removed the `getCurrentSfnTask` function from `@cumulus/common/aws`

### Changed

- **CUMULUS-839** - In `@cumulus/sync-granule`, 'collection' is now an optional config parameter

### Fixed

- **CUMULUS-859** Moved duplicate code in `@cumulus/move-granules` and `@cumulus/post-to-cmr` to `@cumulus/ingest`. Fixed imports making assumptions about directory structure.
- `@cumulus/ingest/consumer` correctly limits the number of messages being received and processed from SQS. Details:
  - **Background:** `@cumulus/api` includes a lambda `<stack-name>-sqs2sf` which processes messages from the `<stack-name>-startSF` SQS queue every minute. The `sqs2sf` lambda uses `@cumulus/ingest/consumer` to receive and process messages from SQS.
  - **Bug:** More than `messageLimit` number of messages were being consumed and processed from the `<stack-name>-startSF` SQS queue. Many step functions were being triggered simultaneously by the lambda `<stack-name>-sqs2sf` (which consumes every minute from the `startSF` queue) and resulting in step function failure with the error: `An error occurred (ThrottlingException) when calling the GetExecutionHistory`.
  - **Fix:** `@cumulus/ingest/consumer#processMessages` now processes messages until `timeLimit` has passed _OR_ once it receives up to `messageLimit` messages. `sqs2sf` is deployed with a [default `messageLimit` of 10](https://github.com/nasa/cumulus/blob/670000c8a821ff37ae162385f921c40956e293f7/packages/deployment/app/config.yml#L147).
  - **IMPORTANT NOTE:** `consumer` will actually process up to `messageLimit * 2 - 1` messages. This is because sometimes `receiveSQSMessages` will return less than `messageLimit` messages and thus the consumer will continue to make calls to `receiveSQSMessages`. For example, given a `messageLimit` of 10 and subsequent calls to `receiveSQSMessages` returns up to 9 messages, the loop will continue and a final call could return up to 10 messages.


## [v1.9.1] - 2018-08-22

**Please Note** To take advantage of the added granule tracking API functionality, updates are required for the message adapter and its libraries. You should be on the following versions:
- `cumulus-message-adapter` 1.0.9+
- `cumulus-message-adapter-js` 1.0.4+
- `cumulus-message-adapter-java` 1.2.7+
- `cumulus-message-adapter-python` 1.0.5+

### Added

- **CUMULUS-687** Added logs endpoint to search for logs from a specific workflow execution in `@cumulus/api`. Added integration test.
- **CUMULUS-836** - `@cumulus/deployment` supports a configurable docker storage driver for ECS. ECS can be configured with either `devicemapper` (the default storage driver for AWS ECS-optimized AMIs) or `overlay2` (the storage driver used by the NGAP 2.0 AMI). The storage driver can be configured in `app/config.yml` with `ecs.docker.storageDriver: overlay2 | devicemapper`. The default is `overlay2`.
  - To support this configuration, a [Handlebars](https://handlebarsjs.com/) helper `ifEquals` was added to `packages/deployment/lib/kes.js`.
- **CUMULUS-836** - `@cumulus/api` added IAM roles required by the NGAP 2.0 AMI. The NGAP 2.0 AMI runs a script `register_instances_with_ssm.py` which requires the ECS IAM role to include `ec2:DescribeInstances` and `ssm:GetParameter` permissions.

### Fixed
- **CUMULUS-836** - `@cumulus/deployment` uses `overlay2` driver by default and does not attempt to write `--storage-opt dm.basesize` to fix [this error](https://github.com/moby/moby/issues/37039).
- **CUMULUS-413** Kinesis processing now captures all errrors.
  - Added kinesis fallback mechanism when errors occur during record processing.
  - Adds FallbackTopicArn to `@cumulus/api/lambdas.yml`
  - Adds fallbackConsumer lambda to `@cumulus/api`
  - Adds fallbackqueue option to lambda definitions capture lambda failures after three retries.
  - Adds kinesisFallback SNS topic to signal incoming errors from kinesis stream.
  - Adds kinesisFailureSQS to capture fully failed events from all retries.
- **CUMULUS-855** Adds integration test for kinesis' error path.
- **CUMULUS-686** Added workflow task name and version tracking via `@cumulus/api` executions endpoint under new `tasks` property, and under `workflow_tasks` in step input/output.
  - Depends on `cumulus-message-adapter` 1.0.9+, `cumulus-message-adapter-js` 1.0.4+, `cumulus-message-adapter-java` 1.2.7+ and `cumulus-message-adapter-python` 1.0.5+
- **CUMULUS-771**
  - Updated sync-granule to stream the remote file to s3
  - Added integration test for ingesting granules from ftp provider
  - Updated http/https integration tests for ingesting granules from http/https providers
- **CUMULUS-862** Updated `@cumulus/integration-tests` to handle remote lambda output
- **CUMULUS-856** Set the rule `state` to have default value `ENABLED`

### Changed

- In `@cumulus/deployment`, changed the example app config.yml to have additional IAM roles

## [v1.9.0] - 2018-08-06

**Please note** additional information and upgrade instructions [here](https://nasa.github.io/cumulus/docs/upgrade/1.9.0)

### Added
- **CUMULUS-712** - Added integration tests verifying expected behavior in workflows
- **GITC-776-2** - Add support for versioned collections

### Fixed
- **CUMULUS-832**
  - Fixed indentation in example config.yml in `@cumulus/deployment`
  - Fixed issue with new deployment using the default distribution endpoint in `@cumulus/deployment` and `@cumulus/api`

## [v1.8.1] - 2018-08-01

**Note** IAM roles should be re-deployed with this release.

- **Cumulus-726**
  - Added function to `@cumulus/integration-tests`: `sfnStep` includes `getStepInput` which returns the input to the schedule event of a given step function step.
  - Added IAM policy `@cumulus/deployment`: Lambda processing IAM role includes `kinesis::PutRecord` so step function lambdas can write to kinesis streams.
- **Cumulus Community Edition**
  - Added Google OAuth authentication token logic to `@cumulus/api`. Refactored token endpoint to use environment variable flag `OAUTH_PROVIDER` when determining with authentication method to use.
  - Added API Lambda memory configuration variable `api_lambda_memory` to `@cumulus/api` and `@cumulus/deployment`.

### Changed

- **Cumulus-726**
  - Changed function in `@cumulus/api`: `models/rules.js#addKinesisEventSource` was modified to call to `deleteKinesisEventSource` with all required parameters (rule's name, arn and type).
  - Changed function in `@cumulus/integration-tests`: `getStepOutput` can now be used to return output of failed steps. If users of this function want the output of a failed event, they can pass a third parameter `eventType` as `'failure'`. This function will work as always for steps which completed successfully.

### Removed

- **Cumulus-726**
  - Configuration change to `@cumulus/deployment`: Removed default auto scaling configuration for Granules and Files DynamoDB tables.

- **CUMULUS-688**
  - Add integration test for ExecutionStatus
  - Function addition to `@cumulus/integration-tests`: `api` includes `getExecutionStatus` which returns the execution status from the Cumulus API

## [v1.8.0] - 2018-07-23

### Added

- **CUMULUS-718** Adds integration test for Kinesis triggering a workflow.

- **GITC-776-3** Added more flexibility for rules.  You can now edit all fields on the rule's record
We may need to update the api documentation to reflect this.

- **CUMULUS-681** - Add ingest-in-place action to granules endpoint
    - new applyWorkflow action at PUT /granules/{granuleid} Applying a workflow starts an execution of the provided workflow and passes the granule record as payload.
      Parameter(s):
        - workflow - the workflow name

- **CUMULUS-685** - Add parent exeuction arn to the execution which is triggered from a parent step function

### Changed
- **CUMULUS-768** - Integration tests get S3 provider data from shared data folder

### Fixed
- **CUMULUS-746** - Move granule API correctly updates record in dynamo DB and cmr xml file
- **CUMULUS-766** - Populate database fileSize field from S3 if value not present in Ingest payload

## [v1.7.1] - 2018-07-27

### Fixed
- **CUMULUS-766** - Backport from 1.8.0 - Populate database fileSize field from S3 if value not present in Ingest payload

## [v1.7.0] - 2018-07-02

### Please note: [Upgrade Instructions](https://nasa.github.io/cumulus/docs/upgrade/1.7.0)

### Added
- **GITC-776-2** - Add support for versioned collectons
- **CUMULUS-491** - Add granule reconciliation API endpoints.
- **CUMULUS-480** Add suport for backup and recovery:
  - Add DynamoDB tables for granules, executions and pdrs
  - Add ability to write all records to S3
  - Add ability to download all DynamoDB records in form json files
  - Add ability to upload records to DynamoDB
  - Add migration scripts for copying granule, pdr and execution records from ElasticSearch to DynamoDB
  - Add IAM support for batchWrite on dynamoDB
-
- **CUMULUS-508** - `@cumulus/deployment` cloudformation template allows for lambdas and ECS clusters to have multiple AZ availability.
    - `@cumulus/deployment` also ensures docker uses `devicemapper` storage driver.
- **CUMULUS-755** - `@cumulus/deployment` Add DynamoDB autoscaling support.
    - Application developers can add autoscaling and override default values in their deployment's `app/config.yml` file using a `{TableName}Table:` key.

### Fixed
- **CUMULUS-747** - Delete granule API doesn't delete granule files in s3 and granule in elasticsearch
    - update the StreamSpecification DynamoDB tables to have StreamViewType: "NEW_AND_OLD_IMAGES"
    - delete granule files in s3
- **CUMULUS-398** - Fix not able to filter executions by workflow
- **CUMULUS-748** - Fix invalid lambda .zip files being validated/uploaded to AWS
- **CUMULUS-544** - Post to CMR task has UAT URL hard-coded
  - Made configurable: PostToCmr now requires CMR_ENVIRONMENT env to be set to 'SIT' or 'OPS' for those CMR environments. Default is UAT.

### Changed
- **GITC-776-4** - Changed Discover-pdrs to not rely on collection but use provider_path in config. It also has an optional filterPdrs regex configuration parameter

- **CUMULUS-710** - In the integration test suite, `getStepOutput` returns the output of the first successful step execution or last failed, if none exists

## [v1.6.0] - 2018-06-06

### Please note: [Upgrade Instructions](https://nasa.github.io/cumulus/docs/upgrade/1.6.0)

### Fixed
- **CUMULUS-602** - Format all logs sent to Elastic Search.
  - Extract cumulus log message and index it to Elastic Search.

### Added
- **CUMULUS-556** - add a mechanism for creating and running migration scripts on deployment.
- **CUMULUS-461** Support use of metadata date and other components in `url_path` property

### Changed
- **CUMULUS-477** Update bucket configuration to support multiple buckets of the same type:
  - Change the structure of the buckets to allow for  more than one bucket of each type. The bucket structure is now:
    bucket-key:
      name: <bucket-name>
      type: <type> i.e. internal, public, etc.
  - Change IAM and app deployment configuration to support new bucket structure
  - Update tasks and workflows to support new bucket structure
  - Replace instances where buckets.internal is relied upon to either use the system bucket or a configured bucket
  - Move IAM template to the deployment package. NOTE: You now have to specify '--template node_modules/@cumulus/deployment/iam' in your IAM deployment
  - Add IAM cloudformation template support to filter buckets by type

## [v1.5.5] - 2018-05-30

### Added
- **CUMULUS-530** - PDR tracking through Queue-granules
  - Add optional `pdr` property to the sync-granule task's input config and output payload.
- **CUMULUS-548** - Create a Lambda task that generates EMS distribution reports
  - In order to supply EMS Distribution Reports, you must enable S3 Server
    Access Logging on any S3 buckets used for distribution. See [How Do I Enable Server Access Logging for an S3 Bucket?](https://docs.aws.amazon.com/AmazonS3/latest/user-guide/server-access-logging.html)
    The "Target bucket" setting should point at the Cumulus internal bucket.
    The "Target prefix" should be
    "<STACK_NAME>/ems-distribution/s3-server-access-logs/", where "STACK_NAME"
    is replaced with the name of your Cumulus stack.

### Fixed
- **CUMULUS-546 - Kinesis Consumer should catch and log invalid JSON**
  - Kinesis Consumer lambda catches and logs errors so that consumer doesn't get stuck in a loop re-processing bad json records.
- EMS report filenames are now based on their start time instead of the time
  instead of the time that the report was generated
- **CUMULUS-552 - Cumulus API returns different results for the same collection depending on query**
  - The collection, provider and rule records in elasticsearch are now replaced with records from dynamo db when the dynamo db records are updated.

### Added
- `@cumulus/deployment`'s default cloudformation template now configures storage for Docker to match the configured ECS Volume. The template defines Docker's devicemapper basesize (`dm.basesize`) using `ecs.volumeSize`. This addresses ECS default of limiting Docker containers to 10GB of storage ([Read more](https://aws.amazon.com/premiumsupport/knowledge-center/increase-default-ecs-docker-limit/)).

## [v1.5.4] - 2018-05-21

### Added
- **CUMULUS-535** - EMS Ingest, Archive, Archive Delete reports
  - Add lambda EmsReport to create daily EMS Ingest, Archive, Archive Delete reports
  - ems.provider property added to `@cumulus/deployment/app/config.yml`.
    To change the provider name, please add `ems: provider` property to `app/config.yml`.
- **CUMULUS-480** Use DynamoDB to store granules, pdrs and execution records
  - Activate PointInTime feature on DynamoDB tables
  - Increase test coverage on api package
  - Add ability to restore metadata records from json files to DynamoDB
- **CUMULUS-459** provide API endpoint for moving granules from one location on s3 to another

## [v1.5.3] - 2018-05-18

### Fixed
- **CUMULUS-557 - "Add dataType to DiscoverGranules output"**
  - Granules discovered by the DiscoverGranules task now include dataType
  - dataType is now a required property for granules used as input to the
    QueueGranules task
- **CUMULUS-550** Update deployment app/config.yml to force elasticsearch updates for deleted granules

## [v1.5.2] - 2018-05-15

### Fixed
- **CUMULUS-514 - "Unable to Delete the Granules"**
  - updated cmrjs.deleteConcept to return success if the record is not found
    in CMR.

### Added
- **CUMULUS-547** - The distribution API now includes an
  "earthdataLoginUsername" query parameter when it returns a signed S3 URL
- **CUMULUS-527 - "parse-pdr queues up all granules and ignores regex"**
  - Add an optional config property to the ParsePdr task called
    "granuleIdFilter". This property is a regular expression that is applied
    against the filename of the first file of each granule contained in the
    PDR. If the regular expression matches, then the granule is included in
    the output. Defaults to '.', which will match all granules in the PDR.
- File checksums in PDRs now support MD5
- Deployment support to subscribe to an SNS topic that already exists
- **CUMULUS-470, CUMULUS-471** In-region S3 Policy lambda added to API to update bucket policy for in-region access.
- **CUMULUS-533** Added fields to granule indexer to support EMS ingest and archive record creation
- **CUMULUS-534** Track deleted granules
  - added `deletedgranule` type to `cumulus` index.
  - **Important Note:** Force custom bootstrap to re-run by adding this to
    app/config.yml `es: elasticSearchMapping: 7`
- You can now deploy cumulus without ElasticSearch. Just add `es: null` to your `app/config.yml` file. This is only useful for debugging purposes. Cumulus still requires ElasticSearch to properly operate.
- `@cumulus/integration-tests` includes and exports the `addRules` function, which seeds rules into the DynamoDB table.
- Added capability to support EFS in cloud formation template. Also added
  optional capability to ssh to your instance and privileged lambda functions.
- Added support to force discovery of PDRs that have already been processed
  and filtering of selected data types
- `@cumulus/cmrjs` uses an environment variable `USER_IP_ADDRESS` or fallback
  IP address of `10.0.0.0` when a public IP address is not available. This
  supports lambda functions deployed into a VPC's private subnet, where no
  public IP address is available.

### Changed
- **CUMULUS-550** Custom bootstrap automatically adds new types to index on
  deployment

## [v1.5.1] - 2018-04-23
### Fixed
- add the missing dist folder to the hello-world task
- disable uglifyjs on the built version of the pdr-status-check (read: https://github.com/webpack-contrib/uglifyjs-webpack-plugin/issues/264)

## [v1.5.0] - 2018-04-23
### Changed
- Removed babel from all tasks and packages and increased minimum node requirements to version 8.10
- Lambda functions created by @cumulus/deployment will use node8.10 by default
- Moved [cumulus-integration-tests](https://github.com/nasa/cumulus-integration-tests) to the `example` folder CUMULUS-512
- Streamlined all packages dependencies (e.g. remove redundant dependencies and make sure versions are the same across packages)
- **CUMULUS-352:** Update Cumulus Elasticsearch indices to use [index aliases](https://www.elastic.co/guide/en/elasticsearch/reference/current/indices-aliases.html).
- **CUMULUS-519:** ECS tasks are no longer restarted after each CF deployment unless `ecs.restartTasksOnDeploy` is set to true
- **CUMULUS-298:** Updated log filterPattern to include all CloudWatch logs in ElasticSearch
- **CUMULUS-518:** Updates to the SyncGranule config schema
  - `granuleIdExtraction` is no longer a property
  - `process` is now an optional property
  - `provider_path` is no longer a property

### Fixed
- **CUMULUS-455 "Kes deployments using only an updated message adapter do not get automatically deployed"**
  - prepended the hash value of cumulus-message-adapter.zip file to the zip file name of lambda which uses message adapter.
  - the lambda function will be redeployed when message adapter or lambda function are updated
- Fixed a bug in the bootstrap lambda function where it stuck during update process
- Fixed a bug where the sf-sns-report task did not return the payload of the incoming message as the output of the task [CUMULUS-441]

### Added
- **CUMULUS-352:** Add reindex CLI to the API package.
- **CUMULUS-465:** Added mock http/ftp/sftp servers to the integration tests
- Added a `delete` method to the `@common/CollectionConfigStore` class
- **CUMULUS-467 "@cumulus/integration-tests or cumulus-integration-tests should seed provider and collection in deployed DynamoDB"**
  - `example` integration-tests populates providers and collections to database
  - `example` workflow messages are populated from workflow templates in s3, provider and collection information in database, and input payloads.  Input templates are removed.
  - added `https` protocol to provider schema

## [v1.4.1] - 2018-04-11

### Fixed
- Sync-granule install

## [v1.4.0] - 2018-04-09

### Fixed
- **CUMULUS-392 "queue-granules not returning the sfn-execution-arns queued"**
  - updated queue-granules to return the sfn-execution-arns queued and pdr if exists.
  - added pdr to ingest message meta.pdr instead of payload, so the pdr information doesn't get lost in the ingest workflow, and ingested granule in elasticsearch has pdr name.
  - fixed sf-sns-report schema, remove the invalid part
  - fixed pdr-status-check schema, the failed execution contains arn and reason
- **CUMULUS-206** make sure homepage and repository urls exist in package.json files of tasks and packages

### Added
- Example folder with a cumulus deployment example

### Changed
- [CUMULUS-450](https://bugs.earthdata.nasa.gov/browse/CUMULUS-450) - Updated
  the config schema of the **queue-granules** task
  - The config no longer takes a "collection" property
  - The config now takes an "internalBucket" property
  - The config now takes a "stackName" property
- [CUMULUS-450](https://bugs.earthdata.nasa.gov/browse/CUMULUS-450) - Updated
  the config schema of the **parse-pdr** task
  - The config no longer takes a "collection" property
  - The "stack", "provider", and "bucket" config properties are now
    required
- **CUMULUS-469** Added a lambda to the API package to prototype creating an S3 bucket policy for direct, in-region S3 access for the prototype bucket

### Removed
- Removed the `findTmpTestDataDirectory()` function from
  `@cumulus/common/test-utils`

### Fixed
- [CUMULUS-450](https://bugs.earthdata.nasa.gov/browse/CUMULUS-450)
  - The **queue-granules** task now enqueues a **sync-granule** task with the
    correct collection config for that granule based on the granule's
    data-type. It had previously been using the collection config from the
    config of the **queue-granules** task, which was a problem if the granules
    being queued belonged to different data-types.
  - The **parse-pdr** task now handles the case where a PDR contains granules
    with different data types, and uses the correct granuleIdExtraction for
    each granule.

### Added
- **CUMULUS-448** Add code coverage checking using [nyc](https://github.com/istanbuljs/nyc).

## [v1.3.0] - 2018-03-29

### Deprecated
- discover-s3-granules is deprecated. The functionality is provided by the discover-granules task
### Fixed
- **CUMULUS-331:** Fix aws.downloadS3File to handle non-existent key
- Using test ftp provider for discover-granules testing [CUMULUS-427]
- **CUMULUS-304: "Add AWS API throttling to pdr-status-check task"** Added concurrency limit on SFN API calls.  The default concurrency is 10 and is configurable through Lambda environment variable CONCURRENCY.
- **CUMULUS-414: "Schema validation not being performed on many tasks"** revised npm build scripts of tasks that use cumulus-message-adapter to place schema directories into dist directories.
- **CUMULUS-301:** Update all tests to use test-data package for testing data.
- **CUMULUS-271: "Empty response body from rules PUT endpoint"** Added the updated rule to response body.
- Increased memory allotment for `CustomBootstrap` lambda function. Resolves failed deployments where `CustomBootstrap` lambda function was failing with error `Process exited before completing request`. This was causing deployments to stall, fail to update and fail to rollback. This error is thrown when the lambda function tries to use more memory than it is allotted.
- Cumulus repository folders structure updated:
  - removed the `cumulus` folder altogether
  - moved `cumulus/tasks` to `tasks` folder at the root level
  - moved the tasks that are not converted to use CMA to `tasks/.not_CMA_compliant`
  - updated paths where necessary

### Added
- `@cumulus/integration-tests` - Added support for testing the output of an ECS activity as well as a Lambda function.

## [v1.2.0] - 2018-03-20

### Fixed
- Update vulnerable npm packages [CUMULUS-425]
- `@cumulus/api`: `kinesis-consumer.js` uses `sf-scheduler.js#schedule` instead of placing a message directly on the `startSF` SQS queue. This is a fix for [CUMULUS-359](https://bugs.earthdata.nasa.gov/browse/CUMULUS-359) because `sf-scheduler.js#schedule` looks up the provider and collection data in DynamoDB and adds it to the `meta` object of the enqueued message payload.
- `@cumulus/api`: `kinesis-consumer.js` catches and logs errors instead of doing an error callback. Before this change, `kinesis-consumer` was failing to process new records when an existing record caused an error because it would call back with an error and stop processing additional records. It keeps trying to process the record causing the error because it's "position" in the stream is unchanged. Catching and logging the errors is part 1 of the fix. Proposed part 2 is to enqueue the error and the message on a "dead-letter" queue so it can be processed later ([CUMULUS-413](https://bugs.earthdata.nasa.gov/browse/CUMULUS-413)).
- **CUMULUS-260: "PDR page on dashboard only shows zeros."** The PDR stats in LPDAAC are all 0s, even if the dashboard has been fixed to retrieve the correct fields.  The current version of pdr-status-check has a few issues.
  - pdr is not included in the input/output schema.  It's available from the input event.  So the pdr status and stats are not updated when the ParsePdr workflow is complete.  Adding the pdr to the input/output of the task will fix this.
  - pdr-status-check doesn't update pdr stats which prevent the real time pdr progress from showing up in the dashboard. To solve this, added lambda function sf-sns-report which is copied from @cumulus/api/lambdas/sf-sns-broadcast with modification, sf-sns-report can be used to report step function status anywhere inside a step function.  So add step sf-sns-report after each pdr-status-check, we will get the PDR status progress at real time.
  - It's possible an execution is still in the queue and doesn't exist in sfn yet.  Added code to handle 'ExecutionDoesNotExist' error when checking the execution status.
- Fixed `aws.cloudwatchevents()` typo in `packages/ingest/aws.js`. This typo was the root cause of the error: `Error: Could not process scheduled_ingest, Error: : aws.cloudwatchevents is not a constructor` seen when trying to update a rule.


### Removed

- `@cumulus/ingest/aws`: Remove queueWorkflowMessage which is no longer being used by `@cumulus/api`'s `kinesis-consumer.js`.

## [v1.1.4] - 2018-03-15

### Added
- added flag `useList` to parse-pdr [CUMULUS-404]

### Fixed

- Pass encrypted password to the ApiGranule Lambda function [CUMULUS-424]


## [v1.1.3] - 2018-03-14
### Fixed
- Changed @cumulus/deployment package install behavior. The build process will happen after installation

## [v1.1.2] - 2018-03-14

### Added
- added tools to @cumulus/integration-tests for local integration testing
- added end to end testing for discovering and parsing of PDRs
- `yarn e2e` command is available for end to end testing
### Fixed

- **CUMULUS-326: "Occasionally encounter "Too Many Requests" on deployment"** The api gateway calls will handle throttling errors
- **CUMULUS-175: "Dashboard providers not in sync with AWS providers."** The root cause of this bug - DynamoDB operations not showing up in Elasticsearch - was shared by collections and rules. The fix was to update providers', collections' and rules; POST, PUT and DELETE endpoints to operate on DynamoDB and using DynamoDB streams to update Elasticsearch. The following packages were made:
  - `@cumulus/deployment` deploys DynamoDB streams for the Collections, Providers and Rules tables as well as a new lambda function called `dbIndexer`. The `dbIndexer` lambda has an event source mapping which listens to each of the DynamoDB streams. The dbIndexer lambda receives events referencing operations on the DynamoDB table and updates the elasticsearch cluster accordingly.
  - The `@cumulus/api` endpoints for collections, providers and rules _only_ query DynamoDB, with the exception of LIST endpoints and the collections' GET endpoint.

### Updated
- Broke up `kes.override.js` of @cumulus/deployment to multiple modules and moved to a new location
- Expanded @cumulus/deployment test coverage
- all tasks were updated to use cumulus-message-adapter-js 1.0.1
- added build process to integration-tests package to babelify it before publication
- Update @cumulus/integration-tests lambda.js `getLambdaOutput` to return the entire lambda output. Previously `getLambdaOutput` returned only the payload.

## [v1.1.1] - 2018-03-08

### Removed
- Unused queue lambda in api/lambdas [CUMULUS-359]

### Fixed
- Kinesis message content is passed to the triggered workflow [CUMULUS-359]
- Kinesis message queues a workflow message and does not write to rules table [CUMULUS-359]

## [v1.1.0] - 2018-03-05

### Added

- Added a `jlog` function to `common/test-utils` to aid in test debugging
- Integration test package with command line tool [CUMULUS-200] by @laurenfrederick
- Test for FTP `useList` flag [CUMULUS-334] by @kkelly51

### Updated
- The `queue-pdrs` task now uses the [cumulus-message-adapter-js](https://github.com/nasa/cumulus-message-adapter-js)
  library
- Updated the `queue-pdrs` JSON schemas
- The test-utils schema validation functions now throw an error if validation
  fails
- The `queue-granules` task now uses the [cumulus-message-adapter-js](https://github.com/nasa/cumulus-message-adapter-js)
  library
- Updated the `queue-granules` JSON schemas

### Removed
- Removed the `getSfnExecutionByName` function from `common/aws`
- Removed the `getGranuleStatus` function from `common/aws`

## [v1.0.1] - 2018-02-27

### Added
- More tests for discover-pdrs, dicover-granules by @yjpa7145
- Schema validation utility for tests by @yjpa7145

### Changed
- Fix an FTP listing bug for servers that do not support STAT [CUMULUS-334] by @kkelly51

## [v1.0.0] - 2018-02-23

[Unreleased]: https://github.com/nasa/cumulus/compare/v1.11.3...HEAD
[v1.11.3]: https://github.com/nasa/cumulus/compare/v1.11.2...v1.11.3
[v1.11.2]: https://github.com/nasa/cumulus/compare/v1.11.1...v1.11.2
[v1.11.1]: https://github.com/nasa/cumulus/compare/v1.11.0...v1.11.1
[v1.11.0]: https://github.com/nasa/cumulus/compare/v1.10.4...v1.11.0
[v1.10.4]: https://github.com/nasa/cumulus/compare/v1.10.3...v1.10.4
[v1.10.3]: https://github.com/nasa/cumulus/compare/v1.10.2...v1.10.3
[v1.10.2]: https://github.com/nasa/cumulus/compare/v1.10.1...v1.10.2
[v1.10.1]: https://github.com/nasa/cumulus/compare/v1.10.0...v1.10.1
[v1.10.0]: https://github.com/nasa/cumulus/compare/v1.9.1...v1.10.0
[v1.9.1]: https://github.com/nasa/cumulus/compare/v1.9.0...v1.9.1
[v1.9.0]: https://github.com/nasa/cumulus/compare/v1.8.1...v1.9.0
[v1.8.1]: https://github.com/nasa/cumulus/compare/v1.8.0...v1.8.1
[v1.8.0]: https://github.com/nasa/cumulus/compare/v1.7.0...v1.8.0
[v1.7.0]: https://github.com/nasa/cumulus/compare/v1.6.0...v1.7.0
[v1.6.0]: https://github.com/nasa/cumulus/compare/v1.5.5...v1.6.0
[v1.5.5]: https://github.com/nasa/cumulus/compare/v1.5.4...v1.5.5
[v1.5.4]: https://github.com/nasa/cumulus/compare/v1.5.3...v1.5.4
[v1.5.3]: https://github.com/nasa/cumulus/compare/v1.5.2...v1.5.3
[v1.5.2]: https://github.com/nasa/cumulus/compare/v1.5.1...v1.5.2
[v1.5.1]: https://github.com/nasa/cumulus/compare/v1.5.0...v1.5.1
[v1.5.0]: https://github.com/nasa/cumulus/compare/v1.4.1...v1.5.0
[v1.4.1]: https://github.com/nasa/cumulus/compare/v1.4.0...v1.4.1
[v1.4.0]: https://github.com/nasa/cumulus/compare/v1.3.0...v1.4.0
[v1.3.0]: https://github.com/nasa/cumulus/compare/v1.2.0...v1.3.0
[v1.2.0]: https://github.com/nasa/cumulus/compare/v1.1.4...v1.2.0
[v1.1.4]: https://github.com/nasa/cumulus/compare/v1.1.3...v1.1.4
[v1.1.3]: https://github.com/nasa/cumulus/compare/v1.1.2...v1.1.3
[v1.1.2]: https://github.com/nasa/cumulus/compare/v1.1.1...v1.1.2
[v1.1.1]: https://github.com/nasa/cumulus/compare/v1.0.1...v1.1.1
[v1.1.0]: https://github.com/nasa/cumulus/compare/v1.0.1...v1.1.0
[v1.0.1]: https://github.com/nasa/cumulus/compare/v1.0.0...v1.0.1
[v1.0.0]: https://github.com/nasa/cumulus/compare/pre-v1-release...v1.0.0<|MERGE_RESOLUTION|>--- conflicted
+++ resolved
@@ -8,12 +8,8 @@
 
 ### Added
 
-<<<<<<< HEAD
-=======
 - **CUMULUS-666**
   - Added `@api/endpoints/s3credentials` to allow EarthData Login authorized users to retrieve temporary security credentials for same-region direct S3 access.
-- **CUMULUS-1187** - Added `@cumulus/ingest/granule/duplicateHandlingType()` to determine how duplicate files should be handled in an ingest workflow
->>>>>>> ef2a9d1d
 - **CUMULUS-671**
   - Added `@packages/integration-tests/api/distribution/getDistributionApiS3SignedUrl()` to return the S3 signed URL for a file protected by the distribution API
 - **CUMULUS-672**
