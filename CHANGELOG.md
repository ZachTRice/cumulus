--- conflicted
+++ resolved
@@ -7,7 +7,6 @@
 ## [Unreleased]
 
 ### Added
-<<<<<<< HEAD
 
 - **CUMULUS-672**
   - Added `cmrFileType` and `cmrConceptId` to output for individual granules from `@cumulus/post-to-cmr`. `cmrFileType` will default to value from workflow configuration, if provided, otherwise it will attempt to read the `cmrFileType` generated in `@cumulus/cmrjs/publish2CMR`
@@ -15,12 +14,6 @@
     - `getDistributionApiFileStream` returns a stream to download files protected by the distribution API
     - `getDistributionFileUrl` constructs URLs for requesting files from the distribution API
 
-### Changed
-
-- **CUMULUS-672**
-  - Changed `@cumulus/integration-tests/api/EarthdataLogin.getEarthdataLoginRedirectResponse` to `@cumulus/integration-tests/api/EarthdataLogin.getEarthdataAccessToken`. The new function returns an access response from Earthdata login, if successful.
-  - `@cumulus/integration-tests/cmr/getOnlineResources` now accepts an object of options, including `cmrFileType`. Based on the `cmrFileType`, the function will correctly retrieve the online resources for each metadata format (ECHO10, UMM-G)
-=======
 - CUMULUS-1171
   - Added `@cumulus/common` API documentation to `packages/common/docs/API.md`
   - Added an `npm run build-docs` task to `@cumulus/common`
@@ -36,6 +29,11 @@
   - Added `@cumulus/common/util#negate()`
 
 ### Changed
+
+- **CUMULUS-672**
+  - Changed `@cumulus/integration-tests/api/EarthdataLogin.getEarthdataLoginRedirectResponse` to `@cumulus/integration-tests/api/EarthdataLogin.getEarthdataAccessToken`. The new function returns an access response from Earthdata login, if successful.
+  - `@cumulus/integration-tests/cmr/getOnlineResources` now accepts an object of options, including `cmrFileType`. Based on the `cmrFileType`, the function will correctly retrieve the online resources for each metadata format (ECHO10, UMM-G)
+
 - CUMULUS-1171
   - NOTE: This is a breaking change. When applying this upgrade, users will need to:
     1. Disable all workflow rules
@@ -53,7 +51,6 @@
     `provider.host`, and `provider.port`.
   - The default provider port was being set to 21, no matter what protocol was
     being used. Removed that default.
->>>>>>> 3e9644fd
 
 ## [v1.11.2] - 2018-2-15
 
