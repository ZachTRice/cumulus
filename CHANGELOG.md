# Changelog

All notable changes to this project will be documented in this file.

The format is based on [Keep a Changelog](http://keepachangelog.com/en/1.0.0/).

## [Unreleased]

<<<<<<< HEAD
### BREAKING CHANGES

- **CUMULUS-2099**
  - `meta.queues` has been removed from Cumulus core workflow messages.
  - `@cumulus/message/Build.buildQueueMessageFromTemplate` no longer takes `params.queueName` as a parameter. It has been replaced by `params.queueUrl`, which should be an SQS queue URL.
  - `@cumulus/message/Queue.getMaximumExecutions` no longer takes `queueName` as a parameter. It has been replaced by `queueUrl`, which should be an SQS queue URL.

=======
>>>>>>> 2322ca44
#### CODE CHANGES

- The `@cumulus/ingest/util.lookupMimeType` function now returns `undefined`
  rather than `null` if the mime type could not be found.
- The `@cumulus/ingest/lock.removeLock` function now returns `undefined`

<<<<<<< HEAD
### MIGRATION STEPS

- **CUMULUS-2099**
  - All references to `meta.queues` in workflow configuration must be replaced with references to queue URLs from Terraform resources. See the updated [data cookbooks](https://nasa.github.io/cumulus/docs/data-cookbooks/about-cookbooks) or example [Discover Granules workflow configuration](https://github.com/nasa/cumulus/blob/master/example/cumulus-tf/discover_granules_workflow.asl.json).
  - The steps for configuring queued execution throttling have changed. See the [updated documentation](https://nasa.github.io/cumulus/docs/data-cookbooks/throttling-queued-executions).
=======
## [v2.0.1] 2020-07-28
>>>>>>> 2322ca44

### Added

- **CUMULUS-1886**
  - Added `multiple sort keys` support to `@cumulus/api`
- **CUMULUS-2099**
  - `@cumulus/message/Queue.getQueueUrl` to get the queue URL specified in a Cumulus workflow message, if any.

### Fixed

- **[PR 1790](https://github.com/nasa/cumulus/pull/1790)**

<<<<<<< HEAD
### Deprecated

- `@cumulus/message/Queue.getQueueNameByUrl()`
- `@cumulus/message/Queue.getQueueName()`
=======
  - Fixed bug with request headers in `@cumulus/launchpad-auth` causing Launchpad token requests to fail
>>>>>>> 2322ca44

## [v2.0.0] 2020-07-23

### BREAKING CHANGES

- Changes to the `@cumulus/api-client` package
  - The `CumulusApiClientError` class must now be imported using
    `const { CumulusApiClientError } = require('@cumulus/api-client/CumulusApiClientError')`
- The `@cumulus/sftp-client/SftpClient` class must now be imported using
  `const { SftpClient } = require('@cumulus/sftp-client');`
- Instances of `@cumulus/ingest/SftpProviderClient` no longer implicitly connect
  when `download`, `list`, or `sync` are called. You must call `connect` on the
  provider client before issuing one of those calls. Failure to do so will
  result in a "Client not connected" exception being thrown.
- Instances of `@cumulus/ingest/SftpProviderClient` no longer implicitly
  disconnect from the SFTP server when `list` is called.
- Instances of `@cumulus/sftp-client/SftpClient` must now be expclicitly closed
  by calling `.end()`
- Instances of `@cumulus/sftp-client/SftpClient` no longer implicitly connect to
  the server when `download`, `unlink`, `syncToS3`, `syncFromS3`, and `list` are
  called. You must explicitly call `connect` before calling one of those
  methods.
- Changes to the `@cumulus/common` package
  - `cloudwatch-event.getSfEventMessageObject()` now returns `undefined` if the
    message could not be found or could not be parsed. It previously returned
    `null`.
  - `S3KeyPairProvider.decrypt()` now throws an exception if the bucket
    containing the key cannot be determined.
  - `S3KeyPairProvider.decrypt()` now throws an exception if the stack cannot be
    determined.
  - `S3KeyPairProvider.encrypt()` now throws an exception if the bucket
    containing the key cannot be determined.
  - `S3KeyPairProvider.encrypt()` now throws an exception if the stack cannot be
    determined.
  - `sns-event.getSnsEventMessageObject()` now returns `undefined` if it could
    not be parsed. It previously returned `null`.
  - The `aws` module has been removed.
  - The `BucketsConfig.buckets` property is now read-only and private
  - The `test-utils.validateConfig()` function now resolves to `undefined`
    rather than `true`.
  - The `test-utils.validateInput()` function now resolves to `undefined` rather
    than `true`.
  - The `test-utils.validateOutput()` function now resolves to `undefined`
    rather than `true`.
  - The static `S3KeyPairProvider.retrieveKey()` function has been removed.
- Changes to the `@cumulus/cmrjs` package
  - `@cumulus/cmrjs.constructOnlineAccessUrl()` and
    `@cumulus/cmrjs/cmr-utils.constructOnlineAccessUrl()` previously took a
    `buckets` parameter, which was an instance of
    `@cumulus/common/BucketsConfig`. They now take a `bucketTypes` parameter,
    which is a simple object mapping bucket names to bucket types. Example:
    `{ 'private-1': 'private', 'public-1': 'public' }`
  - `@cumulus/cmrjs.reconcileCMRMetadata()` and
    `@cumulus/cmrjs/cmr-utils.reconcileCMRMetadata()` now take a **required**
    `bucketTypes` parameter, which is a simple object mapping bucket names to
    bucket types. Example: `{ 'private-1': 'private', 'public-1': 'public' }`
  - `@cumulus/cmrjs.updateCMRMetadata()` and
    `@cumulus/cmrjs/cmr-utils.updateCMRMetadata()` previously took an optional
    `inBuckets` parameter, which was an instance of
    `@cumulus/common/BucketsConfig`. They now take a **required** `bucketTypes`
    parameter, which is a simple object mapping bucket names to bucket types.
    Example: `{ 'private-1': 'private', 'public-1': 'public' }`
- The minimum supported version of all published Cumulus packages is now Node
  12.18.0
  - Tasks using the `cumuluss/cumulus-ecs-task` Docker image must be updated to
    `cumuluss/cumulus-ecs-task:1.7.0`. This can be done by updating the `image`
    property of any tasks defined using the `cumulus_ecs_service` Terraform
    module.
- Changes to `@cumulus/aws-client/S3`
  - The signature of the `getObjectSize` function has changed. It now takes a
    params object with three properties:
    - **s3**: an instance of an AWS.S3 object
    - **bucket**
    - **key**
  - The `getObjectSize` function will no longer retry if the object does not
    exist
- **CUMULUS-1861**
  - `@cumulus/message/Collections.getCollectionIdFromMessage` now throws a
    `CumulusMessageError` if `collectionName` and `collectionVersion` are missing
    from `meta.collection`.   Previously this method would return
    `'undefined___undefined'` instead
  - `@cumulus/integration-tests/addCollections` now returns an array of collections that
    were added rather than the count of added collections
- **CUMULUS-1930**
  - The `@cumulus/common/util.uuid()` function has been removed
- **CUMULUS-1955**
  - `@cumulus/aws-client/S3.multipartCopyObject` now returns an object with the
    AWS `etag` of the destination object
  - `@cumulus/ingest/S3ProviderClient.list` now sets a file object's `path`
    property to `undefined` instead of `null` when the file is at the top level
    of its bucket
  - The `sync` methods of the following classes in the `@cumulus/ingest` package
    now return an object with the AWS `s3uri` and `etag` of the destination file
    (they previously returned only a string representing the S3 URI)
    - `FtpProviderClient`
    - `HttpProviderClient`
    - `S3ProviderClient`
    - `SftpProviderClient`
- **CUMULUS-1958**
  - The following methods exported from `@cumulus/cmr-js/cmr-utils` were made
    async, and added distributionBucketMap as a parameter:
    - constructOnlineAccessUrl
    - generateFileUrl
    - reconcileCMRMetadata
    - updateCMRMetadata
- **CUMULUS-1969**
  - The `DiscoverPdrs` task now expects `provider_path` to be provided at
    `event.config.provider_path`, not `event.config.collection.provider_path`
  - `event.config.provider_path` is now a required parameter of the
    `DiscoverPdrs` task
  - `event.config.collection` is no longer a parameter to the `DiscoverPdrs`
    task
  - Collections no longer support the `provider_path` property. The tasks that
    relied on that property are now referencing `config.meta.provider_path`.
    Workflows should be updated accordingly.
- **CUMULUS-1977**
  - Moved bulk granule deletion endpoint from `/bulkDelete` to
    `/granules/bulkDelete`
- **CUMULUS-1991**
  - Updated CMR metadata generation to use "Download file.hdf" (where `file.hdf` is the filename of the given resource) as the resource description instead of "File to download"
  - CMR metadata updates now respect changes to resource descriptions (previously only changes to resource URLs were respected)

### MIGRATION STEPS

- Due to an issue with the AWS API Gateway and how the Thin Egress App Cloudformation template applies updates, you may need to redeploy your
  `thin-egress-app-EgressGateway` manually as a one time migration step.    If your deployment fails with an
  error similar to:

  ```bash
  Error: Lambda function (<stack>-tf-TeaCache) returned error: ({"errorType":"HTTPError","errorMessage":"Response code 404 (Not Found)"})
  ```

  Then follow the [AWS
  instructions](https://docs.aws.amazon.com/apigateway/latest/developerguide/how-to-deploy-api-with-console.html)
  to `Redeploy a REST API to a stage` for your egress API and re-run `terraform
  apply`.

### Added

- **CUMULUS-1902**
  - Add Common Use Cases section under Operator Docs

- **CUMULUS-2058**
  - Added `lambda_processing_role_name` as an output from the `cumulus` module
    to provide the processing role name
- **CUMULUS-1417**
  - Added a `checksumFor` property to collection `files` config. Set this
    property on a checksum file's definition matching the `regex` of the target
    file. More details in the ['Data Cookbooks
    Setup'](https://nasa.github.io/cumulus/docs/next/data-cookbooks/setup)
    documentation.
  - Added `checksumFor` validation to collections model.
- **CUMULUS-1956**
  - Added `@cumulus/earthata-login-client` package
  - The `/s3credentials` endpoint that is deployed as part of distribution now
    supports authentication using tokens created by a different application. If
    a request contains the `EDL-ClientId` and `EDL-Token` headers,
    authentication will be handled using that token rather than attempting to
    use OAuth.
  - `@cumulus/earthata-login-client.getTokenUsername()` now accepts an
    `xRequestId` argument, which will be included as the `X-Request-Id` header
    when calling Earthdata Login.
  - If the `s3Credentials` endpoint is invoked with an EDL token and an
    `X-Request-Id` header, that `X-Request-Id` header will be forwarded to
    Earthata Login.
- **CUMULUS-1957**
  - If EDL token authentication is being used, and the `EDL-Client-Name` header
    is set, `@the-client-name` will be appended to the end of the Earthdata
    Login username that is used as the `RoleSessionName` of the temporary IAM
    credentials. This value will show up in the AWS S3 server access logs.
- **CUMULUS-1958**
  - Add the ability for users to specify a `bucket_map_key` to the `cumulus`
    terraform module as an override for the default .yaml values that are passed
    to TEA by Core.    Using this option *requires* that each configured
    Cumulus 'distribution' bucket (e.g. public/protected buckets) have a single
    TEA mapping.  Multiple maps per bucket are not supported.
  - Updated Generating a distribution URL, the MoveGranules task and all CMR
    reconciliation functionality to utilize the TEA bucket map override.
  - Updated deploy process to utilize a bootstrap 'tea-map-cache' lambda that
    will, after deployment of Cumulus Core's TEA instance, query TEA for all
    protected/public buckets and generate a mapping configuration used
    internally by Core.  This object is also exposed as an output of the Cumulus
    module as `distribution_bucket_map`.
- **CUMULUS-1961**
  - Replaces DynamoDB for Elasticsearch for reconciliationReportForCumulusCMR
    comparisons between Cumulus and CMR.
- **CUMULUS-1970**
  - Created the `add-missing-file-checksums` workflow task
  - Added `@cumulus/aws-client/S3.calculateObjectHash()` function
  - Added `@cumulus/aws-client/S3.getObjectReadStream()` function
- **CUMULUS-1887**
  - Add additional fields to the granule CSV download file
- **CUMULUS-2019**
  - Add `infix` search to es query builder `@cumulus/api/es/es/queries` to
    support partial matching of the keywords

### Changed

- **CUMULUS-2032**
  - Updated @cumulus/ingest/HttpProviderClient to utilize a configuration key
    `httpListTimeout` to set the default timeout for discovery HTTP/HTTPS
    requests, and updates the default for the provider to 5 minutes (300 seconds).
  - Updated the DiscoverGranules and DiscoverPDRs tasks to utilize the updated
    configuration value if set via workflow config, and updates the default for
    these tasks to 5 minutes (300 seconds).

- **CUMULUS-176**
  - The API will now respond with a 400 status code when a request body contains
    invalid JSON. It had previously returned a 500 status code.
- **CUMULUS-1861**
  - Updates Rule objects to no longer require a collection.
  - Changes the DLQ behavior for `sfEventSqsToDbRecords` and
    `sfEventSqsToDbRecordsInputQueue`. Previously failure to write a database
    record would result in lambda success, and an error log in the CloudWatch
    logs.   The lambda has been updated to manually add a record to
    the `sfEventSqsToDbRecordsDeadLetterQueue` if the granule, execution, *or*
    pdr record fails to write, in addition to the previous error logging.
- **CUMULUS-1956**
  - The `/s3credentials` endpoint that is deployed as part of distribution now
    supports authentication using tokens created by a different application. If
    a request contains the `EDL-ClientId` and `EDL-Token` headers,
    authentication will be handled using that token rather than attempting to
    use OAuth.
- **CUMULUS-1977**
  - API endpoint POST `/granules/bulk` now returns a 202 status on a successful
    response instead of a 200 response
  - API endpoint DELETE `/granules/<granule-id>` now returns a 404 status if the
    granule record was already deleted
  - `@cumulus/api/models/Granule.update()` now returns the updated granule
    record
  - Implemented POST `/granules/bulkDelete` API endpoint to support deleting
    granules specified by ID or returned by the provided query in the request
    body. If the request is successful, the endpoint returns the async operation
    ID that has been started to remove the granules.
    - To use a query in the request body, your deployment must be
      [configured to access the Elasticsearch host for ESDIS metrics](https://nasa.github.io/cumulus/docs/additional-deployment-options/cloudwatch-logs-delivery#esdis-metrics)
      in your environment
  - Added `@cumulus/api/models/Granule.getRecord()` method to return raw record
    from DynamoDB
  - Added `@cumulus/api/models/Granule.delete()` method which handles deleting
    the granule record from DynamoDB and the granule files from S3
- **CUMULUS-1982**
  - The `globalConnectionLimit` property of providers is now optional and
    defaults to "unlimited"
- **CUMULUS-1997**
  - Added optional `launchpad` configuration to `@cumulus/hyrax-metadata-updates` task config schema.
- **CUMULUS-1991**
  - `@cumulus/cmrjs/src/cmr-utils/constructOnlineAccessUrls()` now throws an error if `cmrGranuleUrlType = "distribution"` and no distribution endpoint argument is provided
- **CUMULUS-2011**
  - Reconciliation reports are now generated within an AsyncOperation
- **CUMULUS-2016**
  - Upgrade TEA to version 79

### Fixed

- **CUMULUS-1991**
  - Added missing `DISTRIBUTION_ENDPOINT` environment variable for API lambdas. This environment variable is required for API requests to move granules.

- **CUMULUS-1961**
  - Fixed granules and executions query params not getting sent to API in granule list operation in `@cumulus/api-client`

### Deprecated

- `@cumulus/aws-client/S3.calculateS3ObjectChecksum()`
- `@cumulus/aws-client/S3.getS3ObjectReadStream()`
- `@cumulus/common/log.convertLogLevel()`
- `@cumulus/collection-config-store`
- `@cumulus/common/util.sleep()`

- **CUMULUS-1930**
  - `@cumulus/common/log.convertLogLevel()`
  - `@cumulus/common/util.isNull()`
  - `@cumulus/common/util.isUndefined()`
  - `@cumulus/common/util.negate()`
  - `@cumulus/common/util.noop()`
  - `@cumulus/common/util.isNil()`
  - `@cumulus/common/util.renameProperty()`
  - `@cumulus/common/util.lookupMimeType()`
  - `@cumulus/common/util.thread()`
  - `@cumulus/common/util.mkdtempSync()`

### Removed

- The deprecated `@cumulus/common.bucketsConfigJsonObject` function has been
  removed
- The deprecated `@cumulus/common.CollectionConfigStore` class has been removed
- The deprecated `@cumulus/common.concurrency` module has been removed
- The deprecated `@cumulus/common.constructCollectionId` function has been
  removed
- The deprecated `@cumulus/common.launchpad` module has been removed
- The deprecated `@cumulus/common.LaunchpadToken` class has been removed
- The deprecated `@cumulus/common.Semaphore` class has been removed
- The deprecated `@cumulus/common.stringUtils` module has been removed
- The deprecated `@cumulus/common/aws.cloudwatchlogs` function has been removed
- The deprecated `@cumulus/common/aws.deleteS3Files` function has been removed
- The deprecated `@cumulus/common/aws.deleteS3Object` function has been removed
- The deprecated `@cumulus/common/aws.dynamodb` function has been removed
- The deprecated `@cumulus/common/aws.dynamodbDocClient` function has been
  removed
- The deprecated `@cumulus/common/aws.getExecutionArn` function has been removed
- The deprecated `@cumulus/common/aws.headObject` function has been removed
- The deprecated `@cumulus/common/aws.listS3ObjectsV2` function has been removed
- The deprecated `@cumulus/common/aws.parseS3Uri` function has been removed
- The deprecated `@cumulus/common/aws.promiseS3Upload` function has been removed
- The deprecated `@cumulus/common/aws.recursivelyDeleteS3Bucket` function has
  been removed
- The deprecated `@cumulus/common/aws.s3CopyObject` function has been removed
- The deprecated `@cumulus/common/aws.s3ObjectExists` function has been removed
- The deprecated `@cumulus/common/aws.s3PutObject` function has been removed
- The deprecated `@cumulus/common/bucketsConfigJsonObject` function has been
  removed
- The deprecated `@cumulus/common/CloudWatchLogger` class has been removed
- The deprecated `@cumulus/common/collection-config-store.CollectionConfigStore`
  class has been removed
- The deprecated `@cumulus/common/collection-config-store.constructCollectionId`
  function has been removed
- The deprecated `@cumulus/common/concurrency.limit` function has been removed
- The deprecated `@cumulus/common/concurrency.mapTolerant` function has been
  removed
- The deprecated `@cumulus/common/concurrency.promiseUrl` function has been
  removed
- The deprecated `@cumulus/common/concurrency.toPromise` function has been
  removed
- The deprecated `@cumulus/common/concurrency.unless` function has been removed
- The deprecated `@cumulus/common/config.parseConfig` function has been removed
- The deprecated `@cumulus/common/config.resolveResource` function has been
  removed
- The deprecated `@cumulus/common/DynamoDb.get` function has been removed
- The deprecated `@cumulus/common/DynamoDb.scan` function has been removed
- The deprecated `@cumulus/common/FieldPattern` class has been removed
- The deprecated `@cumulus/common/launchpad.getLaunchpadToken` function has been
  removed
- The deprecated `@cumulus/common/launchpad.validateLaunchpadToken` function has
  been removed
- The deprecated `@cumulus/common/LaunchpadToken` class has been removed
- The deprecated `@cumulus/common/message.buildCumulusMeta` function has been
  removed
- The deprecated `@cumulus/common/message.buildQueueMessageFromTemplate`
  function has been removed
- The deprecated `@cumulus/common/message.getCollectionIdFromMessage` function
  has been removed
- The deprecated `@cumulus/common/message.getMaximumExecutions` function has
  been removed
- The deprecated `@cumulus/common/message.getMessageExecutionArn` function has
  been removed
- The deprecated `@cumulus/common/message.getMessageExecutionName` function has
  been removed
- The deprecated `@cumulus/common/message.getMessageFromTemplate` function has
  been removed
- The deprecated `@cumulus/common/message.getMessageGranules` function has been
  removed
- The deprecated `@cumulus/common/message.getMessageStateMachineArn` function
  has been removed
- The deprecated `@cumulus/common/message.getQueueName` function has been
  removed
- The deprecated `@cumulus/common/message.getQueueNameByUrl` function has been
  removed
- The deprecated `@cumulus/common/message.hasQueueAndExecutionLimit` function
  has been removed
- The deprecated `@cumulus/common/Semaphore` class has been removed
- The deprecated `@cumulus/common/string.globalReplace` functon has been removed
- The deprecated `@cumulus/common/string.isNonEmptyString` functon has been
  removed
- The deprecated `@cumulus/common/string.isValidHostname` functon has been
  removed
- The deprecated `@cumulus/common/string.match` functon has been removed
- The deprecated `@cumulus/common/string.matches` functon has been removed
- The deprecated `@cumulus/common/string.replace` functon has been removed
- The deprecated `@cumulus/common/string.toLower` functon has been removed
- The deprecated `@cumulus/common/string.toUpper` functon has been removed
- The deprecated `@cumulus/common/testUtils.getLocalstackEndpoint` function has been removed
- The deprecated `@cumulus/common/util.setErrorStack` function has been removed
- The `@cumulus/common/util.uuid` function has been removed
- The deprecated `@cumulus/common/workflows.getWorkflowArn` function has been
  removed
- The deprecated `@cumulus/common/workflows.getWorkflowFile` function has been
  removed
- The deprecated `@cumulus/common/workflows.getWorkflowList` function has been
  removed
- The deprecated `@cumulus/common/workflows.getWorkflowTemplate` function has
  been removed
- `@cumulus/aws-client/StepFunctions.toSfnExecutionName()`
- `@cumulus/aws-client/StepFunctions.fromSfnExecutionName()`
- `@cumulus/aws-client/StepFunctions.getExecutionArn()`
- `@cumulus/aws-client/StepFunctions.getExecutionUrl()`
- `@cumulus/aws-client/StepFunctions.getStateMachineArn()`
- `@cumulus/aws-client/StepFunctions.pullStepFunctionEvent()`
- `@cumulus/common/test-utils/throttleOnce()`
- `@cumulus/integration-tests/api/distribution.invokeApiDistributionLambda()`
- `@cumulus/integration-tests/api/distribution.getDistributionApiRedirect()`
- `@cumulus/integration-tests/api/distribution.getDistributionApiFileStream()`

## [v1.24.0] 2020-06-03

### BREAKING CHANGES

- **CUMULUS-1969**
  - The `DiscoverPdrs` task now expects `provider_path` to be provided at
    `event.config.provider_path`, not `event.config.collection.provider_path`
  - `event.config.provider_path` is now a required parameter of the
    `DiscoverPdrs` task
  - `event.config.collection` is no longer a parameter to the `DiscoverPdrs`
    task
  - Collections no longer support the `provider_path` property. The tasks that
    relied on that property are now referencing `config.meta.provider_path`.
    Workflows should be updated accordingly.

- **CUMULUS-1997**
  - `@cumulus/cmr-client/CMRSearchConceptQueue` parameters have been changed to take a `cmrSettings` object containing clientId, provider, and auth information. This can be generated using `@cumulus/cmrjs/cmr-utils/getCmrSettings`. The `cmrEnvironment` variable has been removed.

### Added

- **CUMULUS-1800**
  - Added task configuration setting named `syncChecksumFiles` to the
    SyncGranule task. This setting is `false` by default, but when set to
    `true`, all checksum files associated with data files that are downloaded
    will be downloaded as well.
- **CUMULUS-1952**
  - Updated HTTP(S) provider client to accept username/password for Basic authorization. This change adds support for Basic Authorization such as Earthdata login redirects to ingest (i.e. as implemented in SyncGranule), but not to discovery (i.e. as implemented in DiscoverGranules). Discovery still expects the provider's file system to be publicly accessible, but not the individual files and their contents.
  - **NOTE**: Using this in combination with the HTTP protocol may expose usernames and passwords to intermediary network entities. HTTPS is highly recommended.
- **CUMULUS-1997**
  - Added optional `launchpad` configuration to `@cumulus/hyrax-metadata-updates` task config schema.

### Fixed

- **CUMULUS-1997**
  - Updated all CMR operations to use configured authentication scheme
- **CUMULUS-2010**
  - Updated `@cumulus/api/launchpadSaml` to support multiple userGroup attributes from the SAML response

## [v1.23.2] 2020-05-22

### BREAKING CHANGES

- Updates to the Cumulus archive API:
  - All endpoints now return a `401` response instead of a `403` for any request where the JWT passed as a Bearer token is invalid.
  - POST `/refresh` and DELETE `/token/<token>` endpoints now return a `401` response for requests with expired tokens

- **CUMULUS-1894**
  - `@cumulus/ingest/granule.handleDuplicateFile()`
    - The `copyOptions` parameter has been removed
    - An `ACL` parameter has been added
  - `@cumulus/ingest/granule.renameS3FileWithTimestamp()`
    - Now returns `undefined`

- **CUMULUS-1896**
  Updated all Cumulus core lambdas to utilize the new message adapter streaming interface via [cumulus-message-adapter-js v1.2.0](https://github.com/nasa/cumulus-message-adapter-js/releases/tag/v1.2.0).   Users of this version of Cumulus (or later) must utilize version 1.3.0 or greater of the [cumulus-message-adapter](https://github.com/nasa/cumulus-message-adapter) to support core lambdas.

- **CUMULUS-1912**
  - `@cumulus/api` reconciliationReports list endpoint returns a list of reconciliationReport records instead of S3Uri.

- **CUMULUS-1969**
  - The `DiscoverGranules` task now expects `provider_path` to be provided at
    `event.config.provider_path`, not `event.config.collection.provider_path`
  - `config.provider_path` is now a required parameter of the `DiscoverGranules`
    task

### MIGRATION STEPS

- To take advantage of the new TTL-based access token expiration implemented in CUMULUS-1777 (see notes below) and clear out existing records in your access tokens table, do the following:
  1. Log out of any active dashboard sessions
  2. Use the AWS console or CLI to delete your `<prefix>-AccessTokensTable` DynamoDB table
  3. [Re-deploy your `data-persistence` module](https://nasa.github.io/cumulus/docs/deployment/upgrade-readme#update-data-persistence-resources), which should re-create the `<prefix>-AccessTokensTable` DynamoDB table
  4. Return to using the Cumulus API/dashboard as normal
- This release requires the Cumulus Message Adapter layer deployed with Cumulus Core to be at least 1.3.0, as the core lambdas have updated to [cumulus-message-adapter-js v1.2.0](https://github.com/nasa/cumulus-message-adapter-js/releases/tag/v1.2.0) and the new CMA interface.  As a result, users should:
  1. Follow the [Cumulus Message Adapter (CMA) deployment instructions](https://nasa.github.io/cumulus/docs/deployment/deployment-readme#deploy-the-cumulus-message-adapter-layer) and install a CMA layer version >=1.3.0
  2. If you are using any custom Node.js Lambdas in your workflows **and** the Cumulus CMA layer/`cumulus-message-adapter-js`, you must update your lambda to use [cumulus-message-adapter-js v1.2.0](https://github.com/nasa/cumulus-message-adapter-js/releases/tag/v1.2.0) and follow the migration instructions in the release notes. Prior versions of `cumulus-message-adapter-js` are not compatible with CMA >= 1.3.0.
- Migrate existing s3 reconciliation report records to database (CUMULUS-1911):
  - After update your `data persistence` module and Cumulus resources, run the command:

  ```bash
  ./node_modules/.bin/cumulus-api migrate --stack `<your-terraform-deployment-prefix>` --migrationVersion migration5
  ```

### Added

- Added a limit for concurrent Elasticsearch requests when doing an index from database operation
- Added the `es_request_concurrency` parameter to the archive and cumulus Terraform modules

- **CUMULUS-1995**
  - Added the `es_index_shards` parameter to the archive and cumulus Terraform modules to configure the number of shards for the ES index
    - If you have an existing ES index, you will need to [reindex](https://nasa.github.io/cumulus-api/#reindex) and then [change index](https://nasa.github.io/cumulus-api/#change-index) to take advantage of shard updates

- **CUMULUS-1894**
  - Added `@cumulus/aws-client/S3.moveObject()`

- **CUMULUS-1911**
  - Added ReconciliationReports table
  - Updated CreateReconciliationReport lambda to save Reconciliation Report records to database
  - Updated dbIndexer and IndexFromDatabase lambdas to index Reconciliation Report records to Elasticsearch
  - Added migration_5 to migrate existing s3 reconciliation report records to database and Elasticsearch
  - Updated `@cumulus/api` package, `tf-modules/archive` and `tf-modules/data-persistence` Terraform modules

- **CUMULUS-1916**
  - Added util function for seeding reconciliation reports when running API locally in dashboard

### Changed

- **CUMULUS-1777**
  - The `expirationTime` property is now a **required field** of the access tokens model.
  - Updated the `AccessTokens` table to set a [TTL](https://docs.aws.amazon.com/amazondynamodb/latest/developerguide/howitworks-ttl.html) on the `expirationTime` field in `tf-modules/data-persistence/dynamo.tf`. As a result, access token records in this table whose `expirationTime` has passed should be **automatically deleted by DynamoDB**.
  - Updated all code creating access token records in the Dynamo `AccessTokens` table to set the `expirationTime` field value in seconds from the epoch.
- **CUMULUS-1912**
  - Updated reconciliationReports endpoints to query against Elasticsearch, delete report from both database and s3
  - Added `@cumulus/api-client/reconciliationReports`
- **CUMULUS-1999**
  - Updated `@cumulus/common/util.deprecate()` so that only a single deprecation notice is printed for each name/version combination

### Fixed

- **CUMULUS-1894**
  - The `SyncGranule` task can now handle files larger than 5 GB
- **CUMULUS-1987**
  - `Remove granule from CMR` operation in `@cumulus/api` now passes token to CMR when fetching granule metadata, allowing removal of private granules
- **CUMULUS-1993**
  - For a given queue, the `sqs-message-consumer` Lambda will now only schedule workflows for rules matching the queue **and the collection information in each queue message (if any)**
    - The consumer also now only reads each queue message **once per Lambda invocation**, whereas previously each message was read **once per queue rule per Lambda invocation**
  - Fixed bug preventing the deletion of multiple SNS rules that share the same SNS topic

### Deprecated

- **CUMULUS-1894**
  - `@cumulus/ingest/granule.copyGranuleFile()`
  - `@cumulus/ingest/granule.moveGranuleFile()`

- **CUMULUS-1987** - Deprecated the following functions:
  - `@cumulus/cmrjs/getMetadata(cmrLink)` -> `@cumulus/cmr-client/CMR.getGranuleMetadata(cmrLink)`
  - `@cumulus/cmrjs/getFullMetadata(cmrLink)`

## [v1.22.1] 2020-05-04

**Note**: v1.22.0 was not released as a package due to npm/release concerns.  Users upgrading to 1.22.x should start with 1.22.1

### Added

- **CUMULUS-1894**
  - Added `@cumulus/aws-client/S3.multipartCopyObject()`
- **CUMULUS-408**
  - Added `certificateUri` field to provider schema. This optional field allows operators to specify an S3 uri to a CA bundle to use for HTTPS requests.
- **CUMULUS-1787**
  - Added `collections/active` endpoint for returning collections with active granules in `@cumulus/api`
- **CUMULUS-1799**
  - Added `@cumulus/common/stack.getBucketsConfigKey()` to return the S3 key for the buckets config object
  - Added `@cumulus/common/workflows.getWorkflowFileKey()` to return the S3 key for a workflow definition object
  - Added `@cumulus/common/workflows.getWorkflowsListKeyPrefix()` to return the S3 key prefix for objects containing workflow definitions
  - Added `@cumulus/message` package containing utilities for building and parsing Cumulus messages
- **CUMULUS-1850**
  - Added `@cumulus/aws-client/Kinesis.describeStream()` to get a Kinesis stream description
- **CUMULUS-1853**
  - Added `@cumulus/integration-tests/collections.createCollection()`
  - Added `@cumulus/integration-tests/executions.findExecutionArn()`
  - Added `@cumulus/integration-tests/executions.getExecutionWithStatus()`
  - Added `@cumulus/integration-tests/granules.getGranuleWithStatus()`
  - Added `@cumulus/integration-tests/providers.createProvider()`
  - Added `@cumulus/integration-tests/rules.createOneTimeRule()`

### Changed

- **CUMULUS-1682**
  - Moved all `@cumulus/ingest/parse-pdr` code into the `parse-pdr` task as it had become tightly coupled with that task's handler and was not used anywhere else. Unit tests also restored.
- **CUMULUS-1820**
  - Updated the Thin Egress App module used in `tf-modules/distribution/main.tf` to build 74. [See the release notes](https://github.com/asfadmin/thin-egress-app/releases/tag/tea-build.74).
- **CUMULUS-1852**
  - Updated POST endpoints for `/collections`, `/providers`, and `/rules` to log errors when returning a 500 response
  - Updated POST endpoint for `/collections`:
    - Return a 400 response when the `name` or `version` fields are missing
    - Return a 409 response if the collection already exists
    - Improved error messages to be more explicit
  - Updated POST endpoint for `/providers`:
    - Return a 400 response if the `host` field value is invalid
    - Return a 409 response if the provider already exists
  - Updated POST endpoint for `/rules`:
    - Return a 400 response if rule `name` is invalid
    - Return a 400 response if rule `type` is invalid
- **CUMULUS-1891**
  - Updated the following endpoints using async operations to return a 503 error if the ECS task  cannot be started and a 500 response for a non-specific error:
    - POST `/replays`
    - POST `/bulkDelete`
    - POST `/elasticsearch/index-from-database`
    - POST `/granules/bulk`

### Fixed

- **CUMULUS-408**
  - Fixed HTTPS discovery and ingest.

- **CUMULUS-1850**
  - Fixed a bug in Kinesis event processing where the message consumer would not properly filter available rules based on the collection information in the event and the Kinesis stream ARN

- **CUMULUS-1853**
  - Fixed a bug where attempting to create a rule containing a payload property
    would fail schema validation.

- **CUMULUS-1854**
  - Rule schema is validated before starting workflows or creating event source mappings

- **CUMULUS-1974**
  - Fixed @cumulus/api webpack config for missing underscore object due to underscore update

### Deprecated

- **CUMULUS-1799** - Deprecated the following code. For cases where the code was moved into another package, the new code location is noted:
  - `@cumulus/aws-client/StepFunctions.fromSfnExecutionName()`
  - `@cumulus/aws-client/StepFunctions.toSfnExecutionName()`
  - `@cumulus/aws-client/StepFunctions.getExecutionArn()` -> `@cumulus/message/Executions.buildExecutionArn()`
  - `@cumulus/aws-client/StepFunctions.getExecutionUrl()` -> `@cumulus/message/Executions.getExecutionUrlFromArn()`
  - `@cumulus/aws-client/StepFunctions.getStateMachineArn()` -> `@cumulus/message/Executions.getStateMachineArnFromExecutionArn()`
  - `@cumulus/aws-client/StepFunctions.pullStepFunctionEvent()` -> `@cumulus/message/StepFunctions.pullStepFunctionEvent()`
  - `@cumulus/common/bucketsConfigJsonObject()`
  - `@cumulus/common/CloudWatchLogger`
  - `@cumulus/common/collection-config-store/CollectionConfigStore` -> `@cumulus/collection-config-store`
  - `@cumulus/common/collection-config-store.constructCollectionId()` -> `@cumulus/message/Collections.constructCollectionId`
  - `@cumulus/common/concurrency.limit()`
  - `@cumulus/common/concurrency.mapTolerant()`
  - `@cumulus/common/concurrency.promiseUrl()`
  - `@cumulus/common/concurrency.toPromise()`
  - `@cumulus/common/concurrency.unless()`
  - `@cumulus/common/config.buildSchema()`
  - `@cumulus/common/config.parseConfig()`
  - `@cumulus/common/config.resolveResource()`
  - `@cumulus/common/config.resourceToArn()`
  - `@cumulus/common/FieldPattern`
  - `@cumulus/common/launchpad.getLaunchpadToken()` -> `@cumulus/launchpad-auth/index.getLaunchpadToken()`
  - `@cumulus/common/LaunchpadToken` -> `@cumulus/launchpad-auth/LaunchpadToken`
  - `@cumulus/common/launchpad.validateLaunchpadToken()` -> `@cumulus/launchpad-auth/index.validateLaunchpadToken()`
  - `@cumulus/common/message.buildCumulusMeta()` -> `@cumulus/message/Build.buildCumulusMeta()`
  - `@cumulus/common/message.buildQueueMessageFromTemplate()` -> `@cumulus/message/Build.buildQueueMessageFromTemplate()`
  - `@cumulus/common/message.getCollectionIdFromMessage()` -> `@cumulus/message/Collections.getCollectionIdFromMessage()`
  - `@cumulus/common/message.getMessageExecutionArn()` -> `@cumulus/message/Executions.getMessageExecutionArn()`
  - `@cumulus/common/message.getMessageExecutionName()` -> `@cumulus/message/Executions.getMessageExecutionName()`
  - `@cumulus/common/message.getMaximumExecutions()` -> `@cumulus/message/Queue.getMaximumExecutions()`
  - `@cumulus/common/message.getMessageFromTemplate()`
  - `@cumulus/common/message.getMessageStateMachineArn()` -> `@cumulus/message/Executions.getMessageStateMachineArn()`)
  - `@cumulus/common/message.getMessageGranules()` -> `@cumulus/message/Granules.getMessageGranules()`
  - `@cumulus/common/message.getQueueNameByUrl()` -> `@cumulus/message/Queue.getQueueNameByUrl()`
  - `@cumulus/common/message.getQueueName()` -> `@cumulus/message/Queue.getQueueName()`)
  - `@cumulus/common/message.hasQueueAndExecutionLimit()` -> `@cumulus/message/Queue.hasQueueAndExecutionLimit()`
  - `@cumulus/common/Semaphore`
  - `@cumulus/common/test-utils.throttleOnce()`
  - `@cumulus/common/workflows.getWorkflowArn()`
  - `@cumulus/common/workflows.getWorkflowFile()`
  - `@cumulus/common/workflows.getWorkflowList()`
  - `@cumulus/common/workflows.getWorkflowTemplate()`
  - `@cumulus/integration-tests/sfnStep/SfnStep.parseStepMessage()` -> `@cumulus/message/StepFunctions.parseStepMessage()`
- **CUMULUS-1858** - Deprecated the following functions.
  - `@cumulus/common/string.globalReplace()`
  - `@cumulus/common/string.isNonEmptyString()`
  - `@cumulus/common/string.isValidHostname()`
  - `@cumulus/common/string.match()`
  - `@cumulus/common/string.matches()`
  - `@cumulus/common/string.replace()`
  - `@cumulus/common/string.toLower()`
  - `@cumulus/common/string.toUpper()`

### Removed

- **CUMULUS-1799**: Deprecated code removals:
  - Removed from `@cumulus/common/aws`:
    - `pullStepFunctionEvent()`
  - Removed `@cumulus/common/sfnStep`
  - Removed `@cumulus/common/StepFunctions`

## [v1.21.0] 2020-03-30

### PLEASE NOTE

- **CUMULUS-1762**: the `messageConsumer` for `sns` and `kinesis`-type rules now fetches
  the collection information from the message. You should ensure that your rule's collection
  name and version match what is in the message for these ingest messages to be processed.
  If no matching rule is found, an error will be thrown and logged in the
  `messageConsumer` Lambda function's log group.

### Added

- **CUMULUS-1629**`
  - Updates discover-granules task to respect/utilize duplicateHandling configuration such that
    - skip:               Duplicates will be filtered from the granule list
    - error:              Duplicates encountered will result in step failure
    - replace, version:   Duplicates will be ignored and handled as normal.
  - Adds a new copy of the API lambda `PrivateApiLambda()` which is configured to not require authentication. This Lambda is not connected to an API gateway
  - Adds `@cumulus/api-client` with functions for use by workflow lambdas to call the API when needed

- **CUMULUS-1732**
  - Added Python task/activity workflow and integration test (`PythonReferenceSpec`) to test `cumulus-message-adapter-python`and `cumulus-process-py` integration.
- **CUMULUS-1795**
  - Added an IAM policy on the Cumulus EC2 creation to enable SSM when the `deploy_to_ngap` flag is true

### Changed

- **CUMULUS-1762**
  - the `messageConsumer` for `sns` and `kinesis`-type rules now fetches the collection
    information from the message.

### Deprecated

- **CUMULUS-1629**
  - Deprecate `granulesApi`, `rulesApi`, `emsApi`, `executionsAPI` from `@cumulus/integration-test/api` in favor of code moved to `@cumulus/api-client`

### Removed

- **CUMULUS-1799**: Deprecated code removals
  - Removed deprecated method `@cumulus/api/models/Granule.createGranulesFromSns()`
  - Removed deprecated method `@cumulus/api/models/Granule.removeGranuleFromCmr()`
  - Removed from `@cumulus/common/aws`:
    - `apigateway()`
    - `buildS3Uri()`
    - `calculateS3ObjectChecksum()`
    - `cf()`
    - `cloudwatch()`
    - `cloudwatchevents()`
    - `cloudwatchlogs()`
    - `createAndWaitForDynamoDbTable()`
    - `createQueue()`
    - `deleteSQSMessage()`
    - `describeCfStackResources()`
    - `downloadS3File()`
    - `downloadS3Files()`
    - `DynamoDbSearchQueue` class
    - `dynamodbstreams()`
    - `ec2()`
    - `ecs()`
    - `fileExists()`
    - `findResourceArn()`
    - `fromSfnExecutionName()`
    - `getFileBucketAndKey()`
    - `getJsonS3Object()`
    - `getQueueUrl()`
    - `getObjectSize()`
    - `getS3ObjectReadStream()`
    - `getSecretString()`
    - `getStateMachineArn()`
    - `headObject()`
    - `isThrottlingException()`
    - `kinesis()`
    - `lambda()`
    - `listS3Objects()`
    - `promiseS3Upload()`
    - `publishSnsMessage()`
    - `putJsonS3Object()`
    - `receiveSQSMessages()`
    - `s3CopyObject()`
    - `s3GetObjectTagging()`
    - `s3Join()`
    - `S3ListObjectsV2Queue` class
    - `s3TagSetToQueryString()`
    - `s3PutObjectTagging()`
    - `secretsManager()`
    - `sendSQSMessage()`
    - `sfn()`
    - `sns()`
    - `sqs()`
    - `sqsQueueExists()`
    - `toSfnExecutionName()`
    - `uploadS3FileStream()`
    - `uploadS3Files()`
    - `validateS3ObjectChecksum()`
  - Removed `@cumulus/common/CloudFormationGateway` class
  - Removed `@cumulus/common/concurrency/Mutex` class
  - Removed `@cumulus/common/errors`
  - Removed `@cumulus/common/sftp`
  - Removed `@cumulus/common/string.unicodeEscape`
  - Removed `@cumulus/cmrjs/cmr-utils.getGranuleId()`
  - Removed `@cumulus/cmrjs/cmr-utils.getCmrFiles()`
  - Removed `@cumulus/cmrjs/cmr/CMR` class
  - Removed `@cumulus/cmrjs/cmr/CMRSearchConceptQueue` class
  - Removed `@cumulus/cmrjs/utils.getHost()`
  - Removed `@cumulus/cmrjs/utils.getIp()`
  - Removed `@cumulus/cmrjs/utils.hostId()`
  - Removed `@cumulus/cmrjs/utils/ummVersion()`
  - Removed `@cumulus/cmrjs/utils.updateToken()`
  - Removed `@cumulus/cmrjs/utils.validateUMMG()`
  - Removed `@cumulus/ingest/aws.getEndpoint()`
  - Removed `@cumulus/ingest/aws.getExecutionUrl()`
  - Removed `@cumulus/ingest/aws/invoke()`
  - Removed `@cumulus/ingest/aws/CloudWatch` class
  - Removed `@cumulus/ingest/aws/ECS` class
  - Removed `@cumulus/ingest/aws/Events` class
  - Removed `@cumulus/ingest/aws/SQS` class
  - Removed `@cumulus/ingest/aws/StepFunction` class
  - Removed `@cumulus/ingest/util.normalizeProviderPath()`
  - Removed `@cumulus/integration-tests/index.listCollections()`
  - Removed `@cumulus/integration-tests/index.listProviders()`
  - Removed `@cumulus/integration-tests/index.rulesList()`
  - Removed `@cumulus/integration-tests/api/api.addCollectionApi()`

## [v1.20.0] 2020-03-12

### BREAKING CHANGES

- **CUMULUS-1714**
  - Changed the format of the message sent to the granule SNS Topic. Message includes the granule record under `record` and the type of event under `event`. Messages with `deleted` events will have the record that was deleted with a `deletedAt` timestamp. Options for `event` are `Create | Update | Delete`
- **CUMULUS-1769** - `deploy_to_ngap` is now a **required** variable for the `tf-modules/cumulus` module. **For those deploying to NGAP environments, this variable should always be set to `true`.**

### Notable changes

- **CUMULUS-1739** - You can now exclude Elasticsearch from your `tf-modules/data-persistence` deployment (via `include_elasticsearch = false`) and your `tf-modules/cumulus` module will still deploy successfully.

- **CUMULUS-1769** - If you set `deploy_to_ngap = true` for the `tf-modules/archive` Terraform module, **you can only deploy your archive API gateway as `PRIVATE`**, not `EDGE`.

### Added

- Added `@cumulus/aws-client/S3.getS3ObjectReadStreamAsync()` to deal with S3 eventual consistency issues by checking for the existence an S3 object with retries before getting a readable stream for that object.
- **CUMULUS-1769**
  - Added `deploy_to_ngap` boolean variable for the `tf-modules/cumulus` and `tf-modules/archive` Terraform modules. This variable is required. **For those deploying to NGAP environments, this variable should always be set to `true`.**
- **HYRAX-70**
  - Add the hyrax-metadata-update task

### Changed

- [`AccessToken.get()`](https://github.com/nasa/cumulus/blob/master/packages/api/models/access-tokens.js) now enforces [strongly consistent reads from DynamoDB](https://docs.aws.amazon.com/amazondynamodb/latest/developerguide/HowItWorks.ReadConsistency.html)
- **CUMULUS-1739**
  - Updated `tf-modules/data-persistence` to make Elasticsearch alarm resources and outputs conditional on the `include_elasticsearch` variable
  - Updated `@cumulus/aws-client/S3.getObjectSize` to include automatic retries for any failures from `S3.headObject`
- **CUMULUS-1784**
  - Updated `@cumulus/api/lib/DistributionEvent.remoteIP()` to parse the IP address in an S3 access log from the `A-sourceip` query parameter if present, otherwise fallback to the original parsing behavior.
- **CUMULUS-1768**
  - The `stats/summary` endpoint reports the distinct collections for the number of granules reported

### Fixed

- **CUMULUS-1739** - Fixed the `tf-modules/cumulus` and `tf-modules/archive` modules to make these Elasticsearch variables truly optional:
  - `elasticsearch_domain_arn`
  - `elasticsearch_hostname`
  - `elasticsearch_security_group_id`

- **CUMULUS-1768**
  - Fixed the `stats/` endpoint so that data is correctly filtered by timestamp and `processingTime` is calculated correctly.

- **CUMULUS-1769**
  - In the `tf-modules/archive` Terraform module, the `lifecycle` block ignoring changes to the `policy` of the archive API gateway is now only enforced if `deploy_to_ngap = true`. This fixes a bug where users deploying outside of NGAP could not update their API gateway's resource policy when going from `PRIVATE` to `EDGE`, preventing their API from being accessed publicly.

- **CUMULUS-1775**
  - Fix/update api endpoint to use updated google auth endpoints such that it will work with new accounts

### Removed

- **CUMULUS-1768**
  - Removed API endpoints `stats/histogram` and `stats/average`. All advanced stats needs should be acquired from Cloud Metrics or similarly configured ELK stack.

## [v1.19.0] 2020-02-28

### BREAKING CHANGES

- **CUMULUS-1736**
  - The `@cumulus/discover-granules` task now sets the `dataType` of discovered
    granules based on the `name` of the configured collection, not the
    `dataType`.
  - The config schema of the `@cumulus/discover-granules` task now requires that
    collections contain a `version`.
  - The `@cumulus/sync-granule` task will set the `dataType` and `version` of a
    granule based on the configured collection if those fields are not already
    set on the granule. Previously it was using the `dataType` field of the
    configured collection, then falling back to the `name` field of the
    collection. This update will just use the `name` field of the collection to
    set the `dataType` field of the granule.

- **CUMULUS-1446**
  - Update the `@cumulus/integration-tests/api/executions.getExecution()`
    function to parse the response and return the execution, rather than return
    the full API response.

- **CUMULUS-1672**
  - The `cumulus` Terraform module in previous releases set a
    `Deployment = var.prefix` tag on all resources that it managed. In this
    release, a `tags` input variable has been added to the `cumulus` Terraform
    module to allow resource tagging to be customized. No default tags will be
    applied to Cumulus-managed resources. To replicate the previous behavior,
    set `tags = { Deployment: var.prefix }` as an input variable for the
    `cumulus` Terraform module.

- **CUMULUS-1684 Migration Instructions**
  - In previous releases, a provider's username and password were encrypted
    using a custom encryption library. That has now been updated to use KMS.
    This release includes a Lambda function named
    `<prefix>-ProviderSecretsMigration`, which will re-encrypt existing
    provider credentials to use KMS. After this release has been deployed, you
    will need to manually invoke that Lambda function using either the AWS CLI
    or AWS Console. It should only need to be successfully run once.
  - Future releases of Cumulus will invoke a
    `<prefix>-VerifyProviderSecretsMigration` Lambda function as part of the
    deployment, which will cause the deployment to fail if the migration
    Lambda has not been run.

- **CUMULUS-1718**
  - The `@cumulus/sf-sns-report` task for reporting mid-workflow updates has been retired.
  This task was used as the `PdrStatusReport` task in our ParsePdr example workflow.
  If you have a ParsePdr or other workflow using this task, use `@cumulus/sf-sqs-report` instead.
  Trying to deploy the old task will result in an error as the cumulus module no longer exports `sf_sns_report_task`.
  - Migration instruction: In your workflow definition, for each step using the old task change:
  `"Resource": "${module.cumulus.sf_sns_report_task.task_arn}"`
  to
  `"Resource": "${module.cumulus.sf_sqs_report_task.task_arn}"`

- **CUMULUS-1755**
  - The `thin_egress_jwt_secret_name` variable for the `tf-modules/cumulus` Terraform module is now **required**. This variable is passed on to the Thin Egress App in `tf-modules/distribution/main.tf`, which uses the keys stored in the secret to sign JWTs. See the [Thin Egress App documentation on how to create a value for this secret](https://github.com/asfadmin/thin-egress-app#setting-up-the-jwt-cookie-secrets).

### Added

- **CUMULUS-1446**
  - Add `@cumulus/common/FileUtils.readJsonFile()` function
  - Add `@cumulus/common/FileUtils.readTextFile()` function
  - Add `@cumulus/integration-tests/api/collections.createCollection()` function
  - Add `@cumulus/integration-tests/api/collections.deleteCollection()` function
  - Add `@cumulus/integration-tests/api/collections.getCollection()` function
  - Add `@cumulus/integration-tests/api/providers.getProvider()` function
  - Add `@cumulus/integration-tests/index.getExecutionOutput()` function
  - Add `@cumulus/integration-tests/index.loadCollection()` function
  - Add `@cumulus/integration-tests/index.loadProvider()` function
  - Add `@cumulus/integration-tests/index.readJsonFilesFromDir()` function

- **CUMULUS-1672**
  - Add a `tags` input variable to the `archive` Terraform module
  - Add a `tags` input variable to the `cumulus` Terraform module
  - Add a `tags` input variable to the `cumulus_ecs_service` Terraform module
  - Add a `tags` input variable to the `data-persistence` Terraform module
  - Add a `tags` input variable to the `distribution` Terraform module
  - Add a `tags` input variable to the `ingest` Terraform module
  - Add a `tags` input variable to the `s3-replicator` Terraform module

- **CUMULUS-1707**
  - Enable logrotate on ECS cluster

- **CUMULUS-1684**
  - Add a `@cumulus/aws-client/KMS` library of KMS-related functions
  - Add `@cumulus/aws-client/S3.getTextObject()`
  - Add `@cumulus/sftp-client` package
  - Create `ProviderSecretsMigration` Lambda function
  - Create `VerifyProviderSecretsMigration` Lambda function

- **CUMULUS-1548**
  - Add ability to put default Cumulus logs in Metrics' ELK stack
  - Add ability to add custom logs to Metrics' ELK Stack

- **CUMULUS-1702**
  - When logs are sent to Metrics' ELK stack, the logs endpoints will return results from there

- **CUMULUS-1459**
  - Async Operations are indexed in Elasticsearch
  - To index any existing async operations you'll need to perform an index from
    database function.

- **CUMULUS-1717**
  - Add `@cumulus/aws-client/deleteAndWaitForDynamoDbTableNotExists`, which
    deletes a DynamoDB table and waits to ensure the table no longer exists
  - Added `publishGranules` Lambda to handle publishing granule messages to SNS when granule records are written to DynamoDB
  - Added `@cumulus/api/models/Granule.storeGranulesFromCumulusMessage` to store granules from a Cumulus message to DynamoDB

- **CUMULUS-1718**
  - Added `@cumulus/sf-sqs-report` task to allow mid-workflow reporting updates.
  - Added `stepfunction_event_reporter_queue_url` and `sf_sqs_report_task` outputs to the `cumulus` module.
  - Added `publishPdrs` Lambda to handle publishing PDR messages to SNS when PDR records are written to DynamoDB.
  - Added `@cumulus/api/models/Pdr.storePdrFromCumulusMessage` to store PDRs from a Cumulus message to DynamoDB.
  - Added `@cumulus/aws-client/parseSQSMessageBody` to parse an SQS message body string into an object.

- **Ability to set custom backend API url in the archive module**
  - Add `api_url` definition in `tf-modules/cumulus/archive.tf`
  - Add `archive_api_url` variable in `tf-modules/cumulus/variables.tf`

- **CUMULUS-1741**
  - Added an optional `elasticsearch_security_group_ids` variable to the
    `data-persistence` Terraform module to allow additional security groups to
    be assigned to the Elasticsearch Domain.

- **CUMULUS-1752**
  - Added `@cumulus/integration-tests/api/distribution.invokeTEADistributionLambda` to simulate a request to the [Thin Egress App](https://github.com/asfadmin/thin-egress-app) by invoking the Lambda and getting a response payload.
  - Added `@cumulus/integration-tests/api/distribution.getTEARequestHeaders` to generate necessary request headers for a request to the Thin Egress App
  - Added `@cumulus/integration-tests/api/distribution.getTEADistributionApiFileStream` to get a response stream for a file served by Thin Egress App
  - Added `@cumulus/integration-tests/api/distribution.getTEADistributionApiRedirect` to get a redirect response from the Thin Egress App

- **CUMULUS-1755**
  - Added `@cumulus/aws-client/CloudFormation.describeCfStack()` to describe a Cloudformation stack
  - Added `@cumulus/aws-client/CloudFormation.getCfStackParameterValues()` to get multiple parameter values for a Cloudformation stack

### Changed

- **CUMULUS-1725**
  - Moved the logic that updates the granule files cache Dynamo table into its
    own Lambda function called `granuleFilesCacheUpdater`.

- **CUMULUS-1736**
  - The `collections` model in the API package now determines the name of a
    collection based on the `name` property, rather than using `dataType` and
    then falling back to `name`.
  - The `@cumulus/integration-tests.loadCollection()` function no longer appends
    the postfix to the end of the collection's `dataType`.
  - The `@cumulus/integration-tests.addCollections()` function no longer appends
    the postfix to the end of the collection's `dataType`.

- **CUMULUS-1672**
  - Add a `retryOptions` parameter to the `@cumulus/aws-client/S3.headObject`
     function, which will retry if the object being queried does not exist.

- **CUMULUS-1446**
  - Mark the `@cumulus/integration-tests/api.addCollectionApi()` function as
    deprecated
  - Mark the `@cumulus/integration-tests/index.listCollections()` function as
    deprecated
  - Mark the `@cumulus/integration-tests/index.listProviders()` function as
    deprecated
  - Mark the `@cumulus/integration-tests/index.rulesList()` function as
    deprecated

- **CUMULUS-1672**
  - Previously, the `cumulus` module defaulted to setting a
    `Deployment = var.prefix` tag on all resources that it managed. In this
    release, the `cumulus` module will now accept a `tags` input variable that
    defines the tags to be assigned to all resources that it manages.
  - Previously, the `data-persistence` module defaulted to setting a
    `Deployment = var.prefix` tag on all resources that it managed. In this
    release, the `data-persistence` module will now accept a `tags` input
    variable that defines the tags to be assigned to all resources that it
    manages.
  - Previously, the `distribution` module defaulted to setting a
    `Deployment = var.prefix` tag on all resources that it managed. In this
    release, the `distribution` module will now accept a `tags` input variable
    that defines the tags to be assigned to all resources that it manages.
  - Previously, the `ingest` module defaulted to setting a
    `Deployment = var.prefix` tag on all resources that it managed. In this
    release, the `ingest` module will now accept a `tags` input variable that
    defines the tags to be assigned to all resources that it manages.
  - Previously, the `s3-replicator` module defaulted to setting a
    `Deployment = var.prefix` tag on all resources that it managed. In this
    release, the `s3-replicator` module will now accept a `tags` input variable
    that defines the tags to be assigned to all resources that it manages.

- **CUMULUS-1684**
  - Update the API package to encrypt provider credentials using KMS instead of
    using RSA keys stored in S3

- **CUMULUS-1717**
  - Changed name of `cwSfExecutionEventToDb` Lambda to `cwSfEventToDbRecords`
  - Updated `cwSfEventToDbRecords` to write granule records to DynamoDB from the incoming Cumulus message

- **CUMULUS-1718**
  - Renamed `cwSfEventToDbRecords` to `sfEventSqsToDbRecords` due to architecture change to being a consumer of an SQS queue of Step Function Cloudwatch events.
  - Updated `sfEventSqsToDbRecords` to write PDR records to DynamoDB from the incoming Cumulus message
  - Moved `data-cookbooks/sns.md` to `data-cookbooks/ingest-notifications.md` and updated it to reflect recent changes.

- **CUMULUS-1748**
  - (S)FTP discovery tasks now use the provider-path as-is instead of forcing it to a relative path.
  - Improved error handling to catch permission denied FTP errors better and log them properly. Workflows will still fail encountering this error and we intend to consider that approach in a future ticket.

- **CUMULUS-1752**
  - Moved class for parsing distribution events to its own file: `@cumulus/api/lib/DistributionEvent.js`
    - Updated `DistributionEvent` to properly parse S3 access logs generated by requests from the [Thin Egress App](https://github.com/asfadmin/thin-egress-app)

- **CUMULUS-1753** - Changes to `@cumulus/ingest/HttpProviderClient.js`:
  - Removed regex filter in `HttpProviderClient.list()` that was used to return only files with an extension between 1 and 4 characters long. `HttpProviderClient.list()` will now return all files linked from the HTTP provider host.

- **CUMULUS-1755**
  - Updated the Thin Egress App module used in `tf-modules/distribution/main.tf` to build 61. [See the release notes](https://github.com/asfadmin/thin-egress-app/releases/tag/tea-build.61).

- **CUMULUS-1757**
  - Update @cumulus/cmr-client CMRSearchConceptQueue to take optional cmrEnvironment parameter

### Deprecated

- **CUMULUS-1684**
  - Deprecate `@cumulus/common/key-pair-provider/S3KeyPairProvider`
  - Deprecate `@cumulus/common/key-pair-provider/S3KeyPairProvider.encrypt()`
  - Deprecate `@cumulus/common/key-pair-provider/S3KeyPairProvider.decrypt()`
  - Deprecate `@cumulus/common/kms/KMS`
  - Deprecate `@cumulus/common/kms/KMS.encrypt()`
  - Deprecate `@cumulus/common/kms/KMS.decrypt()`
  - Deprecate `@cumulus/common/sftp.Sftp`

- **CUMULUS-1717**
  - Deprecate `@cumulus/api/models/Granule.createGranulesFromSns`

- **CUMULUS-1718**
  - Deprecate `@cumulus/sf-sns-report`.
    - This task has been updated to always throw an error directing the user to use `@cumulus/sf-sqs-report` instead. This was done because there is no longer an SNS topic to which to publish, and no consumers to listen to it.

- **CUMULUS-1748**
  - Deprecate `@cumulus/ingest/util.normalizeProviderPath`

- **CUMULUS-1752**
  - Deprecate `@cumulus/integration-tests/api/distribution.getDistributionApiFileStream`
  - Deprecate `@cumulus/integration-tests/api/distribution.getDistributionApiRedirect`
  - Deprecate `@cumulus/integration-tests/api/distribution.invokeApiDistributionLambda`

### Removed

- **CUMULUS-1684**
  - Remove the deployment script that creates encryption keys and stores them to
    S3

- **CUMULUS-1768**
  - Removed API endpoints `stats/histogram` and `stats/average`. All advanced stats needs should be acquired from Cloud Metrics or similarly configured ELK stack.

### Fixed

- **Fix default values for urs_url in variables.tf files**
  - Remove trailing `/` from default `urs_url` values.

- **CUMULUS-1610** - Add the Elasticsearch security group to the EC2 security groups

- **CUMULUS-1740** - `cumulus_meta.workflow_start_time` is now set in Cumulus
  messages

- **CUMULUS-1753** - Fixed `@cumulus/ingest/HttpProviderClient.js` to properly handle HTTP providers with:
  - Multiple link tags (e.g. `<a>`) per line of source code
  - Link tags in uppercase or lowercase (e.g. `<A>`)
  - Links with filepaths in the link target (e.g. `<a href="/path/to/file.txt">`). These files will be returned from HTTP file discovery **as the file name only** (e.g. `file.txt`).

- **CUMULUS-1768**
  - Fix an issue in the stats endpoints in `@cumulus/api` to send back stats for the correct type

## [v1.18.0] 2020-02-03

### BREAKING CHANGES

- **CUMULUS-1686**

  - `ecs_cluster_instance_image_id` is now a _required_ variable of the `cumulus` module, instead of optional.

- **CUMULUS-1698**

  - Change variable `saml_launchpad_metadata_path` to `saml_launchpad_metadata_url` in the `tf-modules/cumulus` Terraform module.

- **CUMULUS-1703**
  - Remove the unused `forceDownload` option from the `sync-granule` tasks's config
  - Remove the `@cumulus/ingest/granule.Discover` class
  - Remove the `@cumulus/ingest/granule.Granule` class
  - Remove the `@cumulus/ingest/pdr.Discover` class
  - Remove the `@cumulus/ingest/pdr.Granule` class
  - Remove the `@cumulus/ingest/parse-pdr.parsePdr` function

### Added

- **CUMULUS-1040**

  - Added `@cumulus/aws-client` package to provide utilities for working with AWS services and the Node.js AWS SDK
  - Added `@cumulus/errors` package which exports error classes for use in Cumulus workflow code
  - Added `@cumulus/integration-tests/sfnStep` to provide utilities for parsing step function execution histories

- **CUMULUS-1102**

  - Adds functionality to the @cumulus/api package for better local testing.
    - Adds data seeding for @cumulus/api's localAPI.
      - seed functions allow adding collections, executions, granules, pdrs, providers, and rules to a Localstack Elasticsearch and DynamoDB via `addCollections`, `addExecutions`, `addGranules`, `addPdrs`, `addProviders`, and `addRules`.
    - Adds `eraseDataStack` function to local API server code allowing resetting of local datastack for testing (ES and DynamoDB).
    - Adds optional parameters to the @cumulus/api bin serve to allow for launching the api without destroying the current data.

- **CUMULUS-1697**

  - Added the `@cumulus/tf-inventory` package that provides command line utilities for managing Terraform resources in your AWS account

- **CUMULUS-1703**

  - Add `@cumulus/aws-client/S3.createBucket` function
  - Add `@cumulus/aws-client/S3.putFile` function
  - Add `@cumulus/common/string.isNonEmptyString` function
  - Add `@cumulus/ingest/FtpProviderClient` class
  - Add `@cumulus/ingest/HttpProviderClient` class
  - Add `@cumulus/ingest/S3ProviderClient` class
  - Add `@cumulus/ingest/SftpProviderClient` class
  - Add `@cumulus/ingest/providerClientUtils.buildProviderClient` function
  - Add `@cumulus/ingest/providerClientUtils.fetchTextFile` function

- **CUMULUS-1731**

  - Add new optional input variables to the Cumulus Terraform module to support TEA upgrade:
    - `thin_egress_cookie_domain` - Valid domain for Thin Egress App cookie
    - `thin_egress_domain_cert_arn` - Certificate Manager SSL Cert ARN for Thin
      Egress App if deployed outside NGAP/CloudFront
    - `thin_egress_download_role_in_region_arn` - ARN for reading of Thin Egress
      App data buckets for in-region requests
    - `thin_egress_jwt_algo` - Algorithm with which to encode the Thin Egress
      App JWT cookie
    - `thin_egress_jwt_secret_name` - Name of AWS secret where keys for the Thin
      Egress App JWT encode/decode are stored
    - `thin_egress_lambda_code_dependency_archive_key` - Thin Egress App - S3
      Key of packaged python modules for lambda dependency layer

- **CUMULUS-1733**
  - Add `discovery-filtering` operator doc to document previously undocumented functionality.

- **CUMULUS-1737**
  - Added the `cumulus-test-cleanup` module to run a nightly cleanup on resources left over from the integration tests run from the `example/spec` directory.

### Changed

- **CUMULUS-1102**

  - Updates `@cumulus/api/auth/testAuth` to use JWT instead of random tokens.
  - Updates the default AMI for the ecs_cluster_instance_image_id.

- **CUMULUS-1622**

  - Mutex class has been deprecated in `@cumulus/common/concurrency` and will be removed in a future release.

- **CUMULUS-1686**

  - Changed `ecs_cluster_instance_image_id` to be a required variable of the `cumulus` module and removed the default value.
    The default was not available across accounts and regions, nor outside of NGAP and therefore not particularly useful.

- **CUMULUS-1688**

  - Updated `@cumulus/aws.receiveSQSMessages` not to replace `message.Body` with a parsed object. This behavior was undocumented and confusing as received messages appeared to contradict AWS docs that state `message.Body` is always a string.
  - Replaced `sf_watcher` CloudWatch rule from `cloudwatch-events.tf` with an EventSourceMapping on `sqs2sf` mapped to the `start_sf` SQS queue (in `event-sources.tf`).
  - Updated `sqs2sf` with an EventSourceMapping handler and unit test.

- **CUMULUS-1698**

  - Change variable `saml_launchpad_metadata_path` to `saml_launchpad_metadata_url` in the `tf-modules/cumulus` Terraform module.
  - Updated `@cumulus/api/launchpadSaml` to download launchpad IDP metadata from configured location when the metadata in s3 is not valid, and to work with updated IDP metadata and SAML response.

- **CUMULUS-1731**
  - Upgrade the version of the Thin Egress App deployed by Cumulus to v48
    - Note: New variables available, see the 'Added' section of this changelog.

### Fixed

- **CUMULUS-1664**

  - Updated `dbIndexer` Lambda to remove hardcoded references to DynamoDB table names.

- **CUMULUS-1733**
  - Fixed granule discovery recursion algorithm used in S/FTP protocols.

### Removed

- **CUMULUS-1481**
  - removed `process` config and output from PostToCmr as it was not required by the task nor downstream steps, and should still be in the output message's `meta` regardless.

### Deprecated

- **CUMULUS-1040**
  - Deprecated the following code. For cases where the code was moved into another package, the new code location is noted:
    - `@cumulus/common/CloudFormationGateway` -> `@cumulus/aws-client/CloudFormationGateway`
    - `@cumulus/common/DynamoDb` -> `@cumulus/aws-client/DynamoDb`
    - `@cumulus/common/errors` -> `@cumulus/errors`
    - `@cumulus/common/StepFunctions` -> `@cumulus/aws-client/StepFunctions`
    - All of the exported functions in `@cumulus/commmon/aws` (moved into `@cumulus/aws-client`), except:
      - `@cumulus/common/aws/isThrottlingException` -> `@cumulus/errors/isThrottlingException`
      - `@cumulus/common/aws/improveStackTrace` (not deprecated)
      - `@cumulus/common/aws/retryOnThrottlingException` (not deprecated)
    - `@cumulus/common/sfnStep/SfnStep.parseStepMessage` -> `@cumulus/integration-tests/sfnStep/SfnStep.parseStepMessage`
    - `@cumulus/common/sfnStep/ActivityStep` -> `@cumulus/integration-tests/sfnStep/ActivityStep`
    - `@cumulus/common/sfnStep/LambdaStep` -> `@cumulus/integration-tests/sfnStep/LambdaStep`
    - `@cumulus/common/string/unicodeEscape` -> `@cumulus/aws-client/StepFunctions.unicodeEscape`
    - `@cumulus/common/util/setErrorStack` -> `@cumulus/aws-client/util/setErrorStack`
    - `@cumulus/ingest/aws/invoke` -> `@cumulus/aws-client/Lambda/invoke`
    - `@cumulus/ingest/aws/CloudWatch.bucketSize`
    - `@cumulus/ingest/aws/CloudWatch.cw`
    - `@cumulus/ingest/aws/ECS.ecs`
    - `@cumulus/ingest/aws/ECS`
    - `@cumulus/ingest/aws/Events.putEvent` -> `@cumulus/aws-client/CloudwatchEvents.putEvent`
    - `@cumulus/ingest/aws/Events.deleteEvent` -> `@cumulus/aws-client/CloudwatchEvents.deleteEvent`
    - `@cumulus/ingest/aws/Events.deleteTarget` -> `@cumulus/aws-client/CloudwatchEvents.deleteTarget`
    - `@cumulus/ingest/aws/Events.putTarget` -> `@cumulus/aws-client/CloudwatchEvents.putTarget`
    - `@cumulus/ingest/aws/SQS.attributes` -> `@cumulus/aws-client/SQS.getQueueAttributes`
    - `@cumulus/ingest/aws/SQS.deleteMessage` -> `@cumulus/aws-client/SQS.deleteSQSMessage`
    - `@cumulus/ingest/aws/SQS.deleteQueue` -> `@cumulus/aws-client/SQS.deleteQueue`
    - `@cumulus/ingest/aws/SQS.getUrl` -> `@cumulus/aws-client/SQS.getQueueUrlByName`
    - `@cumulus/ingest/aws/SQS.receiveMessage` -> `@cumulus/aws-client/SQS.receiveSQSMessages`
    - `@cumulus/ingest/aws/SQS.sendMessage` -> `@cumulus/aws-client/SQS.sendSQSMessage`
    - `@cumulus/ingest/aws/StepFunction.getExecutionStatus` -> `@cumulus/aws-client/StepFunction.getExecutionStatus`
    - `@cumulus/ingest/aws/StepFunction.getExecutionUrl` -> `@cumulus/aws-client/StepFunction.getExecutionUrl`

## [v1.17.0] - 2019-12-31

### BREAKING CHANGES

- **CUMULUS-1498**
  - The `@cumulus/cmrjs.publish2CMR` function expects that the value of its
    `creds.password` parameter is a plaintext password.
  - Rather than using an encrypted password from the `cmr_password` environment
    variable, the `@cumulus/cmrjs.updateCMRMetadata` function now looks for an
    environment variable called `cmr_password_secret_name` and fetches the CMR
    password from that secret in AWS Secrets Manager.
  - The `@cumulus/post-to-cmr` task now expects a
    `config.cmr.passwordSecretName` value, rather than `config.cmr.password`.
    The CMR password will be fetched from that secret in AWS Secrets Manager.

### Added

- **CUMULUS-630**

  - Added support for replaying Kinesis records on a stream into the Cumulus Kinesis workflow triggering mechanism: either all the records, or some time slice delimited by start and end timestamps.
  - Added `/replays` endpoint to the operator API for triggering replays.
  - Added `Replay Kinesis Messages` documentation to Operator Docs.
  - Added `manualConsumer` lambda function to consume a Kinesis stream. Used by the replay AsyncOperation.

- **CUMULUS-1687**
  - Added new API endpoint for listing async operations at `/asyncOperations`
  - All asyncOperations now include the fields `description` and `operationType`. `operationType` can be one of the following. [`Bulk Delete`, `Bulk Granules`, `ES Index`, `Kinesis Replay`]

### Changed

- **CUMULUS-1626**

  - Updates Cumulus to use node10/CMA 1.1.2 for all of its internal lambdas in prep for AWS node 8 EOL

- **CUMULUS-1498**
  - Remove the DynamoDB Users table. The list of OAuth users who are allowed to
    use the API is now stored in S3.
  - The CMR password and Launchpad passphrase are now stored in Secrets Manager

## [v1.16.1] - 2019-12-6

**Please note**:

- The `region` argument to the `cumulus` Terraform module has been removed. You may see a warning or error if you have that variable populated.
- Your workflow tasks should use the following versions of the CMA libraries to utilize new granule, parentArn, asyncOperationId, and stackName fields on the logs:
  - `cumulus-message-adapter-js` version 1.0.10+
  - `cumulus-message-adapter-python` version 1.1.1+
  - `cumulus-message-adapter-java` version 1.2.11+
- The `data-persistence` module no longer manages the creation of an Elasticsearch service-linked role for deploying Elasticsearch to a VPC. Follow the [deployment instructions on preparing your VPC](https://nasa.github.io/cumulus/docs/deployment/deployment-readme#vpc-subnets-and-security-group) for guidance on how to create the Elasticsearch service-linked role manually.
- There is now a `distribution_api_gateway_stage` variable for the `tf-modules/cumulus` Terraform module that will be used as the API gateway stage name used for the distribution API (Thin Egress App)
- Default value for the `urs_url` variable is now `https://uat.urs.earthdata.nasa.gov/` in the `tf-modules/cumulus` and `tf-modules/archive` Terraform modules. So deploying the `cumulus` module without a `urs_url` variable set will integrate your Cumulus deployment with the UAT URS environment.

### Added

- **CUMULUS-1563**

  - Added `custom_domain_name` variable to `tf-modules/data-persistence` module

- **CUMULUS-1654**
  - Added new helpers to `@cumulus/common/execution-history`:
    - `getStepExitedEvent()` returns the `TaskStateExited` event in a workflow execution history after the given step completion/failure event
    - `getTaskExitedEventOutput()` returns the output message for a `TaskStateExited` event in a workflow execution history

### Changed

- **CUMULUS-1578**

  - Updates SAML launchpad configuration to authorize via configured userGroup.
    [See the NASA specific documentation (protected)](https://wiki.earthdata.nasa.gov/display/CUMULUS/Cumulus+SAML+Launchpad+Integration)

- **CUMULUS-1579**

  - Elasticsearch list queries use `match` instead of `term`. `term` had been analyzing the terms and not supporting `-` in the field values.

- **CUMULUS-1619**

  - Adds 4 new keys to `@cumulus/logger` to display granules, parentArn, asyncOperationId, and stackName.
  - Depends on `cumulus-message-adapter-js` version 1.0.10+. Cumulus tasks updated to use this version.

- **CUMULUS-1654**

  - Changed `@cumulus/common/SfnStep.parseStepMessage()` to a static class method

- **CUMULUS-1641**
  - Added `meta.retries` and `meta.visibilityTimeout` properties to sqs-type rule. To create sqs-type rule, you're required to configure a dead-letter queue on your queue.
  - Added `sqsMessageRemover` lambda which removes the message from SQS queue upon successful workflow execution.
  - Updated `sqsMessageConsumer` lambda to not delete message from SQS queue, and to retry the SQS message for configured number of times.

### Removed

- Removed `create_service_linked_role` variable from `tf-modules/data-persistence` module.

- **CUMULUS-1321**
  - The `region` argument to the `cumulus` Terraform module has been removed

### Fixed

- **CUMULUS-1668** - Fixed a race condition where executions may not have been
  added to the database correctly
- **CUMULUS-1654** - Fixed issue with `publishReports` Lambda not including workflow execution error information for failed workflows with a single step
- Fixed `tf-modules/cumulus` module so that the `urs_url` variable is passed on to its invocation of the `tf-modules/archive` module

## [v1.16.0] - 2019-11-15

### Added

- **CUMULUS-1321**

  - A `deploy_distribution_s3_credentials_endpoint` variable has been added to
    the `cumulus` Terraform module. If true, the NGAP-backed S3 credentials
    endpoint will be added to the Thin Egress App's API. Default: true

- **CUMULUS-1544**

  - Updated the `/granules/bulk` endpoint to correctly query Elasticsearch when
    granule ids are not provided.

- **CUMULUS-1580**
  - Added `/granules/bulk` endpoint to `@cumulus/api` to perform bulk actions on granules given either a list of granule ids or an Elasticsearch query and the workflow to perform.

### Changed

- **CUMULUS-1561**

  - Fix the way that we are handling Terraform provider version requirements
  - Pass provider configs into child modules using the method that the
    [Terraform documentation](https://www.terraform.io/docs/configuration/modules.html#providers-within-modules)
    suggests
  - Remove the `region` input variable from the `s3_access_test` Terraform module
  - Remove the `aws_profile` and `aws_region` input variables from the
    `s3-replicator` Terraform module

- **CUMULUS-1639**
  - Because of
    [S3's Data Consistency Model](https://docs.aws.amazon.com/AmazonS3/latest/dev/Introduction.html#BasicsObjects),
    there may be situations where a GET operation for an object can temporarily
    return a `NoSuchKey` response even if that object _has_ been created. The
    `@cumulus/common/aws.getS3Object()` function has been updated to support
    retries if a `NoSuchKey` response is returned by S3. This behavior can be
    enabled by passing a `retryOptions` object to that function. Supported
    values for that object can be found here:
    <https://github.com/tim-kos/node-retry#retryoperationoptions>

### Removed

- **CUMULUS-1559**
  - `logToSharedDestination` has been migrated to the Terraform deployment as `log_api_gateway_to_cloudwatch` and will ONLY apply to egress lambdas.
    Due to the differences in the Terraform deployment model, we cannot support a global log subscription toggle for a configurable subset of lambdas.
    However, setting up your own log forwarding for a Lambda with Terraform is fairly simple, as you will only need to add SubscriptionFilters to your Terraform configuration, one per log group.
    See [the Terraform documentation](https://www.terraform.io/docs/providers/aws/r/cloudwatch_log_subscription_filter.html) for details on how to do this.
    An empty FilterPattern ("") will capture all logs in a group.

## [v1.15.0] - 2019-11-04

### BREAKING CHANGES

- **CUMULUS-1644** - When a workflow execution begins or ends, the workflow
  payload is parsed and any new or updated PDRs or granules referenced in that
  workflow are stored to the Cumulus archive. The defined interface says that a
  PDR in `payload.pdr` will be added to the archive, and any granules in
  `payload.granules` will also be added to the archive. In previous releases,
  PDRs found in `meta.pdr` and granules found in `meta.input_granules` were also
  added to the archive. This caused unexpected behavior and has been removed.
  Only PDRs from `payload.pdr` and granules from `payload.granules` will now be
  added to the Cumulus archive.

- **CUMULUS-1449** - Cumulus now uses a universal workflow template when
  starting a workflow that contains general information specific to the
  deployment, but not specific to the workflow. Workflow task configs must be
  defined using AWS step function parameters. As part of this change,
  `CumulusConfig` has been retired and task configs must now be defined under
  the `cma.task_config` key in the Parameters section of a step function
  definition.

  **Migration instructions**:

  NOTE: These instructions require the use of Cumulus Message Adapter v1.1.x+.
  Please ensure you are using a compatible version before attempting to migrate
  workflow configurations. When defining workflow steps, remove any
  `CumulusConfig` section, as shown below:

  ```yaml
  ParsePdr:
    CumulusConfig:
      provider: "{$.meta.provider}"
      bucket: "{$.meta.buckets.internal.name}"
      stack: "{$.meta.stack}"
  ```

  Instead, use AWS Parameters to pass `task_config` for the task directly into
  the Cumulus Message Adapter:

  ```yaml
  ParsePdr:
    Parameters:
      cma:
        event.$: "$"
        task_config:
          provider: "{$.meta.provider}"
          bucket: "{$.meta.buckets.internal.name}"
          stack: "{$.meta.stack}"
  ```

  In this example, the `cma` key is used to pass parameters to the message
  adapter. Using `task_config` in combination with `event.$: '$'` allows the
  message adapter to process `task_config` as the `config` passed to the Cumulus
  task. See `example/workflows/sips.yml` in the core repository for further
  examples of how to set the Parameters.

  Additionally, workflow configurations for the `QueueGranules` and `QueuePdrs`
  tasks need to be updated:

  - `queue-pdrs` config changes:
    - `parsePdrMessageTemplateUri` replaced with `parsePdrWorkflow`, which is
      the workflow name (i.e. top-level name in `config.yml`, e.g. 'ParsePdr').
    - `internalBucket` and `stackName` configs now required to look up
      configuration from the deployment. Brings the task config in line with
      that of `queue-granules`.
  - `queue-granules` config change: `ingestGranuleMessageTemplateUri` replaced
    with `ingestGranuleWorkflow`, which is the workflow name (e.g.
    'IngestGranule').

- **CUMULUS-1396** - **Workflow steps at the beginning and end of a workflow
  using the `SfSnsReport` Lambda have now been deprecated (e.g. `StartStatus`,
  `StopStatus`) and should be removed from your workflow definitions**. These
  steps were used for publishing ingest notifications and have been replaced by
  an implementation using Cloudwatch events for Step Functions to trigger a
  Lambda that publishes ingest notifications. For further detail on how ingest
  notifications are published, see the notes below on **CUMULUS-1394**. For
  examples of how to update your workflow definitions, see our
  [example workflow definitions](https://github.com/nasa/cumulus/blob/master/example/workflows/).

- **CUMULUS-1470**
  - Remove Cumulus-defined ECS service autoscaling, allowing integrators to
    better customize autoscaling to meet their needs. In order to use
    autoscaling with ECS services, appropriate
    `AWS::ApplicationAutoScaling::ScalableTarget`,
    `AWS::ApplicationAutoScaling::ScalingPolicy`, and `AWS::CloudWatch::Alarm`
    resources should be defined in a kes overrides file. See
    [this example](https://github.com/nasa/cumulus/blob/release-1.15.x/example/overrides/app/cloudformation.template.yml)
    for an example.
  - The following config parameters are no longer used:
    - ecs.services.\<NAME\>.minTasks
    - ecs.services.\<NAME\>.maxTasks
    - ecs.services.\<NAME\>.scaleInActivityScheduleTime
    - ecs.services.\<NAME\>.scaleInAdjustmentPercent
    - ecs.services.\<NAME\>.scaleOutActivityScheduleTime
    - ecs.services.\<NAME\>.scaleOutAdjustmentPercent
    - ecs.services.\<NAME\>.activityName

### Added

- **CUMULUS-1100**

  - Added 30-day retention properties to all log groups that were missing those policies.

- **CUMULUS-1396**

  - Added `@cumulus/common/sfnStep`:
    - `LambdaStep` - A class for retrieving and parsing input and output to Lambda steps in AWS Step Functions
    - `ActivityStep` - A class for retrieving and parsing input and output to ECS activity steps in AWS Step Functions

- **CUMULUS-1574**

  - Added `GET /token` endpoint for SAML authorization when cumulus is protected by Launchpad.
    This lets a user retieve a token by hand that can be presented to the API.

- **CUMULUS-1625**

  - Added `sf_start_rate` variable to the `ingest` Terraform module, equivalent to `sqs_consumer_rate` in the old model, but will not be automatically applied to custom queues as that was.

- **CUMULUS-1513**
  - Added `sqs`-type rule support in the Cumulus API `@cumulus/api`
  - Added `sqsMessageConsumer` lambda which processes messages from the SQS queues configured in the `sqs` rules.

### Changed

- **CUMULUS-1639**

  - Because of
    [S3's Data Consistency Model](https://docs.aws.amazon.com/AmazonS3/latest/dev/Introduction.html#BasicsObjects),
    there may be situations where a GET operation for an object can temporarily
    return a `NoSuchKey` response even if that object _has_ been created. The
    `@cumulus/common/aws.getS3Object()` function will now retry up to 10 times
    if a `NoSuchKey` response is returned by S3. This can behavior can be
    overridden by passing `{ retries: 0 }` as the `retryOptions` argument.

- **CUMULUS-1449**

  - `queue-pdrs` & `queue-granules` config changes. Details in breaking changes section.
  - Cumulus now uses a universal workflow template when starting workflow that contains general information specific to the deployment, but not specific to the workflow.
  - Changed the way workflow configs are defined, from `CumulusConfig` to a `task_config` AWS Parameter.

- **CUMULUS-1452**

  - Changed the default ECS docker storage drive to `devicemapper`

- **CUMULUS-1453**
  - Removed config schema for `@cumulus/sf-sns-report` task
  - Updated `@cumulus/sf-sns-report` to always assume that it is running as an intermediate step in a workflow, not as the first or last step

### Removed

- **CUMULUS-1449**
  - Retired `CumulusConfig` as part of step function definitions, as this is an artifact of the way Kes parses workflow definitions that was not possible to migrate to Terraform. Use AWS Parameters and the `task_config` key instead. See change note above.
  - Removed individual workflow templates.

### Fixed

- **CUMULUS-1620** - Fixed bug where `message_adapter_version` does not correctly inject the CMA

- **CUMULUS-1396** - Updated `@cumulus/common/StepFunctions.getExecutionHistory()` to recursively fetch execution history when `nextToken` is returned in response

- **CUMULUS-1571** - Updated `@cumulus/common/DynamoDb.get()` to throw any errors encountered when trying to get a record and the record does exist

- **CUMULUS-1452**
  - Updated the EC2 initialization scripts to use full volume size for docker storage
  - Changed the default ECS docker storage drive to `devicemapper`

## [v1.14.5] - 2019-12-30 - [BACKPORT]

### Updated

- **CUMULUS-1626**
  - Updates Cumulus to use node10/CMA 1.1.2 for all of its internal lambdas in prep for AWS node 8 EOL

## [v1.14.4] - 2019-10-28

### Fixed

- **CUMULUS-1632** - Pinned `aws-elasticsearch-connector` package in `@cumulus/api` to version `8.1.3`, since `8.2.0` includes breaking changes

## [v1.14.3] - 2019-10-18

### Fixed

- **CUMULUS-1620** - Fixed bug where `message_adapter_version` does not correctly inject the CMA

- **CUMULUS-1572** - A granule is now included in discovery results even when
  none of its files has a matching file type in the associated collection
  configuration. Previously, if all files for a granule were unmatched by a file
  type configuration, the granule was excluded from the discovery results.
  Further, added support for a `boolean` property
  `ignoreFilesConfigForDiscovery`, which controls how a granule's files are
  filtered at discovery time.

## [v1.14.2] - 2019-10-08

### BREAKING CHANGES

Your Cumulus Message Adapter version should be pinned to `v1.0.13` or lower in your `app/config.yml` using `message_adapter_version: v1.0.13` OR you should use the workflow migration steps below to work with CMA v1.1.1+.

- **CUMULUS-1394** - The implementation of the `SfSnsReport` Lambda requires additional environment variables for integration with the new ingest notification SNS topics. Therefore, **you must update the definition of `SfSnsReport` in your `lambdas.yml` like so**:

```yaml
SfSnsReport:
  handler: index.handler
  timeout: 300
  source: node_modules/@cumulus/sf-sns-report/dist
  tables:
    - ExecutionsTable
  envs:
    execution_sns_topic_arn:
      function: Ref
      value: reportExecutionsSns
    granule_sns_topic_arn:
      function: Ref
      value: reportGranulesSns
    pdr_sns_topic_arn:
      function: Ref
      value: reportPdrsSns
```

- **CUMULUS-1447** -
  The newest release of the Cumulus Message Adapter (v1.1.1) requires that parameterized configuration be used for remote message functionality. Once released, Kes will automatically bring in CMA v1.1.1 without additional configuration.

  **Migration instructions**
  Oversized messages are no longer written to S3 automatically. In order to utilize remote messaging functionality, configure a `ReplaceConfig` AWS Step Function parameter on your CMA task:

  ```yaml
  ParsePdr:
    Parameters:
      cma:
        event.$: "$"
        ReplaceConfig:
          FullMessage: true
  ```

  Accepted fields in `ReplaceConfig` include `MaxSize`, `FullMessage`, `Path` and `TargetPath`.
  See https://github.com/nasa/cumulus-message-adapter/blob/master/CONTRACT.md#remote-message-configuration for full details.

  As this change is backward compatible in Cumulus Core, users wishing to utilize the previous version of the CMA may opt to transition to using a CMA lambda layer, or set `message_adapter_version` in their configuration to a version prior to v1.1.0.

### PLEASE NOTE

- **CUMULUS-1394** - Ingest notifications are now provided via 3 separate SNS topics for executions, granules, and PDRs, instead of a single `sftracker` SNS topic. Whereas the `sftracker` SNS topic received a full Cumulus execution message, the new topics all receive generated records for the given object. The new topics are only published to if the given object exists for the current execution. For a given execution/granule/PDR, **two messages will be received by each topic**: one message indicating that ingest is running and another message indicating that ingest has completed or failed. The new SNS topics are:

  - `reportExecutions` - Receives 1 message per execution
  - `reportGranules` - Receives 1 message per granule in an execution
  - `reportPdrs` - Receives 1 message per PDR

### Added

- **CUMULUS-639**

  - Adds SAML JWT and launchpad token authentication to Cumulus API (configurable)
    - **NOTE** to authenticate with Launchpad ensure your launchpad user_id is in the `<prefix>-UsersTable`
    - when Cumulus configured to protect API via Launchpad:
      - New endpoints
        - `GET /saml/login` - starting point for SAML SSO creates the login request url and redirects to the SAML Identity Provider Service (IDP)
        - `POST /saml/auth` - SAML Assertion Consumer Service. POST receiver from SAML IDP. Validates response, logs the user in, and returnes a SAML-based JWT.
    - Disabled endpoints
      - `POST /refresh`
      - Changes authorization worklow:
      - `ensureAuthorized` now presumes the bearer token is a JWT and tries to validate. If the token is malformed, it attempts to validate the token against Launchpad. This allows users to bring their own token as described here https://wiki.earthdata.nasa.gov/display/CUMULUS/Cumulus+API+with+Launchpad+Authentication. But it also allows dashboard users to manually authenticate via Launchpad SAML to receive a Launchpad-based JWT.

- **CUMULUS-1394**
  - Added `Granule.generateGranuleRecord()` method to granules model to generate a granule database record from a Cumulus execution message
  - Added `Pdr.generatePdrRecord()` method to PDRs model to generate a granule database record from a Cumulus execution message
  - Added helpers to `@cumulus/common/message`:
    - `getMessageExecutionName()` - Get the execution name from a Cumulus execution message
    - `getMessageStateMachineArn()` - Get the state machine ARN from a Cumulus execution message
    - `getMessageExecutionArn()` - Get the execution ARN for a Cumulus execution message
    - `getMessageGranules()` - Get the granules from a Cumulus execution message, if any.
  - Added `@cumulus/common/cloudwatch-event/isFailedSfStatus()` to determine if a Step Function status from a Cloudwatch event is a failed status

### Changed

- **CUMULUS-1308**

  - HTTP PUT of a Collection, Provider, or Rule via the Cumulus API now
    performs full replacement of the existing object with the object supplied
    in the request payload. Previous behavior was to perform a modification
    (partial update) by merging the existing object with the (possibly partial)
    object in the payload, but this did not conform to the HTTP standard, which
    specifies PATCH as the means for modifications rather than replacements.

- **CUMULUS-1375**

  - Migrate Cumulus from deprecated Elasticsearch JS client to new, supported one in `@cumulus/api`

- **CUMULUS-1485** Update `@cumulus/cmr-client` to return error message from CMR for validation failures.

- **CUMULUS-1394**

  - Renamed `Execution.generateDocFromPayload()` to `Execution.generateRecord()` on executions model. The method generates an execution database record from a Cumulus execution message.

- **CUMULUS-1432**

  - `logs` endpoint takes the level parameter as a string and not a number
  - Elasticsearch term query generation no longer converts numbers to boolean

- **CUMULUS-1447**

  - Consolidated all remote message handling code into @common/aws
  - Update remote message code to handle updated CMA remote message flags
  - Update example SIPS workflows to utilize Parameterized CMA configuration

- **CUMULUS-1448** Refactor workflows that are mutating cumulus_meta to utilize meta field

- **CUMULUS-1451**

  - Elasticsearch cluster setting `auto_create_index` will be set to false. This had been causing issues in the bootstrap lambda on deploy.

- **CUMULUS-1456**
  - `@cumulus/api` endpoints default error handler uses `boom` package to format errors, which is consistent with other API endpoint errors.

### Fixed

- **CUMULUS-1432** `logs` endpoint filter correctly filters logs by level
- **CUMULUS-1484** `useMessageAdapter` now does not set CUMULUS_MESSAGE_ADAPTER_DIR when `true`

### Removed

- **CUMULUS-1394**
  - Removed `sfTracker` SNS topic. Replaced by three new SNS topics for granule, execution, and PDR ingest notifications.
  - Removed unused functions from `@cumulus/common/aws`:
    - `getGranuleS3Params()`
    - `setGranuleStatus()`

## [v1.14.1] - 2019-08-29

### Fixed

- **CUMULUS-1455**

  - CMR token links updated to point to CMR legacy services rather than echo

- **CUMULUS-1211**
  - Errors thrown during granule discovery are no longer swallowed and ignored.
    Rather, errors are propagated to allow for proper error-handling and
    meaningful messaging.

## [v1.14.0] - 2019-08-22

### PLEASE NOTE

- We have encountered transient lambda service errors in our integration testing. Please handle transient service errors following [these guidelines](https://docs.aws.amazon.com/step-functions/latest/dg/bp-lambda-serviceexception.html). The workflows in the `example/workflows` folder have been updated with retries configured for these errors.

- **CUMULUS-799** added additional IAM permissions to support reading CloudWatch and API Gateway, so **you will have to redeploy your IAM stack.**

- **CUMULUS-800** Several items:

  - **Delete existing API Gateway stages**: To allow enabling of API Gateway logging, Cumulus now creates and manages a Stage resource during deployment. Before upgrading Cumulus, it is necessary to delete the API Gateway stages on both the Backend API and the Distribution API. Instructions are included in the documenation under [Delete API Gateway Stages](https://nasa.github.io/cumulus/docs/additional-deployment-options/delete-api-gateway-stages).

  - **Set up account permissions for API Gateway to write to CloudWatch**: In a one time operation for your AWS account, to enable CloudWatch Logs for API Gateway, you must first grant the API Gateway permission to read and write logs to CloudWatch for your account. The `AmazonAPIGatewayPushToCloudWatchLogs` managed policy (with an ARN of `arn:aws:iam::aws:policy/service-role/AmazonAPIGatewayPushToCloudWatchLogs`) has all the required permissions. You can find a simple how to in the documentation under [Enable API Gateway Logging.](https://nasa.github.io/cumulus/docs/additional-deployment-options/enable-gateway-logging-permissions)

  - **Configure API Gateway to write logs to CloudWatch** To enable execution logging for the distribution API set `config.yaml` `apiConfigs.distribution.logApigatewayToCloudwatch` value to `true`. More information [Enable API Gateway Logs](https://nasa.github.io/cumulus/docs/additional-deployment-options/enable-api-logs)

  - **Configure CloudWatch log delivery**: It is possible to deliver CloudWatch API execution and access logs to a cross-account shared AWS::Logs::Destination. An operator does this by adding the key `logToSharedDestination` to the `config.yml` at the default level with a value of a writable log destination. More information in the documenation under [Configure CloudWatch Logs Delivery.](https://nasa.github.io/cumulus/docs/additional-deployment-options/configure-cloudwatch-logs-delivery)

  - **Additional Lambda Logging**: It is now possible to configure any lambda to deliver logs to a shared subscriptions by setting `logToSharedDestination` to the ARN of a writable location (either an AWS::Logs::Destination or a Kinesis Stream) on any lambda config. Documentation for [Lambda Log Subscriptions](https://nasa.github.io/cumulus/docs/additional-deployment-options/additional-lambda-logging)

  - **Configure S3 Server Access Logs**: If you are running Cumulus in an NGAP environment you may [configure S3 Server Access Logs](https://nasa.github.io/cumulus/docs/next/deployment/server_access_logging) to be delivered to a shared bucket where the Metrics Team will ingest the logs into their ELK stack. Contact the Metrics team for permission and location.

- **CUMULUS-1368** The Cumulus distribution API has been deprecated and is being replaced by ASF's Thin Egress App. By default, the distribution API will not deploy. Please follow [the instructions for deploying and configuring Thin Egress](https://nasa.github.io/cumulus/docs/deployment/thin_egress_app).

To instead continue to deploy and use the legacy Cumulus distribution app, add the following to your `config.yml`:

```yaml
deployDistributionApi: true
```

If you deploy with no distribution app your deployment will succeed but you may encounter errors in your workflows, particularly in the `MoveGranule` task.

- **CUMULUS-1418** Users who are packaging the CMA in their Lambdas outside of Cumulus may need to update their Lambda configuration. Please see `BREAKING CHANGES` below for details.

### Added

- **CUMULUS-642**
  - Adds Launchpad as an authentication option for the Cumulus API.
  - Updated deployment documentation and added [instructions to setup Cumulus API Launchpad authentication](https://wiki.earthdata.nasa.gov/display/CUMULUS/Cumulus+API+with+Launchpad+Authentication)
- **CUMULUS-1418**
  - Adds usage docs/testing of lambda layers (introduced in PR1125), updates Core example tasks to use the updated `cumulus-ecs-task` and a CMA layer instead of kes CMA injection.
  - Added Terraform module to publish CMA as layer to user account.
- **PR1125** - Adds `layers` config option to support deploying Lambdas with layers
- **PR1128** - Added `useXRay` config option to enable AWS X-Ray for Lambdas.
- **CUMULUS-1345**
  - Adds new variables to the app deployment under `cmr`.
  - `cmrEnvironment` values are `SIT`, `UAT`, or `OPS` with `UAT` as the default.
  - `cmrLimit` and `cmrPageSize` have been added as configurable options.
- **CUMULUS-1273**
  - Added lambda function EmsProductMetadataReport to generate EMS Product Metadata report
- **CUMULUS-1226**
  - Added API endpoint `elasticsearch/index-from-database` to index to an Elasticsearch index from the database for recovery purposes and `elasticsearch/indices-status` to check the status of Elasticsearch indices via the API.
- **CUMULUS-824**
  - Added new Collection parameter `reportToEms` to configure whether the collection is reported to EMS
- **CUMULUS-1357**
  - Added new BackendApi endpoint `ems` that generates EMS reports.
- **CUMULUS-1241**
  - Added information about queues with maximum execution limits defined to default workflow templates (`meta.queueExecutionLimits`)
- **CUMULUS-1311**
  - Added `@cumulus/common/message` with various message parsing/preparation helpers
- **CUMULUS-812**

  - Added support for limiting the number of concurrent executions started from a queue. [See the data cookbook](https://nasa.github.io/cumulus/docs/data-cookbooks/throttling-queued-executions) for more information.

- **CUMULUS-1337**

  - Adds `cumulus.stackName` value to the `instanceMetadata` endpoint.

- **CUMULUS-1368**

  - Added `cmrGranuleUrlType` to the `@cumulus/move-granules` task. This determines what kind of links go in the CMR files. The options are `distribution`, `s3`, or `none`, with the default being distribution. If there is no distribution API being used with Cumulus, you must set the value to `s3` or `none`.

- Added `packages/s3-replicator` Terraform module to allow same-region s3 replication to metrics bucket.

- **CUMULUS-1392**

  - Added `tf-modules/report-granules` Terraform module which processes granule ingest notifications received via SNS and stores granule data to a database. The module includes:
    - SNS topic for publishing granule ingest notifications
    - Lambda to process granule notifications and store data
    - IAM permissions for the Lambda
    - Subscription for the Lambda to the SNS topic

- **CUMULUS-1393**

  - Added `tf-modules/report-pdrs` Terraform module which processes PDR ingest notifications received via SNS and stores PDR data to a database. The module includes:
    - SNS topic for publishing PDR ingest notifications
    - Lambda to process PDR notifications and store data
    - IAM permissions for the Lambda
    - Subscription for the Lambda to the SNS topic
  - Added unit tests for `@cumulus/api/models/pdrs.createPdrFromSns()`

- **CUMULUS-1400**

  - Added `tf-modules/report-executions` Terraform module which processes workflow execution information received via SNS and stores it to a database. The module includes:
    - SNS topic for publishing execution data
    - Lambda to process and store execution data
    - IAM permissions for the Lambda
    - Subscription for the Lambda to the SNS topic
  - Added `@cumulus/common/sns-event` which contains helpers for SNS events:
    - `isSnsEvent()` returns true if event is from SNS
    - `getSnsEventMessage()` extracts and parses the message from an SNS event
    - `getSnsEventMessageObject()` extracts and parses message object from an SNS event
  - Added `@cumulus/common/cloudwatch-event` which contains helpers for Cloudwatch events:
    - `isSfExecutionEvent()` returns true if event is from Step Functions
    - `isTerminalSfStatus()` determines if a Step Function status from a Cloudwatch event is a terminal status
    - `getSfEventStatus()` gets the Step Function status from a Cloudwatch event
    - `getSfEventDetailValue()` extracts a Step Function event detail field from a Cloudwatch event
    - `getSfEventMessageObject()` extracts and parses Step Function detail object from a Cloudwatch event

- **CUMULUS-1429**

  - Added `tf-modules/data-persistence` Terraform module which includes resources for data persistence in Cumulus:
    - DynamoDB tables
    - Elasticsearch with optional support for VPC
    - Cloudwatch alarm for number of Elasticsearch nodes

- **CUMULUS-1379** CMR Launchpad Authentication
  - Added `launchpad` configuration to `@cumulus/deployment/app/config.yml`, and cloudformation templates, workflow message, lambda configuration, api endpoint configuration
  - Added `@cumulus/common/LaunchpadToken` and `@cumulus/common/launchpad` to provide methods to get token and validate token
  - Updated lambdas to use Launchpad token for CMR actions (ingest and delete granules)
  - Updated deployment documentation and added [instructions to setup CMR client for Launchpad authentication](https://wiki.earthdata.nasa.gov/display/CUMULUS/CMR+Launchpad+Authentication)

## Changed

- **CUMULUS-1232**

  - Added retries to update `@cumulus/cmr-client` `updateToken()`

- **CUMULUS-1245 CUMULUS-795**

  - Added additional `ems` configuration parameters for sending the ingest reports to EMS
  - Added functionality to send daily ingest reports to EMS

- **CUMULUS-1241**

  - Removed the concept of "priority levels" and added ability to define a number of maximum concurrent executions per SQS queue
  - Changed mapping of Cumulus message properties for the `sqs2sfThrottle` lambda:
    - Queue name is read from `cumulus_meta.queueName`
    - Maximum executions for the queue is read from `meta.queueExecutionLimits[queueName]`, where `queueName` is `cumulus_meta.queueName`
  - Changed `sfSemaphoreDown` lambda to only attempt decrementing semaphores when:
    - the message is for a completed/failed/aborted/timed out workflow AND
    - `cumulus_meta.queueName` exists on the Cumulus message AND
    - An entry for the queue name (`cumulus_meta.queueName`) exists in the the object `meta.queueExecutionLimits` on the Cumulus message

- **CUMULUS-1338**

  - Updated `sfSemaphoreDown` lambda to be triggered via AWS Step Function Cloudwatch events instead of subscription to `sfTracker` SNS topic

- **CUMULUS-1311**

  - Updated `@cumulus/queue-granules` to set `cumulus_meta.queueName` for queued execution messages
  - Updated `@cumulus/queue-pdrs` to set `cumulus_meta.queueName` for queued execution messages
  - Updated `sqs2sfThrottle` lambda to immediately decrement queue semaphore value if dispatching Step Function execution throws an error

- **CUMULUS-1362**

  - Granule `processingStartTime` and `processingEndTime` will be set to the execution start time and end time respectively when there is no sync granule or post to cmr task present in the workflow

- **CUMULUS-1400**
  - Deprecated `@cumulus/ingest/aws/getExecutionArn`. Use `@cumulus/common/aws/getExecutionArn` instead.

### Fixed

- **CUMULUS-1439**

  - Fix bug with rule.logEventArn deletion on Kinesis rule update and fix unit test to verify

- **CUMULUS-796**

  - Added production information (collection ShortName and Version, granuleId) to EMS distribution report
  - Added functionality to send daily distribution reports to EMS

- **CUMULUS-1319**

  - Fixed a bug where granule ingest times were not being stored to the database

- **CUMULUS-1356**

  - The `Collection` model's `delete` method now _removes_ the specified item
    from the collection config store that was inserted by the `create` method.
    Previously, this behavior was missing.

- **CUMULUS-1374**
  - Addressed audit concerns (https://www.npmjs.com/advisories/782) in api package

### BREAKING CHANGES

### Changed

- **CUMULUS-1418**
  - Adding a default `cmaDir` key to configuration will cause `CUMULUS_MESSAGE_ADAPTER_DIR` to be set by default to `/opt` for any Lambda not setting `useCma` to true, or explicitly setting the CMA environment variable. In lambdas that package the CMA independently of the Cumulus packaging. Lambdas manually packaging the CMA should have their Lambda configuration updated to set the CMA path, or alternately if not using the CMA as a Lambda layer in this deployment set `cmaDir` to `./cumulus-message-adapter`.

### Removed

- **CUMULUS-1337**

  - Removes the S3 Access Metrics package added in CUMULUS-799

- **PR1130**
  - Removed code deprecated since v1.11.1:
    - Removed `@cumulus/common/step-functions`. Use `@cumulus/common/StepFunctions` instead.
    - Removed `@cumulus/api/lib/testUtils.fakeFilesFactory`. Use `@cumulus/api/lib/testUtils.fakeFileFactory` instead.
    - Removed `@cumulus/cmrjs/cmr` functions: `searchConcept`, `ingestConcept`, `deleteConcept`. Use the functions in `@cumulus/cmr-client` instead.
    - Removed `@cumulus/ingest/aws.getExecutionHistory`. Use `@cumulus/common/StepFunctions.getExecutionHistory` instead.

## [v1.13.5] - 2019-08-29 - [BACKPORT]

### Fixed

- **CUMULUS-1455** - CMR token links updated to point to CMR legacy services rather than echo

## [v1.13.4] - 2019-07-29

- **CUMULUS-1411** - Fix deployment issue when using a template override

## [v1.13.3] - 2019-07-26

- **CUMULUS-1345** Full backport of CUMULUS-1345 features - Adds new variables to the app deployment under `cmr`.
  - `cmrEnvironment` values are `SIT`, `UAT`, or `OPS` with `UAT` as the default.
  - `cmrLimit` and `cmrPageSize` have been added as configurable options.

## [v1.13.2] - 2019-07-25

- Re-release of v1.13.1 to fix broken npm packages.

## [v1.13.1] - 2019-07-22

- **CUMULUS-1374** - Resolve audit compliance with lodash version for api package subdependency
- **CUMULUS-1412** - Resolve audit compliance with googleapi package
- **CUMULUS-1345** - Backported CMR environment setting in getUrl to address immediate user need. CMR_ENVIRONMENT can now be used to set the CMR environment to OPS/SIT

## [v1.13.0] - 2019-5-20

### PLEASE NOTE

**CUMULUS-802** added some additional IAM permissions to support ECS autoscaling, so **you will have to redeploy your IAM stack.**
As a result of the changes for **CUMULUS-1193**, **CUMULUS-1264**, and **CUMULUS-1310**, **you must delete your existing stacks (except IAM) before deploying this version of Cumulus.**
If running Cumulus within a VPC and extended downtime is acceptable, we recommend doing this at the end of the day to allow AWS backend resources and network interfaces to be cleaned up overnight.

### BREAKING CHANGES

- **CUMULUS-1228**

  - The default AMI used by ECS instances is now an NGAP-compliant AMI. This
    will be a breaking change for non-NGAP deployments. If you do not deploy to
    NGAP, you will need to find the AMI ID of the
    [most recent Amazon ECS-optimized AMI](https://docs.aws.amazon.com/AmazonECS/latest/developerguide/ecs-optimized_AMI.html),
    and set the `ecs.amiid` property in your config. Instructions for finding
    the most recent NGAP AMI can be found using
    [these instructions](https://wiki.earthdata.nasa.gov/display/ESKB/Select+an+NGAP+Created+AMI).

- **CUMULUS-1310**

  - Database resources (DynamoDB, ElasticSearch) have been moved to an independent `db` stack.
    Migrations for this version will need to be user-managed. (e.g. [elasticsearch](https://docs.aws.amazon.com/elasticsearch-service/latest/developerguide/es-version-migration.html#snapshot-based-migration) and [dynamoDB](https://docs.aws.amazon.com/datapipeline/latest/DeveloperGuide/dp-template-exports3toddb.html)).
    Order of stack deployment is `iam` -> `db` -> `app`.
  - All stacks can now be deployed using a single `config.yml` file, i.e.: `kes cf deploy --kes-folder app --template node_modules/@cumulus/deployment/[iam|db|app] [...]`
    Backwards-compatible. For development, please re-run `npm run bootstrap` to build new `kes` overrides.
    Deployment docs have been updated to show how to deploy a single-config Cumulus instance.
  - `params` have been moved: Nest `params` fields under `app`, `db` or `iam` to override all Parameters for a particular stack's cloudformation template. Backwards-compatible with multi-config setups.
  - `stackName` and `stackNameNoDash` have been retired. Use `prefix` and `prefixNoDash` instead.
  - The `iams` section in `app/config.yml` IAM roles has been deprecated as a user-facing parameter,
    _unless_ your IAM role ARNs do not match the convention shown in `@cumulus/deployment/app/config.yml`
  - The `vpc.securityGroup` will need to be set with a pre-existing security group ID to use Cumulus in a VPC. Must allow inbound HTTP(S) (Port 443).

- **CUMULUS-1212**

  - `@cumulus/post-to-cmr` will now fail if any granules being processed are missing a metadata file. You can set the new config option `skipMetaCheck` to `true` to pass post-to-cmr without a metadata file.

- **CUMULUS-1232**

  - `@cumulus/sync-granule` will no longer silently pass if no checksum data is provided. It will use input
    from the granule object to:
    - Verify checksum if `checksumType` and `checksumValue` are in the file record OR a checksum file is provided
      (throws `InvalidChecksum` on fail), else log warning that no checksum is available.
    - Then, verify synced S3 file size if `file.size` is in the file record (throws `UnexpectedFileSize` on fail),
      else log warning that no file size is available.
    - Pass the step.

- **CUMULUS-1264**

  - The Cloudformation templating and deployment configuration has been substantially refactored.
    - `CumulusApiDefault` nested stack resource has been renamed to `CumulusApiDistribution`
    - `CumulusApiV1` nested stack resource has been renamed to `CumulusApiBackend`
  - The `urs: true` config option for when defining your lambdas (e.g. in `lambdas.yml`) has been deprecated. There are two new options to replace it:
    - `urs_redirect: 'token'`: This will expose a `TOKEN_REDIRECT_ENDPOINT` environment variable to your lambda that references the `/token` endpoint on the Cumulus backend API
    - `urs_redirect: 'distribution'`: This will expose a `DISTRIBUTION_REDIRECT_ENDPOINT` environment variable to your lambda that references the `/redirect` endpoint on the Cumulus distribution API

- **CUMULUS-1193**

  - The elasticsearch instance is moved behind the VPC.
  - Your account will need an Elasticsearch Service Linked role. This is a one-time setup for the account. You can follow the instructions to use the AWS console or AWS CLI [here](https://docs.aws.amazon.com/IAM/latest/UserGuide/using-service-linked-roles.html) or use the following AWS CLI command: `aws iam create-service-linked-role --aws-service-name es.amazonaws.com`

- **CUMULUS-802**

  - ECS `maxInstances` must be greater than `minInstances`. If you use defaults, no change is required.

- **CUMULUS-1269**
  - Brought Cumulus data models in line with CNM JSON schema:
    - Renamed file object `fileType` field to `type`
    - Renamed file object `fileSize` field to `size`
    - Renamed file object `checksumValue` field to `checksum` where not already done.
    - Added `ancillary` and `linkage` type support to file objects.

### Added

- **CUMULUS-799**

  - Added an S3 Access Metrics package which will take S3 Server Access Logs and
    write access metrics to CloudWatch

- **CUMULUS-1242** - Added `sqs2sfThrottle` lambda. The lambda reads SQS messages for queued executions and uses semaphores to only start new executions if the maximum number of executions defined for the priority key (`cumulus_meta.priorityKey`) has not been reached. Any SQS messages that are read but not used to start executions remain in the queue.

- **CUMULUS-1240**

  - Added `sfSemaphoreDown` lambda. This lambda receives SNS messages and for each message it decrements the semaphore used to track the number of running executions if:
    - the message is for a completed/failed workflow AND
    - the message contains a level of priority (`cumulus_meta.priorityKey`)
  - Added `sfSemaphoreDown` lambda as a subscriber to the `sfTracker` SNS topic

- **CUMULUS-1265**

  - Added `apiConfigs` configuration option to configure API Gateway to be private
  - All internal lambdas configured to run inside the VPC by default
  - Removed references to `NoVpc` lambdas from documentation and `example` folder.

- **CUMULUS-802**
  - Adds autoscaling of ECS clusters
  - Adds autoscaling of ECS services that are handling StepFunction activities

## Changed

- Updated `@cumulus/ingest/http/httpMixin.list()` to trim trailing spaces on discovered filenames

- **CUMULUS-1310**

  - Database resources (DynamoDB, ElasticSearch) have been moved to an independent `db` stack.
    This will enable future updates to avoid affecting database resources or requiring migrations.
    Migrations for this version will need to be user-managed.
    (e.g. [elasticsearch](https://docs.aws.amazon.com/elasticsearch-service/latest/developerguide/es-version-migration.html#snapshot-based-migration) and [dynamoDB](https://docs.aws.amazon.com/datapipeline/latest/DeveloperGuide/dp-template-exports3toddb.html)).
    Order of stack deployment is `iam` -> `db` -> `app`.
  - All stacks can now be deployed using a single `config.yml` file, i.e.: `kes cf deploy --kes-folder app --template node_modules/@cumulus/deployment/[iam|db|app] [...]`
    Backwards-compatible. Please re-run `npm run bootstrap` to build new `kes` overrides.
    Deployment docs have been updated to show how to deploy a single-config Cumulus instance.
  - `params` fields should now be nested under the stack key (i.e. `app`, `db` or `iam`) to provide Parameters for a particular stack's cloudformation template,
    for use with single-config instances. Keys _must_ match the name of the deployment package folder (`app`, `db`, or `iam`).
    Backwards-compatible with multi-config setups.
  - `stackName` and `stackNameNoDash` have been retired as user-facing config parameters. Use `prefix` and `prefixNoDash` instead.
    This will be used to create stack names for all stacks in a single-config use case.
    `stackName` may still be used as an override in multi-config usage, although this is discouraged.
    Warning: overriding the `db` stack's `stackName` will require you to set `dbStackName` in your `app/config.yml`.
    This parameter is required to fetch outputs from the `db` stack to reference in the `app` stack.
  - The `iams` section in `app/config.yml` IAM roles has been retired as a user-facing parameter,
    _unless_ your IAM role ARNs do not match the convention shown in `@cumulus/deployment/app/config.yml`
    In that case, overriding `iams` in your own config is recommended.
  - `iam` and `db` `cloudformation.yml` file names will have respective prefixes (e.g `iam.cloudformation.yml`).
  - Cumulus will now only attempt to create reconciliation reports for buckets of the `private`, `public` and `protected` types.
  - Cumulus will no longer set up its own security group.
    To pass a pre-existing security group for in-VPC deployments as a parameter to the Cumulus template, populate `vpc.securityGroup` in `config.yml`.
    This security group must allow inbound HTTP(S) traffic (Port 443). SSH traffic (Port 22) must be permitted for SSH access to ECS instances.
  - Deployment docs have been updated with examples for the new deployment model.

- **CUMULUS-1236**

  - Moves access to public files behind the distribution endpoint. Authentication is not required, but direct http access has been disallowed.

- **CUMULUS-1223**

  - Adds unauthenticated access for public bucket files to the Distribution API. Public files should be requested the same way as protected files, but for public files a redirect to a self-signed S3 URL will happen without requiring authentication with Earthdata login.

- **CUMULUS-1232**

  - Unifies duplicate handling in `ingest/granule.handleDuplicateFile` for maintainability.
  - Changed `ingest/granule.ingestFile` and `move-granules/index.moveFileRequest` to use new function.
  - Moved file versioning code to `ingest/granule.moveGranuleFileWithVersioning`
  - `ingest/granule.verifyFile` now also tests `file.size` for verification if it is in the file record and throws
    `UnexpectedFileSize` error for file size not matching input.
  - `ingest/granule.verifyFile` logs warnings if checksum and/or file size are not available.

- **CUMULUS-1193**

  - Moved reindex CLI functionality to an API endpoint. See [API docs](https://nasa.github.io/cumulus-api/#elasticsearch-1)

- **CUMULUS-1207**
  - No longer disable lambda event source mappings when disabling a rule

### Fixed

- Updated Lerna publish script so that published Cumulus packages will pin their dependencies on other Cumulus packages to exact versions (e.g. `1.12.1` instead of `^1.12.1`)

- **CUMULUS-1203**

  - Fixes IAM template's use of intrinsic functions such that IAM template overrides now work with kes

- **CUMULUS-1268**
  - Deployment will not fail if there are no ES alarms or ECS services

## [v1.12.1] - 2019-4-8

## [v1.12.0] - 2019-4-4

Note: There was an issue publishing 1.12.0. Upgrade to 1.12.1.

### BREAKING CHANGES

- **CUMULUS-1139**

  - `granule.applyWorkflow` uses the new-style granule record as input to workflows.

- **CUMULUS-1171**

  - Fixed provider handling in the API to make it consistent between protocols.
    NOTE: This is a breaking change. When applying this upgrade, users will need to:
    1. Disable all workflow rules
    2. Update any `http` or `https` providers so that the host field only
       contains a valid hostname or IP address, and the port field contains the
       provider port.
    3. Perform the deployment
    4. Re-enable workflow rules

- **CUMULUS-1176**:

  - `@cumulus/move-granules` input expectations have changed. `@cumulus/files-to-granules` is a new intermediate task to perform input translation in the old style.
    See the Added and Changed sections of this release changelog for more information.

- **CUMULUS-670**

  - The behavior of ParsePDR and related code has changed in this release. PDRs with FILE_TYPEs that do not conform to the PDR ICD (+ TGZ) (https://cdn.earthdata.nasa.gov/conduit/upload/6376/ESDS-RFC-030v1.0.pdf) will fail to parse.

- **CUMULUS-1208**
  - The granule object input to `@cumulus/queue-granules` will now be added to ingest workflow messages **as is**. In practice, this means that if you are using `@cumulus/queue-granules` to trigger ingest workflows and your granule objects input have invalid properties, then your ingest workflows will fail due to schema validation errors.

### Added

- **CUMULUS-777**
  - Added new cookbook entry on configuring Cumulus to track ancillary files.
- **CUMULUS-1183**
  - Kes overrides will now abort with a warning if a workflow step is configured without a corresponding
    lambda configuration
- **CUMULUS-1223**

  - Adds convenience function `@cumulus/common/bucketsConfigJsonObject` for fetching stack's bucket configuration as an object.

- **CUMULUS-853**
  - Updated FakeProcessing example lambda to include option to generate fake browse
  - Added feature documentation for ancillary metadata export, a new cookbook entry describing a workflow with ancillary metadata generation(browse), and related task definition documentation
- **CUMULUS-805**
  - Added a CloudWatch alarm to check running ElasticSearch instances, and a CloudWatch dashboard to view the health of ElasticSearch
  - Specify `AWS_REGION` in `.env` to be used by deployment script
- **CUMULUS-803**
  - Added CloudWatch alarms to check running tasks of each ECS service, and add the alarms to CloudWatch dashboard
- **CUMULUS-670**
  - Added Ancillary Metadata Export feature (see https://nasa.github.io/cumulus/docs/features/ancillary_metadata for more information)
  - Added new Collection file parameter "fileType" that allows configuration of workflow granule file fileType
- **CUMULUS-1184** - Added kes logging output to ensure we always see the state machine reference before failures due to configuration
- **CUMULUS-1105** - Added a dashboard endpoint to serve the dashboard from an S3 bucket
- **CUMULUS-1199** - Moves `s3credentials` endpoint from the backend to the distribution API.
- **CUMULUS-666**
  - Added `@api/endpoints/s3credentials` to allow EarthData Login authorized users to retrieve temporary security credentials for same-region direct S3 access.
- **CUMULUS-671**
  - Added `@packages/integration-tests/api/distribution/getDistributionApiS3SignedUrl()` to return the S3 signed URL for a file protected by the distribution API
- **CUMULUS-672**
  - Added `cmrMetadataFormat` and `cmrConceptId` to output for individual granules from `@cumulus/post-to-cmr`. `cmrMetadataFormat` will be read from the `cmrMetadataFormat` generated for each granule in `@cumulus/cmrjs/publish2CMR()`
  - Added helpers to `@packages/integration-tests/api/distribution`:
    - `getDistributionApiFileStream()` returns a stream to download files protected by the distribution API
    - `getDistributionFileUrl()` constructs URLs for requesting files from the distribution API
- **CUMULUS-1185** `@cumulus/api/models/Granule.removeGranuleFromCmrByGranule` to replace `@cumulus/api/models/Granule.removeGranuleFromCmr` and use the Granule UR from the CMR metadata to remove the granule from CMR

- **CUMULUS-1101**

  - Added new `@cumulus/checksum` package. This package provides functions to calculate and validate checksums.
  - Added new checksumming functions to `@cumulus/common/aws`: `calculateS3ObjectChecksum` and `validateS3ObjectChecksum`, which depend on the `checksum` package.

- CUMULUS-1171

  - Added `@cumulus/common` API documentation to `packages/common/docs/API.md`
  - Added an `npm run build-docs` task to `@cumulus/common`
  - Added `@cumulus/common/string#isValidHostname()`
  - Added `@cumulus/common/string#match()`
  - Added `@cumulus/common/string#matches()`
  - Added `@cumulus/common/string#toLower()`
  - Added `@cumulus/common/string#toUpper()`
  - Added `@cumulus/common/URLUtils#buildURL()`
  - Added `@cumulus/common/util#isNil()`
  - Added `@cumulus/common/util#isNull()`
  - Added `@cumulus/common/util#isUndefined()`
  - Added `@cumulus/common/util#negate()`

- **CUMULUS-1176**

  - Added new `@cumulus/files-to-granules` task to handle converting file array output from `cumulus-process` tasks into granule objects.
    Allows simplification of `@cumulus/move-granules` and `@cumulus/post-to-cmr`, see Changed section for more details.

- CUMULUS-1151 Compare the granule holdings in CMR with Cumulus' internal data store
- CUMULUS-1152 Compare the granule file holdings in CMR with Cumulus' internal data store

### Changed

- **CUMULUS-1216** - Updated `@cumulus/ingest/granule/ingestFile` to download files to expected staging location.
- **CUMULUS-1208** - Updated `@cumulus/ingest/queue/enqueueGranuleIngestMessage()` to not transform granule object passed to it when building an ingest message
- **CUMULUS-1198** - `@cumulus/ingest` no longer enforces any expectations about whether `provider_path` contains a leading slash or not.
- **CUMULUS-1170**
  - Update scripts and docs to use `npm` instead of `yarn`
  - Use `package-lock.json` files to ensure matching versions of npm packages
  - Update CI builds to use `npm ci` instead of `npm install`
- **CUMULUS-670**
  - Updated ParsePDR task to read standard PDR types+ (+ tgz as an external customer requirement) and add a fileType to granule-files on Granule discovery
  - Updated ParsePDR to fail if unrecognized type is used
  - Updated all relevant task schemas to include granule->files->filetype as a string value
  - Updated tests/test fixtures to include the fileType in the step function/task inputs and output validations as needed
  - Updated MoveGranules task to handle incoming configuration with new "fileType" values and to add them as appropriate to the lambda output.
  - Updated DiscoverGranules step/related workflows to read new Collection file parameter fileType that will map a discovered file to a workflow fileType
  - Updated CNM parser to add the fileType to the defined granule file fileType on ingest and updated integration tests to verify/validate that behavior
  - Updated generateEcho10XMLString in cmr-utils.js to use a map/related library to ensure order as CMR requires ordering for their online resources.
  - Updated post-to-cmr task to appropriately export CNM filetypes to CMR in echo10/UMM exports
- **CUMULUS-1139** - Granules stored in the API contain a `files` property. That schema has been greatly
  simplified and now better matches the CNM format.
  - The `name` property has been renamed to `fileName`.
  - The `filepath` property has been renamed to `key`.
  - The `checksumValue` property has been renamed to `checksum`.
  - The `path` property has been removed.
  - The `url_path` property has been removed.
  - The `filename` property (which contained an `s3://` URL) has been removed, and the `bucket`
    and `key` properties should be used instead. Any requests sent to the API containing a `granule.files[].filename`
    property will be rejected, and any responses coming back from the API will not contain that
    `filename` property.
  - A `source` property has been added, which is a URL indicating the original source of the file.
  - `@cumulus/ingest/granule.moveGranuleFiles()` no longer includes a `filename` field in its
    output. The `bucket` and `key` fields should be used instead.
- **CUMULUS-672**

  - Changed `@cumulus/integration-tests/api/EarthdataLogin.getEarthdataLoginRedirectResponse` to `@cumulus/integration-tests/api/EarthdataLogin.getEarthdataAccessToken`. The new function returns an access response from Earthdata login, if successful.
  - `@cumulus/integration-tests/cmr/getOnlineResources` now accepts an object of options, including `cmrMetadataFormat`. Based on the `cmrMetadataFormat`, the function will correctly retrieve the online resources for each metadata format (ECHO10, UMM-G)

- **CUMULUS-1101**

  - Moved `@cumulus/common/file/getFileChecksumFromStream` into `@cumulus/checksum`, and renamed it to `generateChecksumFromStream`.
    This is a breaking change for users relying on `@cumulus/common/file/getFileChecksumFromStream`.
  - Refactored `@cumulus/ingest/Granule` to depend on new `common/aws` checksum functions and remove significantly present checksumming code.
    - Deprecated `@cumulus/ingest/granule.validateChecksum`. Replaced with `@cumulus/ingest/granule.verifyFile`.
    - Renamed `granule.getChecksumFromFile` to `granule.retrieveSuppliedFileChecksumInformation` to be more accurate.
  - Deprecated `@cumulus/common/aws.checksumS3Objects`. Use `@cumulus/common/aws.calculateS3ObjectChecksum` instead.

- CUMULUS-1171

  - Fixed provider handling in the API to make it consistent between protocols.
    Before this change, FTP providers were configured using the `host` and
    `port` properties. HTTP providers ignored `port` and `protocol`, and stored
    an entire URL in the `host` property. Updated the API to only accept valid
    hostnames or IP addresses in the `provider.host` field. Updated ingest code
    to properly build HTTP and HTTPS URLs from `provider.protocol`,
    `provider.host`, and `provider.port`.
  - The default provider port was being set to 21, no matter what protocol was
    being used. Removed that default.

- **CUMULUS-1176**

  - `@cumulus/move-granules` breaking change:
    Input to `move-granules` is now expected to be in the form of a granules object (i.e. `{ granules: [ { ... }, { ... } ] }`);
    For backwards compatibility with array-of-files outputs from processing steps, use the new `@cumulus/files-to-granules` task as an intermediate step.
    This task will perform the input translation. This change allows `move-granules` to be simpler and behave more predictably.
    `config.granuleIdExtraction` and `config.input_granules` are no longer needed/used by `move-granules`.
  - `@cumulus/post-to-cmr`: `config.granuleIdExtraction` is no longer needed/used by `post-to-cmr`.

- CUMULUS-1174
  - Better error message and stacktrace for S3KeyPairProvider error reporting.

### Fixed

- **CUMULUS-1218** Reconciliation report will now scan only completed granules.
- `@cumulus/api` files and granules were not getting indexed correctly because files indexing was failing in `db-indexer`
- `@cumulus/deployment` A bug in the Cloudformation template was preventing the API from being able to be launched in a VPC, updated the IAM template to give the permissions to be able to run the API in a VPC

### Deprecated

- `@cumulus/api/models/Granule.removeGranuleFromCmr`, instead use `@cumulus/api/models/Granule.removeGranuleFromCmrByGranule`
- `@cumulus/ingest/granule.validateChecksum`, instead use `@cumulus/ingest/granule.verifyFile`
- `@cumulus/common/aws.checksumS3Objects`, instead use `@cumulus/common/aws.calculateS3ObjectChecksum`
- `@cumulus/cmrjs`: `getGranuleId` and `getCmrFiles` are deprecated due to changes in input handling.

## [v1.11.3] - 2019-3-5

### Added

- **CUMULUS-1187** - Added `@cumulus/ingest/granule/duplicateHandlingType()` to determine how duplicate files should be handled in an ingest workflow

### Fixed

- **CUMULUS-1187** - workflows not respecting the duplicate handling value specified in the collection
- Removed refreshToken schema requirement for OAuth

## [v1.11.2] - 2019-2-15

### Added

- CUMULUS-1169
  - Added a `@cumulus/common/StepFunctions` module. It contains functions for querying the AWS
    StepFunctions API. These functions have the ability to retry when a ThrottlingException occurs.
  - Added `@cumulus/common/aws.retryOnThrottlingException()`, which will wrap a function in code to
    retry on ThrottlingExceptions.
  - Added `@cumulus/common/test-utils.throttleOnce()`, which will cause a function to return a
    ThrottlingException the first time it is called, then return its normal result after that.
- CUMULUS-1103 Compare the collection holdings in CMR with Cumulus' internal data store
- CUMULUS-1099 Add support for UMMG JSON metadata versions > 1.4.
  - If a version is found in the metadata object, that version is used for processing and publishing to CMR otherwise, version 1.4 is assumed.
- CUMULUS-678
  - Added support for UMMG json v1.4 metadata files.
    `reconcileCMRMetadata` added to `@cumulus/cmrjs` to update metadata record with new file locations.
    `@cumulus/common/errors` adds two new error types `CMRMetaFileNotFound` and `InvalidArgument`.
    `@cumulus/common/test-utils` adds new function `randomId` to create a random string with id to help in debugging.
    `@cumulus/common/BucketsConfig` adds a new helper class `BucketsConfig` for working with bucket stack configuration and bucket names.
    `@cumulus/common/aws` adds new function `s3PutObjectTagging` as a convenience for the aws [s3().putObjectTagging](https://docs.aws.amazon.com/AWSJavaScriptSDK/latest/AWS/S3.html#putObjectTagging-property) function.
    `@cumulus/cmrjs` Adds: - `isCMRFile` - Identify an echo10(xml) or UMMG(json) metadata file. - `metadataObjectFromCMRFile` Read and parse CMR XML file from s3. - `updateCMRMetadata` Modify a cmr metadata (xml/json) file with updated information. - `publish2CMR` Posts XML or UMMG CMR data to CMR service. - `reconcileCMRMetadata` Reconciles cmr metadata file after a file moves.
- Adds some ECS and other permissions to StepRole to enable running ECS tasks from a workflow
- Added Apache logs to cumulus api and distribution lambdas
- **CUMULUS-1119** - Added `@cumulus/integration-tests/api/EarthdataLogin.getEarthdataLoginRedirectResponse` helper for integration tests to handle login with Earthdata and to return response from redirect to Cumulus API
- **CUMULUS-673** Added `@cumulus/common/file/getFileChecksumFromStream` to get file checksum from a readable stream

### Fixed

- CUMULUS-1123
  - Cloudformation template overrides now work as expected

### Changed

- CUMULUS-1169
  - Deprecated the `@cumulus/common/step-functions` module.
  - Updated code that queries the StepFunctions API to use the retry-enabled functions from
    `@cumulus/common/StepFunctions`
- CUMULUS-1121
  - Schema validation is now strongly enforced when writing to the database.
    Additional properties are not allowed and will result in a validation error.
- CUMULUS-678
  `tasks/move-granules` simplified and refactored to use functionality from cmrjs.
  `ingest/granules.moveGranuleFiles` now just moves granule files and returns a list of the updated files. Updating metadata now handled by `@cumulus/cmrjs/reconcileCMRMetadata`.
  `move-granules.updateGranuleMetadata` refactored and bugs fixed in the case of a file matching multiple collection.files.regexps.
  `getCmrXmlFiles` simplified and now only returns an object with the cmrfilename and the granuleId.
  `@cumulus/test-processing` - test processing task updated to generate UMM-G metadata

- CUMULUS-1043

  - `@cumulus/api` now uses [express](http://expressjs.com/) as the API engine.
  - All `@cumulus/api` endpoints on ApiGateway are consolidated to a single endpoint the uses `{proxy+}` definition.
  - All files under `packages/api/endpoints` along with associated tests are updated to support express's request and response objects.
  - Replaced environment variables `internal`, `bucket` and `systemBucket` with `system_bucket`.
  - Update `@cumulus/integration-tests` to work with updated cumulus-api express endpoints

- `@cumulus/integration-tests` - `buildAndExecuteWorkflow` and `buildWorkflow` updated to take a `meta` param to allow for additional fields to be added to the workflow `meta`

- **CUMULUS-1049** Updated `Retrieve Execution Status API` in `@cumulus/api`: If the execution doesn't exist in Step Function API, Cumulus API returns the execution status information from the database.

- **CUMULUS-1119**
  - Renamed `DISTRIBUTION_URL` environment variable to `DISTRIBUTION_ENDPOINT`
  - Renamed `DEPLOYMENT_ENDPOINT` environment variable to `DISTRIBUTION_REDIRECT_ENDPOINT`
  - Renamed `API_ENDPOINT` environment variable to `TOKEN_REDIRECT_ENDPOINT`

### Removed

- Functions deprecated before 1.11.0:
  - @cumulus/api/models/base: static Manager.createTable() and static Manager.deleteTable()
  - @cumulus/ingest/aws/S3
  - @cumulus/ingest/aws/StepFunction.getExecution()
  - @cumulus/ingest/aws/StepFunction.pullEvent()
  - @cumulus/ingest/consumer.Consume
  - @cumulus/ingest/granule/Ingest.getBucket()

### Deprecated

`@cmrjs/ingestConcept`, instead use the CMR object methods. `@cmrjs/CMR.ingestGranule` or `@cmrjs/CMR.ingestCollection`
`@cmrjs/searchConcept`, instead use the CMR object methods. `@cmrjs/CMR.searchGranules` or `@cmrjs/CMR.searchCollections`
`@cmrjs/deleteConcept`, instead use the CMR object methods. `@cmrjs/CMR.deleteGranule` or `@cmrjs/CMR.deleteCollection`

## [v1.11.1] - 2018-12-18

**Please Note**

- Ensure your `app/config.yml` has a `clientId` specified in the `cmr` section. This will allow CMR to identify your requests for better support and metrics.
  - For an example, please see [the example config](https://github.com/nasa/cumulus/blob/1c7e2bf41b75da9f87004c4e40fbcf0f39f56794/example/app/config.yml#L128).

### Added

- Added a `/tokenDelete` endpoint in `@cumulus/api` to delete access token records

### Changed

- CUMULUS-678
  `@cumulus/ingest/crypto` moved and renamed to `@cumulus/common/key-pair-provider`
  `@cumulus/ingest/aws` function: `KMSDecryptionFailed` and class: `KMS` extracted and moved to `@cumulus/common` and `KMS` is exported as `KMSProvider` from `@cumulus/common/key-pair-provider`
  `@cumulus/ingest/granule` functions: `publish`, `getGranuleId`, `getXMLMetadataAsString`, `getMetadataBodyAndTags`, `parseXmlString`, `getCmrXMLFiles`, `postS3Object`, `contructOnlineAccessUrls`, `updateMetadata`, extracted and moved to `@cumulus/cmrjs`
  `getGranuleId`, `getCmrXMLFiles`, `publish`, `updateMetadata` removed from `@cumulus/ingest/granule` and added to `@cumulus/cmrjs`;
  `updateMetadata` renamed `updateCMRMetadata`.
  `@cumulus/ingest` test files renamed.
- **CUMULUS-1070**
  - Add `'Client-Id'` header to all `@cumulus/cmrjs` requests (made via `searchConcept`, `ingestConcept`, and `deleteConcept`).
  - Updated `cumulus/example/app/config.yml` entry for `cmr.clientId` to use stackName for easier CMR-side identification.

## [v1.11.0] - 2018-11-30

**Please Note**

- Redeploy IAM roles:
  - CUMULUS-817 includes a migration that requires reconfiguration/redeployment of IAM roles. Please see the [upgrade instructions](https://nasa.github.io/cumulus/docs/upgrade/1.11.0) for more information.
  - CUMULUS-977 includes a few new SNS-related permissions added to the IAM roles that will require redeployment of IAM roles.
- `cumulus-message-adapter` v1.0.13+ is required for `@cumulus/api` granule reingest API to work properly. The latest version should be downloaded automatically by kes.
- A `TOKEN_SECRET` value (preferably 256-bit for security) must be added to `.env` to securely sign JWTs used for authorization in `@cumulus/api`

### Changed

- **CUUMULUS-1000** - Distribution endpoint now persists logins, instead of
  redirecting to Earthdata Login on every request
- **CUMULUS-783 CUMULUS-790** - Updated `@cumulus/sync-granule` and `@cumulus/move-granules` tasks to always overwrite existing files for manually-triggered reingest.
- **CUMULUS-906** - Updated `@cumulus/api` granule reingest API to
  - add `reingestGranule: true` and `forceDuplicateOverwrite: true` to Cumulus message `cumulus_meta.cumulus_context` field to indicate that the workflow is a manually triggered re-ingest.
  - return warning message to operator when duplicateHandling is not `replace`
  - `cumulus-message-adapter` v1.0.13+ is required.
- **CUMULUS-793** - Updated the granule move PUT request in `@cumulus/api` to reject the move with a 409 status code if one or more of the files already exist at the destination location
- Updated `@cumulus/helloworld` to use S3 to store state for pass on retry tests
- Updated `@cumulus/ingest`:
  - [Required for MAAP] `http.js#list` will now find links with a trailing whitespace
  - Removed code from `granule.js` which looked for files in S3 using `{ Bucket: discoveredFile.bucket, Key: discoveredFile.name }`. This is obsolete since `@cumulus/ingest` uses a `file-staging` and `constructCollectionId()` directory prefixes by default.
- **CUMULUS-989**
  - Updated `@cumulus/api` to use [JWT (JSON Web Token)](https://jwt.io/introduction/) as the transport format for API authorization tokens and to use JWT verification in the request authorization
  - Updated `/token` endpoint in `@cumulus/api` to return tokens as JWTs
  - Added a `/refresh` endpoint in `@cumulus/api` to request new access tokens from the OAuth provider using the refresh token
  - Added `refreshAccessToken` to `@cumulus/api/lib/EarthdataLogin` to manage refresh token requests with the Earthdata OAuth provider

### Added

- **CUMULUS-1050**
  - Separated configuration flags for originalPayload/finalPayload cleanup such that they can be set to different retention times
- **CUMULUS-798**
  - Added daily Executions cleanup CloudWatch event that triggers cleanExecutions lambda
  - Added cleanExecutions lambda that removes finalPayload/originalPayload field entries for records older than configured timeout value (execution_payload_retention_period), with a default of 30 days
- **CUMULUS-815/816**
  - Added 'originalPayload' and 'finalPayload' fields to Executions table
  - Updated Execution model to populate originalPayload with the execution payload on record creation
  - Updated Execution model code to populate finalPayload field with the execution payload on execution completion
  - Execution API now exposes the above fields
- **CUMULUS-977**
  - Rename `kinesisConsumer` to `messageConsumer` as it handles both Kinesis streams and SNS topics as of this version.
  - Add `sns`-type rule support. These rules create a subscription between an SNS topic and the `messageConsumer`.
    When a message is received, `messageConsumer` is triggered and passes the SNS message (JSON format expected) in
    its entirety to the workflow in the `payload` field of the Cumulus message. For more information on sns-type rules,
    see the [documentation](https://nasa.github.io/cumulus/docs/data-cookbooks/setup#rules).
- **CUMULUS-975**
  - Add `KinesisInboundEventLogger` and `KinesisOutboundEventLogger` API lambdas. These lambdas
    are utilized to dump incoming and outgoing ingest workflow kinesis streams
    to cloudwatch for analytics in case of AWS/stream failure.
  - Update rules model to allow tracking of log_event ARNs related to
    Rule event logging. Kinesis rule types will now automatically log
    incoming events via a Kinesis event triggered lambda.
    CUMULUS-975-migration-4
  - Update migration code to require explicit migration names per run
  - Added migration_4 to migrate/update exisitng Kinesis rules to have a log event mapping
  - Added new IAM policy for migration lambda
- **CUMULUS-775**
  - Adds a instance metadata endpoint to the `@cumulus/api` package.
  - Adds a new convenience function `hostId` to the `@cumulus/cmrjs` to help build environment specific cmr urls.
  - Fixed `@cumulus/cmrjs.searchConcept` to search and return CMR results.
  - Modified `@cumulus/cmrjs.CMR.searchGranule` and `@cumulus/cmrjs.CMR.searchCollection` to include CMR's provider as a default parameter to searches.
- **CUMULUS-965**
  - Add `@cumulus/test-data.loadJSONTestData()`,
    `@cumulus/test-data.loadTestData()`, and
    `@cumulus/test-data.streamTestData()` to safely load test data. These
    functions should be used instead of using `require()` to load test data,
    which could lead to tests interferring with each other.
  - Add a `@cumulus/common/util/deprecate()` function to mark a piece of code as
    deprecated
- **CUMULUS-986**
  - Added `waitForTestExecutionStart` to `@cumulus/integration-tests`
- **CUMULUS-919**
  - In `@cumulus/deployment`, added support for NGAP permissions boundaries for IAM roles with `useNgapPermissionBoundary` flag in `iam/config.yml`. Defaults to false.

### Fixed

- Fixed a bug where FTP sockets were not closed after an error, keeping the Lambda function active until it timed out [CUMULUS-972]
- **CUMULUS-656**
  - The API will no longer allow the deletion of a provider if that provider is
    referenced by a rule
  - The API will no longer allow the deletion of a collection if that collection
    is referenced by a rule
- Fixed a bug where `@cumulus/sf-sns-report` was not pulling large messages from S3 correctly.

### Deprecated

- `@cumulus/ingest/aws/StepFunction.pullEvent()`. Use `@cumulus/common/aws.pullStepFunctionEvent()`.
- `@cumulus/ingest/consumer.Consume` due to unpredictable implementation. Use `@cumulus/ingest/consumer.Consumer`.
  Call `Consumer.consume()` instead of `Consume.read()`.

## [v1.10.4] - 2018-11-28

### Added

- **CUMULUS-1008**
  - New `config.yml` parameter for SQS consumers: `sqs_consumer_rate: (default 500)`, which is the maximum number of
    messages the consumer will attempt to process per execution. Currently this is only used by the sf-starter consumer,
    which runs every minute by default, making this a messages-per-minute upper bound. SQS does not guarantee the number
    of messages returned per call, so this is not a fixed rate of consumption, only attempted number of messages received.

### Deprecated

- `@cumulus/ingest/consumer.Consume` due to unpredictable implementation. Use `@cumulus/ingest/consumer.Consumer`.

### Changed

- Backported update of `packages/api` dependency `@mapbox/dyno` to `1.4.2` to mitigate `event-stream` vulnerability.

## [v1.10.3] - 2018-10-31

### Added

- **CUMULUS-817**
  - Added AWS Dead Letter Queues for lambdas that are scheduled asynchronously/such that failures show up only in cloudwatch logs.
- **CUMULUS-956**
  - Migrated developer documentation and data-cookbooks to Docusaurus
    - supports versioning of documentation
  - Added `docs/docs-how-to.md` to outline how to do things like add new docs or locally install for testing.
  - Deployment/CI scripts have been updated to work with the new format
- **CUMULUS-811**
  - Added new S3 functions to `@cumulus/common/aws`:
    - `aws.s3TagSetToQueryString`: converts S3 TagSet array to querystring (for use with upload()).
    - `aws.s3PutObject`: Returns promise of S3 `putObject`, which puts an object on S3
    - `aws.s3CopyObject`: Returns promise of S3 `copyObject`, which copies an object in S3 to a new S3 location
    - `aws.s3GetObjectTagging`: Returns promise of S3 `getObjectTagging`, which returns an object containing an S3 TagSet.
  - `@/cumulus/common/aws.s3PutObject` defaults to an explicit `ACL` of 'private' if not overridden.
  - `@/cumulus/common/aws.s3CopyObject` defaults to an explicit `TaggingDirective` of 'COPY' if not overridden.

### Deprecated

- **CUMULUS-811**
  - Deprecated `@cumulus/ingest/aws.S3`. Member functions of this class will now
    log warnings pointing to similar functionality in `@cumulus/common/aws`.

## [v1.10.2] - 2018-10-24

### Added

- **CUMULUS-965**
  - Added a `@cumulus/logger` package
- **CUMULUS-885**
  - Added 'human readable' version identifiers to Lambda Versioning lambda aliases
- **CUMULUS-705**
  - Note: Make sure to update the IAM stack when deploying this update.
  - Adds an AsyncOperations model and associated DynamoDB table to the
    `@cumulus/api` package
  - Adds an /asyncOperations endpoint to the `@cumulus/api` package, which can
    be used to fetch the status of an AsyncOperation.
  - Adds a /bulkDelete endpoint to the `@cumulus/api` package, which performs an
    asynchronous bulk-delete operation. This is a stub right now which is only
    intended to demonstration how AsyncOperations work.
  - Adds an AsyncOperation ECS task to the `@cumulus/api` package, which will
    fetch an Lambda function, run it in ECS, and then store the result to the
    AsyncOperations table in DynamoDB.
- **CUMULUS-851** - Added workflow lambda versioning feature to allow in-flight workflows to use lambda versions that were in place when a workflow was initiated

  - Updated Kes custom code to remove logic that used the CMA file key to determine template compilation logic. Instead, utilize a `customCompilation` template configuration flag to indicate a template should use Cumulus's kes customized methods instead of 'core'.
  - Added `useWorkflowLambdaVersions` configuration option to enable the lambdaVersioning feature set. **This option is set to true by default** and should be set to false to disable the feature.
  - Added uniqueIdentifier configuration key to S3 sourced lambdas to optionally support S3 lambda resource versioning within this scheme. This key must be unique for each modified version of the lambda package and must be updated in configuration each time the source changes.
  - Added a new nested stack template that will create a `LambdaVersions` stack that will take lambda parameters from the base template, generate lambda versions/aliases and return outputs with references to the most 'current' lambda alias reference, and updated 'core' template to utilize these outputs (if `useWorkflowLambdaVersions` is enabled).

- Created a `@cumulus/api/lib/OAuth2` interface, which is implemented by the
  `@cumulus/api/lib/EarthdataLogin` and `@cumulus/api/lib/GoogleOAuth2` classes.
  Endpoints that need to handle authentication will determine which class to use
  based on environment variables. This also greatly simplifies testing.
- Added `@cumulus/api/lib/assertions`, containing more complex AVA test assertions
- Added PublishGranule workflow to publish a granule to CMR without full reingest. (ingest-in-place capability)

- `@cumulus/integration-tests` new functionality:
  - `listCollections` to list collections from a provided data directory
  - `deleteCollection` to delete list of collections from a deployed stack
  - `cleanUpCollections` combines the above in one function.
  - `listProviders` to list providers from a provided data directory
  - `deleteProviders` to delete list of providers from a deployed stack
  - `cleanUpProviders` combines the above in one function.
  - `@cumulus/integrations-tests/api.js`: `deleteGranule` and `deletePdr` functions to make `DELETE` requests to Cumulus API
  - `rules` API functionality for posting and deleting a rule and listing all rules
  - `wait-for-deploy` lambda for use in the redeployment tests
- `@cumulus/ingest/granule.js`: `ingestFile` inserts new `duplicate_found: true` field in the file's record if a duplicate file already exists on S3.
- `@cumulus/api`: `/execution-status` endpoint requests and returns complete execution output if execution output is stored in S3 due to size.
- Added option to use environment variable to set CMR host in `@cumulus/cmrjs`.
- **CUMULUS-781** - Added integration tests for `@cumulus/sync-granule` when `duplicateHandling` is set to `replace` or `skip`
- **CUMULUS-791** - `@cumulus/move-granules`: `moveFileRequest` inserts new `duplicate_found: true` field in the file's record if a duplicate file already exists on S3. Updated output schema to document new `duplicate_found` field.

### Removed

- Removed `@cumulus/common/fake-earthdata-login-server`. Tests can now create a
  service stub based on `@cumulus/api/lib/OAuth2` if testing requires handling
  authentication.

### Changed

- **CUMULUS-940** - modified `@cumulus/common/aws` `receiveSQSMessages` to take a parameter object instead of positional parameters. All defaults remain the same, but now access to long polling is available through `options.waitTimeSeconds`.
- **CUMULUS-948** - Update lambda functions `CNMToCMA` and `CnmResponse` in the `cumulus-data-shared` bucket and point the default stack to them.
- **CUMULUS-782** - Updated `@cumulus/sync-granule` task and `Granule.ingestFile` in `@cumulus/ingest` to keep both old and new data when a destination file with different checksum already exists and `duplicateHandling` is `version`
- Updated the config schema in `@cumulus/move-granules` to include the `moveStagedFiles` param.
- **CUMULUS-778** - Updated config schema and documentation in `@cumulus/sync-granule` to include `duplicateHandling` parameter for specifying how duplicate filenames should be handled
- **CUMULUS-779** - Updated `@cumulus/sync-granule` to throw `DuplicateFile` error when destination files already exist and `duplicateHandling` is `error`
- **CUMULUS-780** - Updated `@cumulus/sync-granule` to use `error` as the default for `duplicateHandling` when it is not specified
- **CUMULUS-780** - Updated `@cumulus/api` to use `error` as the default value for `duplicateHandling` in the `Collection` model
- **CUMULUS-785** - Updated the config schema and documentation in `@cumulus/move-granules` to include `duplicateHandling` parameter for specifying how duplicate filenames should be handled
- **CUMULUS-786, CUMULUS-787** - Updated `@cumulus/move-granules` to throw `DuplicateFile` error when destination files already exist and `duplicateHandling` is `error` or not specified
- **CUMULUS-789** - Updated `@cumulus/move-granules` to keep both old and new data when a destination file with different checksum already exists and `duplicateHandling` is `version`

### Fixed

- `getGranuleId` in `@cumulus/ingest` bug: `getGranuleId` was constructing an error using `filename` which was undefined. The fix replaces `filename` with the `uri` argument.
- Fixes to `del` in `@cumulus/api/endpoints/granules.js` to not error/fail when not all files exist in S3 (e.g. delete granule which has only 2 of 3 files ingested).
- `@cumulus/deployment/lib/crypto.js` now checks for private key existence properly.

## [v1.10.1] - 2018-09-4

### Fixed

- Fixed cloudformation template errors in `@cumulus/deployment/`
  - Replaced references to Fn::Ref: with Ref:
  - Moved long form template references to a newline

## [v1.10.0] - 2018-08-31

### Removed

- Removed unused and broken code from `@cumulus/common`
  - Removed `@cumulus/common/test-helpers`
  - Removed `@cumulus/common/task`
  - Removed `@cumulus/common/message-source`
  - Removed the `getPossiblyRemote` function from `@cumulus/common/aws`
  - Removed the `startPromisedSfnExecution` function from `@cumulus/common/aws`
  - Removed the `getCurrentSfnTask` function from `@cumulus/common/aws`

### Changed

- **CUMULUS-839** - In `@cumulus/sync-granule`, 'collection' is now an optional config parameter

### Fixed

- **CUMULUS-859** Moved duplicate code in `@cumulus/move-granules` and `@cumulus/post-to-cmr` to `@cumulus/ingest`. Fixed imports making assumptions about directory structure.
- `@cumulus/ingest/consumer` correctly limits the number of messages being received and processed from SQS. Details:
  - **Background:** `@cumulus/api` includes a lambda `<stack-name>-sqs2sf` which processes messages from the `<stack-name>-startSF` SQS queue every minute. The `sqs2sf` lambda uses `@cumulus/ingest/consumer` to receive and process messages from SQS.
  - **Bug:** More than `messageLimit` number of messages were being consumed and processed from the `<stack-name>-startSF` SQS queue. Many step functions were being triggered simultaneously by the lambda `<stack-name>-sqs2sf` (which consumes every minute from the `startSF` queue) and resulting in step function failure with the error: `An error occurred (ThrottlingException) when calling the GetExecutionHistory`.
  - **Fix:** `@cumulus/ingest/consumer#processMessages` now processes messages until `timeLimit` has passed _OR_ once it receives up to `messageLimit` messages. `sqs2sf` is deployed with a [default `messageLimit` of 10](https://github.com/nasa/cumulus/blob/670000c8a821ff37ae162385f921c40956e293f7/packages/deployment/app/config.yml#L147).
  - **IMPORTANT NOTE:** `consumer` will actually process up to `messageLimit * 2 - 1` messages. This is because sometimes `receiveSQSMessages` will return less than `messageLimit` messages and thus the consumer will continue to make calls to `receiveSQSMessages`. For example, given a `messageLimit` of 10 and subsequent calls to `receiveSQSMessages` returns up to 9 messages, the loop will continue and a final call could return up to 10 messages.

## [v1.9.1] - 2018-08-22

**Please Note** To take advantage of the added granule tracking API functionality, updates are required for the message adapter and its libraries. You should be on the following versions:

- `cumulus-message-adapter` 1.0.9+
- `cumulus-message-adapter-js` 1.0.4+
- `cumulus-message-adapter-java` 1.2.7+
- `cumulus-message-adapter-python` 1.0.5+

### Added

- **CUMULUS-687** Added logs endpoint to search for logs from a specific workflow execution in `@cumulus/api`. Added integration test.
- **CUMULUS-836** - `@cumulus/deployment` supports a configurable docker storage driver for ECS. ECS can be configured with either `devicemapper` (the default storage driver for AWS ECS-optimized AMIs) or `overlay2` (the storage driver used by the NGAP 2.0 AMI). The storage driver can be configured in `app/config.yml` with `ecs.docker.storageDriver: overlay2 | devicemapper`. The default is `overlay2`.
  - To support this configuration, a [Handlebars](https://handlebarsjs.com/) helper `ifEquals` was added to `packages/deployment/lib/kes.js`.
- **CUMULUS-836** - `@cumulus/api` added IAM roles required by the NGAP 2.0 AMI. The NGAP 2.0 AMI runs a script `register_instances_with_ssm.py` which requires the ECS IAM role to include `ec2:DescribeInstances` and `ssm:GetParameter` permissions.

### Fixed

- **CUMULUS-836** - `@cumulus/deployment` uses `overlay2` driver by default and does not attempt to write `--storage-opt dm.basesize` to fix [this error](https://github.com/moby/moby/issues/37039).
- **CUMULUS-413** Kinesis processing now captures all errrors.
  - Added kinesis fallback mechanism when errors occur during record processing.
  - Adds FallbackTopicArn to `@cumulus/api/lambdas.yml`
  - Adds fallbackConsumer lambda to `@cumulus/api`
  - Adds fallbackqueue option to lambda definitions capture lambda failures after three retries.
  - Adds kinesisFallback SNS topic to signal incoming errors from kinesis stream.
  - Adds kinesisFailureSQS to capture fully failed events from all retries.
- **CUMULUS-855** Adds integration test for kinesis' error path.
- **CUMULUS-686** Added workflow task name and version tracking via `@cumulus/api` executions endpoint under new `tasks` property, and under `workflow_tasks` in step input/output.
  - Depends on `cumulus-message-adapter` 1.0.9+, `cumulus-message-adapter-js` 1.0.4+, `cumulus-message-adapter-java` 1.2.7+ and `cumulus-message-adapter-python` 1.0.5+
- **CUMULUS-771**
  - Updated sync-granule to stream the remote file to s3
  - Added integration test for ingesting granules from ftp provider
  - Updated http/https integration tests for ingesting granules from http/https providers
- **CUMULUS-862** Updated `@cumulus/integration-tests` to handle remote lambda output
- **CUMULUS-856** Set the rule `state` to have default value `ENABLED`

### Changed

- In `@cumulus/deployment`, changed the example app config.yml to have additional IAM roles

## [v1.9.0] - 2018-08-06

**Please note** additional information and upgrade instructions [here](https://nasa.github.io/cumulus/docs/upgrade/1.9.0)

### Added

- **CUMULUS-712** - Added integration tests verifying expected behavior in workflows
- **GITC-776-2** - Add support for versioned collections

### Fixed

- **CUMULUS-832**
  - Fixed indentation in example config.yml in `@cumulus/deployment`
  - Fixed issue with new deployment using the default distribution endpoint in `@cumulus/deployment` and `@cumulus/api`

## [v1.8.1] - 2018-08-01

**Note** IAM roles should be re-deployed with this release.

- **Cumulus-726**
  - Added function to `@cumulus/integration-tests`: `sfnStep` includes `getStepInput` which returns the input to the schedule event of a given step function step.
  - Added IAM policy `@cumulus/deployment`: Lambda processing IAM role includes `kinesis::PutRecord` so step function lambdas can write to kinesis streams.
- **Cumulus Community Edition**
  - Added Google OAuth authentication token logic to `@cumulus/api`. Refactored token endpoint to use environment variable flag `OAUTH_PROVIDER` when determining with authentication method to use.
  - Added API Lambda memory configuration variable `api_lambda_memory` to `@cumulus/api` and `@cumulus/deployment`.

### Changed

- **Cumulus-726**
  - Changed function in `@cumulus/api`: `models/rules.js#addKinesisEventSource` was modified to call to `deleteKinesisEventSource` with all required parameters (rule's name, arn and type).
  - Changed function in `@cumulus/integration-tests`: `getStepOutput` can now be used to return output of failed steps. If users of this function want the output of a failed event, they can pass a third parameter `eventType` as `'failure'`. This function will work as always for steps which completed successfully.

### Removed

- **Cumulus-726**

  - Configuration change to `@cumulus/deployment`: Removed default auto scaling configuration for Granules and Files DynamoDB tables.

- **CUMULUS-688**
  - Add integration test for ExecutionStatus
  - Function addition to `@cumulus/integration-tests`: `api` includes `getExecutionStatus` which returns the execution status from the Cumulus API

## [v1.8.0] - 2018-07-23

### Added

- **CUMULUS-718** Adds integration test for Kinesis triggering a workflow.

- **GITC-776-3** Added more flexibility for rules. You can now edit all fields on the rule's record
  We may need to update the api documentation to reflect this.

- **CUMULUS-681** - Add ingest-in-place action to granules endpoint

  - new applyWorkflow action at PUT /granules/{granuleid} Applying a workflow starts an execution of the provided workflow and passes the granule record as payload.
    Parameter(s):
    - workflow - the workflow name

- **CUMULUS-685** - Add parent exeuction arn to the execution which is triggered from a parent step function

### Changed

- **CUMULUS-768** - Integration tests get S3 provider data from shared data folder

### Fixed

- **CUMULUS-746** - Move granule API correctly updates record in dynamo DB and cmr xml file
- **CUMULUS-766** - Populate database fileSize field from S3 if value not present in Ingest payload

## [v1.7.1] - 2018-07-27 - [BACKPORT]

### Fixed

- **CUMULUS-766** - Backport from 1.8.0 - Populate database fileSize field from S3 if value not present in Ingest payload

## [v1.7.0] - 2018-07-02

### Please note: [Upgrade Instructions](https://nasa.github.io/cumulus/docs/upgrade/1.7.0)

### Added

- **GITC-776-2** - Add support for versioned collectons
- **CUMULUS-491** - Add granule reconciliation API endpoints.
- **CUMULUS-480** Add suport for backup and recovery:
  - Add DynamoDB tables for granules, executions and pdrs
  - Add ability to write all records to S3
  - Add ability to download all DynamoDB records in form json files
  - Add ability to upload records to DynamoDB
  - Add migration scripts for copying granule, pdr and execution records from ElasticSearch to DynamoDB
  - Add IAM support for batchWrite on dynamoDB
-
- **CUMULUS-508** - `@cumulus/deployment` cloudformation template allows for lambdas and ECS clusters to have multiple AZ availability.
  - `@cumulus/deployment` also ensures docker uses `devicemapper` storage driver.
- **CUMULUS-755** - `@cumulus/deployment` Add DynamoDB autoscaling support.
  - Application developers can add autoscaling and override default values in their deployment's `app/config.yml` file using a `{TableName}Table:` key.

### Fixed

- **CUMULUS-747** - Delete granule API doesn't delete granule files in s3 and granule in elasticsearch
  - update the StreamSpecification DynamoDB tables to have StreamViewType: "NEW_AND_OLD_IMAGES"
  - delete granule files in s3
- **CUMULUS-398** - Fix not able to filter executions by workflow
- **CUMULUS-748** - Fix invalid lambda .zip files being validated/uploaded to AWS
- **CUMULUS-544** - Post to CMR task has UAT URL hard-coded
  - Made configurable: PostToCmr now requires CMR_ENVIRONMENT env to be set to 'SIT' or 'OPS' for those CMR environments. Default is UAT.

### Changed

- **GITC-776-4** - Changed Discover-pdrs to not rely on collection but use provider_path in config. It also has an optional filterPdrs regex configuration parameter

- **CUMULUS-710** - In the integration test suite, `getStepOutput` returns the output of the first successful step execution or last failed, if none exists

## [v1.6.0] - 2018-06-06

### Please note: [Upgrade Instructions](https://nasa.github.io/cumulus/docs/upgrade/1.6.0)

### Fixed

- **CUMULUS-602** - Format all logs sent to Elastic Search.
  - Extract cumulus log message and index it to Elastic Search.

### Added

- **CUMULUS-556** - add a mechanism for creating and running migration scripts on deployment.
- **CUMULUS-461** Support use of metadata date and other components in `url_path` property

### Changed

- **CUMULUS-477** Update bucket configuration to support multiple buckets of the same type:
  - Change the structure of the buckets to allow for more than one bucket of each type. The bucket structure is now:
    bucket-key:
    name: <bucket-name>
    type: <type> i.e. internal, public, etc.
  - Change IAM and app deployment configuration to support new bucket structure
  - Update tasks and workflows to support new bucket structure
  - Replace instances where buckets.internal is relied upon to either use the system bucket or a configured bucket
  - Move IAM template to the deployment package. NOTE: You now have to specify '--template node_modules/@cumulus/deployment/iam' in your IAM deployment
  - Add IAM cloudformation template support to filter buckets by type

## [v1.5.5] - 2018-05-30

### Added

- **CUMULUS-530** - PDR tracking through Queue-granules
  - Add optional `pdr` property to the sync-granule task's input config and output payload.
- **CUMULUS-548** - Create a Lambda task that generates EMS distribution reports
  - In order to supply EMS Distribution Reports, you must enable S3 Server
    Access Logging on any S3 buckets used for distribution. See [How Do I Enable Server Access Logging for an S3 Bucket?](https://docs.aws.amazon.com/AmazonS3/latest/user-guide/server-access-logging.html)
    The "Target bucket" setting should point at the Cumulus internal bucket.
    The "Target prefix" should be
    "<STACK_NAME>/ems-distribution/s3-server-access-logs/", where "STACK_NAME"
    is replaced with the name of your Cumulus stack.

### Fixed

- **CUMULUS-546 - Kinesis Consumer should catch and log invalid JSON**
  - Kinesis Consumer lambda catches and logs errors so that consumer doesn't get stuck in a loop re-processing bad json records.
- EMS report filenames are now based on their start time instead of the time
  instead of the time that the report was generated
- **CUMULUS-552 - Cumulus API returns different results for the same collection depending on query**
  - The collection, provider and rule records in elasticsearch are now replaced with records from dynamo db when the dynamo db records are updated.

### Added

- `@cumulus/deployment`'s default cloudformation template now configures storage for Docker to match the configured ECS Volume. The template defines Docker's devicemapper basesize (`dm.basesize`) using `ecs.volumeSize`. This addresses ECS default of limiting Docker containers to 10GB of storage ([Read more](https://aws.amazon.com/premiumsupport/knowledge-center/increase-default-ecs-docker-limit/)).

## [v1.5.4] - 2018-05-21

### Added

- **CUMULUS-535** - EMS Ingest, Archive, Archive Delete reports
  - Add lambda EmsReport to create daily EMS Ingest, Archive, Archive Delete reports
  - ems.provider property added to `@cumulus/deployment/app/config.yml`.
    To change the provider name, please add `ems: provider` property to `app/config.yml`.
- **CUMULUS-480** Use DynamoDB to store granules, pdrs and execution records
  - Activate PointInTime feature on DynamoDB tables
  - Increase test coverage on api package
  - Add ability to restore metadata records from json files to DynamoDB
- **CUMULUS-459** provide API endpoint for moving granules from one location on s3 to another

## [v1.5.3] - 2018-05-18

### Fixed

- **CUMULUS-557 - "Add dataType to DiscoverGranules output"**
  - Granules discovered by the DiscoverGranules task now include dataType
  - dataType is now a required property for granules used as input to the
    QueueGranules task
- **CUMULUS-550** Update deployment app/config.yml to force elasticsearch updates for deleted granules

## [v1.5.2] - 2018-05-15

### Fixed

- **CUMULUS-514 - "Unable to Delete the Granules"**
  - updated cmrjs.deleteConcept to return success if the record is not found
    in CMR.

### Added

- **CUMULUS-547** - The distribution API now includes an
  "earthdataLoginUsername" query parameter when it returns a signed S3 URL
- **CUMULUS-527 - "parse-pdr queues up all granules and ignores regex"**
  - Add an optional config property to the ParsePdr task called
    "granuleIdFilter". This property is a regular expression that is applied
    against the filename of the first file of each granule contained in the
    PDR. If the regular expression matches, then the granule is included in
    the output. Defaults to '.', which will match all granules in the PDR.
- File checksums in PDRs now support MD5
- Deployment support to subscribe to an SNS topic that already exists
- **CUMULUS-470, CUMULUS-471** In-region S3 Policy lambda added to API to update bucket policy for in-region access.
- **CUMULUS-533** Added fields to granule indexer to support EMS ingest and archive record creation
- **CUMULUS-534** Track deleted granules
  - added `deletedgranule` type to `cumulus` index.
  - **Important Note:** Force custom bootstrap to re-run by adding this to
    app/config.yml `es: elasticSearchMapping: 7`
- You can now deploy cumulus without ElasticSearch. Just add `es: null` to your `app/config.yml` file. This is only useful for debugging purposes. Cumulus still requires ElasticSearch to properly operate.
- `@cumulus/integration-tests` includes and exports the `addRules` function, which seeds rules into the DynamoDB table.
- Added capability to support EFS in cloud formation template. Also added
  optional capability to ssh to your instance and privileged lambda functions.
- Added support to force discovery of PDRs that have already been processed
  and filtering of selected data types
- `@cumulus/cmrjs` uses an environment variable `USER_IP_ADDRESS` or fallback
  IP address of `10.0.0.0` when a public IP address is not available. This
  supports lambda functions deployed into a VPC's private subnet, where no
  public IP address is available.

### Changed

- **CUMULUS-550** Custom bootstrap automatically adds new types to index on
  deployment

## [v1.5.1] - 2018-04-23

### Fixed

- add the missing dist folder to the hello-world task
- disable uglifyjs on the built version of the pdr-status-check (read: https://github.com/webpack-contrib/uglifyjs-webpack-plugin/issues/264)

## [v1.5.0] - 2018-04-23

### Changed

- Removed babel from all tasks and packages and increased minimum node requirements to version 8.10
- Lambda functions created by @cumulus/deployment will use node8.10 by default
- Moved [cumulus-integration-tests](https://github.com/nasa/cumulus-integration-tests) to the `example` folder CUMULUS-512
- Streamlined all packages dependencies (e.g. remove redundant dependencies and make sure versions are the same across packages)
- **CUMULUS-352:** Update Cumulus Elasticsearch indices to use [index aliases](https://www.elastic.co/guide/en/elasticsearch/reference/current/indices-aliases.html).
- **CUMULUS-519:** ECS tasks are no longer restarted after each CF deployment unless `ecs.restartTasksOnDeploy` is set to true
- **CUMULUS-298:** Updated log filterPattern to include all CloudWatch logs in ElasticSearch
- **CUMULUS-518:** Updates to the SyncGranule config schema
  - `granuleIdExtraction` is no longer a property
  - `process` is now an optional property
  - `provider_path` is no longer a property

### Fixed

- **CUMULUS-455 "Kes deployments using only an updated message adapter do not get automatically deployed"**
  - prepended the hash value of cumulus-message-adapter.zip file to the zip file name of lambda which uses message adapter.
  - the lambda function will be redeployed when message adapter or lambda function are updated
- Fixed a bug in the bootstrap lambda function where it stuck during update process
- Fixed a bug where the sf-sns-report task did not return the payload of the incoming message as the output of the task [CUMULUS-441]

### Added

- **CUMULUS-352:** Add reindex CLI to the API package.
- **CUMULUS-465:** Added mock http/ftp/sftp servers to the integration tests
- Added a `delete` method to the `@common/CollectionConfigStore` class
- **CUMULUS-467 "@cumulus/integration-tests or cumulus-integration-tests should seed provider and collection in deployed DynamoDB"**
  - `example` integration-tests populates providers and collections to database
  - `example` workflow messages are populated from workflow templates in s3, provider and collection information in database, and input payloads. Input templates are removed.
  - added `https` protocol to provider schema

## [v1.4.1] - 2018-04-11

### Fixed

- Sync-granule install

## [v1.4.0] - 2018-04-09

### Fixed

- **CUMULUS-392 "queue-granules not returning the sfn-execution-arns queued"**
  - updated queue-granules to return the sfn-execution-arns queued and pdr if exists.
  - added pdr to ingest message meta.pdr instead of payload, so the pdr information doesn't get lost in the ingest workflow, and ingested granule in elasticsearch has pdr name.
  - fixed sf-sns-report schema, remove the invalid part
  - fixed pdr-status-check schema, the failed execution contains arn and reason
- **CUMULUS-206** make sure homepage and repository urls exist in package.json files of tasks and packages

### Added

- Example folder with a cumulus deployment example

### Changed

- [CUMULUS-450](https://bugs.earthdata.nasa.gov/browse/CUMULUS-450) - Updated
  the config schema of the **queue-granules** task
  - The config no longer takes a "collection" property
  - The config now takes an "internalBucket" property
  - The config now takes a "stackName" property
- [CUMULUS-450](https://bugs.earthdata.nasa.gov/browse/CUMULUS-450) - Updated
  the config schema of the **parse-pdr** task
  - The config no longer takes a "collection" property
  - The "stack", "provider", and "bucket" config properties are now
    required
- **CUMULUS-469** Added a lambda to the API package to prototype creating an S3 bucket policy for direct, in-region S3 access for the prototype bucket

### Removed

- Removed the `findTmpTestDataDirectory()` function from
  `@cumulus/common/test-utils`

### Fixed

- [CUMULUS-450](https://bugs.earthdata.nasa.gov/browse/CUMULUS-450)
  - The **queue-granules** task now enqueues a **sync-granule** task with the
    correct collection config for that granule based on the granule's
    data-type. It had previously been using the collection config from the
    config of the **queue-granules** task, which was a problem if the granules
    being queued belonged to different data-types.
  - The **parse-pdr** task now handles the case where a PDR contains granules
    with different data types, and uses the correct granuleIdExtraction for
    each granule.

### Added

- **CUMULUS-448** Add code coverage checking using [nyc](https://github.com/istanbuljs/nyc).

## [v1.3.0] - 2018-03-29

### Deprecated

- discover-s3-granules is deprecated. The functionality is provided by the discover-granules task

### Fixed

- **CUMULUS-331:** Fix aws.downloadS3File to handle non-existent key
- Using test ftp provider for discover-granules testing [CUMULUS-427]
- **CUMULUS-304: "Add AWS API throttling to pdr-status-check task"** Added concurrency limit on SFN API calls. The default concurrency is 10 and is configurable through Lambda environment variable CONCURRENCY.
- **CUMULUS-414: "Schema validation not being performed on many tasks"** revised npm build scripts of tasks that use cumulus-message-adapter to place schema directories into dist directories.
- **CUMULUS-301:** Update all tests to use test-data package for testing data.
- **CUMULUS-271: "Empty response body from rules PUT endpoint"** Added the updated rule to response body.
- Increased memory allotment for `CustomBootstrap` lambda function. Resolves failed deployments where `CustomBootstrap` lambda function was failing with error `Process exited before completing request`. This was causing deployments to stall, fail to update and fail to rollback. This error is thrown when the lambda function tries to use more memory than it is allotted.
- Cumulus repository folders structure updated:
  - removed the `cumulus` folder altogether
  - moved `cumulus/tasks` to `tasks` folder at the root level
  - moved the tasks that are not converted to use CMA to `tasks/.not_CMA_compliant`
  - updated paths where necessary

### Added

- `@cumulus/integration-tests` - Added support for testing the output of an ECS activity as well as a Lambda function.

## [v1.2.0] - 2018-03-20

### Fixed

- Update vulnerable npm packages [CUMULUS-425]
- `@cumulus/api`: `kinesis-consumer.js` uses `sf-scheduler.js#schedule` instead of placing a message directly on the `startSF` SQS queue. This is a fix for [CUMULUS-359](https://bugs.earthdata.nasa.gov/browse/CUMULUS-359) because `sf-scheduler.js#schedule` looks up the provider and collection data in DynamoDB and adds it to the `meta` object of the enqueued message payload.
- `@cumulus/api`: `kinesis-consumer.js` catches and logs errors instead of doing an error callback. Before this change, `kinesis-consumer` was failing to process new records when an existing record caused an error because it would call back with an error and stop processing additional records. It keeps trying to process the record causing the error because it's "position" in the stream is unchanged. Catching and logging the errors is part 1 of the fix. Proposed part 2 is to enqueue the error and the message on a "dead-letter" queue so it can be processed later ([CUMULUS-413](https://bugs.earthdata.nasa.gov/browse/CUMULUS-413)).
- **CUMULUS-260: "PDR page on dashboard only shows zeros."** The PDR stats in LPDAAC are all 0s, even if the dashboard has been fixed to retrieve the correct fields. The current version of pdr-status-check has a few issues.
  - pdr is not included in the input/output schema. It's available from the input event. So the pdr status and stats are not updated when the ParsePdr workflow is complete. Adding the pdr to the input/output of the task will fix this.
  - pdr-status-check doesn't update pdr stats which prevent the real time pdr progress from showing up in the dashboard. To solve this, added lambda function sf-sns-report which is copied from @cumulus/api/lambdas/sf-sns-broadcast with modification, sf-sns-report can be used to report step function status anywhere inside a step function. So add step sf-sns-report after each pdr-status-check, we will get the PDR status progress at real time.
  - It's possible an execution is still in the queue and doesn't exist in sfn yet. Added code to handle 'ExecutionDoesNotExist' error when checking the execution status.
- Fixed `aws.cloudwatchevents()` typo in `packages/ingest/aws.js`. This typo was the root cause of the error: `Error: Could not process scheduled_ingest, Error: : aws.cloudwatchevents is not a constructor` seen when trying to update a rule.

### Removed

- `@cumulus/ingest/aws`: Remove queueWorkflowMessage which is no longer being used by `@cumulus/api`'s `kinesis-consumer.js`.

## [v1.1.4] - 2018-03-15

### Added

- added flag `useList` to parse-pdr [CUMULUS-404]

### Fixed

- Pass encrypted password to the ApiGranule Lambda function [CUMULUS-424]

## [v1.1.3] - 2018-03-14

### Fixed

- Changed @cumulus/deployment package install behavior. The build process will happen after installation

## [v1.1.2] - 2018-03-14

### Added

- added tools to @cumulus/integration-tests for local integration testing
- added end to end testing for discovering and parsing of PDRs
- `yarn e2e` command is available for end to end testing

### Fixed

- **CUMULUS-326: "Occasionally encounter "Too Many Requests" on deployment"** The api gateway calls will handle throttling errors
- **CUMULUS-175: "Dashboard providers not in sync with AWS providers."** The root cause of this bug - DynamoDB operations not showing up in Elasticsearch - was shared by collections and rules. The fix was to update providers', collections' and rules; POST, PUT and DELETE endpoints to operate on DynamoDB and using DynamoDB streams to update Elasticsearch. The following packages were made:
  - `@cumulus/deployment` deploys DynamoDB streams for the Collections, Providers and Rules tables as well as a new lambda function called `dbIndexer`. The `dbIndexer` lambda has an event source mapping which listens to each of the DynamoDB streams. The dbIndexer lambda receives events referencing operations on the DynamoDB table and updates the elasticsearch cluster accordingly.
  - The `@cumulus/api` endpoints for collections, providers and rules _only_ query DynamoDB, with the exception of LIST endpoints and the collections' GET endpoint.

### Updated

- Broke up `kes.override.js` of @cumulus/deployment to multiple modules and moved to a new location
- Expanded @cumulus/deployment test coverage
- all tasks were updated to use cumulus-message-adapter-js 1.0.1
- added build process to integration-tests package to babelify it before publication
- Update @cumulus/integration-tests lambda.js `getLambdaOutput` to return the entire lambda output. Previously `getLambdaOutput` returned only the payload.

## [v1.1.1] - 2018-03-08

### Removed

- Unused queue lambda in api/lambdas [CUMULUS-359]

### Fixed

- Kinesis message content is passed to the triggered workflow [CUMULUS-359]
- Kinesis message queues a workflow message and does not write to rules table [CUMULUS-359]

## [v1.1.0] - 2018-03-05

### Added

- Added a `jlog` function to `common/test-utils` to aid in test debugging
- Integration test package with command line tool [CUMULUS-200] by @laurenfrederick
- Test for FTP `useList` flag [CUMULUS-334] by @kkelly51

### Updated

- The `queue-pdrs` task now uses the [cumulus-message-adapter-js](https://github.com/nasa/cumulus-message-adapter-js)
  library
- Updated the `queue-pdrs` JSON schemas
- The test-utils schema validation functions now throw an error if validation
  fails
- The `queue-granules` task now uses the [cumulus-message-adapter-js](https://github.com/nasa/cumulus-message-adapter-js)
  library
- Updated the `queue-granules` JSON schemas

### Removed

- Removed the `getSfnExecutionByName` function from `common/aws`
- Removed the `getGranuleStatus` function from `common/aws`

## [v1.0.1] - 2018-02-27

### Added

- More tests for discover-pdrs, dicover-granules by @yjpa7145
- Schema validation utility for tests by @yjpa7145

### Changed

- Fix an FTP listing bug for servers that do not support STAT [CUMULUS-334] by @kkelly51

## [v1.0.0] - 2018-02-23

[unreleased]: https://github.com/nasa/cumulus/compare/v2.0.1...HEAD
[v2.0.1]:  https://github.com/nasa/cumulus/compare/v1.24.0...v2.0.1
[v2.0.0]:  https://github.com/nasa/cumulus/compare/v1.24.0...v2.0.0
[v1.24.0]: https://github.com/nasa/cumulus/compare/v1.23.2...v1.24.0
[v1.23.2]: https://github.com/nasa/cumulus/compare/v1.22.1...v1.23.2
[v1.22.1]: https://github.com/nasa/cumulus/compare/v1.21.0...v1.22.1
[v1.21.0]: https://github.com/nasa/cumulus/compare/v1.20.0...v1.21.0
[v1.20.0]: https://github.com/nasa/cumulus/compare/v1.19.0...v1.20.0
[v1.19.0]: https://github.com/nasa/cumulus/compare/v1.18.0...v1.19.0
[v1.18.0]: https://github.com/nasa/cumulus/compare/v1.17.0...v1.18.0
[v1.17.0]: https://github.com/nasa/cumulus/compare/v1.16.1...v1.17.0
[v1.16.1]: https://github.com/nasa/cumulus/compare/v1.16.0...v1.16.1
[v1.16.0]: https://github.com/nasa/cumulus/compare/v1.15.0...v1.16.0
[v1.15.0]: https://github.com/nasa/cumulus/compare/v1.14.5...v1.15.0
[v1.14.5]: https://github.com/nasa/cumulus/compare/v1.14.4...v1.14.5
[v1.14.4]: https://github.com/nasa/cumulus/compare/v1.14.3...v1.14.4
[v1.14.3]: https://github.com/nasa/cumulus/compare/v1.14.2...v1.14.3
[v1.14.2]: https://github.com/nasa/cumulus/compare/v1.14.1...v1.14.2
[v1.14.1]: https://github.com/nasa/cumulus/compare/v1.14.0...v1.14.1
[v1.14.0]: https://github.com/nasa/cumulus/compare/v1.13.5...v1.14.0
[v1.13.5]: https://github.com/nasa/cumulus/compare/v1.13.4...v1.13.5
[v1.13.4]: https://github.com/nasa/cumulus/compare/v1.13.3...v1.13.4
[v1.13.3]: https://github.com/nasa/cumulus/compare/v1.13.2...v1.13.3
[v1.13.2]: https://github.com/nasa/cumulus/compare/v1.13.1...v1.13.2
[v1.13.1]: https://github.com/nasa/cumulus/compare/v1.13.0...v1.13.1
[v1.13.0]: https://github.com/nasa/cumulus/compare/v1.12.1...v1.13.0
[v1.12.1]: https://github.com/nasa/cumulus/compare/v1.12.0...v1.12.1
[v1.12.0]: https://github.com/nasa/cumulus/compare/v1.11.3...v1.12.0
[v1.11.3]: https://github.com/nasa/cumulus/compare/v1.11.2...v1.11.3
[v1.11.2]: https://github.com/nasa/cumulus/compare/v1.11.1...v1.11.2
[v1.11.1]: https://github.com/nasa/cumulus/compare/v1.11.0...v1.11.1
[v1.11.0]: https://github.com/nasa/cumulus/compare/v1.10.4...v1.11.0
[v1.10.4]: https://github.com/nasa/cumulus/compare/v1.10.3...v1.10.4
[v1.10.3]: https://github.com/nasa/cumulus/compare/v1.10.2...v1.10.3
[v1.10.2]: https://github.com/nasa/cumulus/compare/v1.10.1...v1.10.2
[v1.10.1]: https://github.com/nasa/cumulus/compare/v1.10.0...v1.10.1
[v1.10.0]: https://github.com/nasa/cumulus/compare/v1.9.1...v1.10.0
[v1.9.1]: https://github.com/nasa/cumulus/compare/v1.9.0...v1.9.1
[v1.9.0]: https://github.com/nasa/cumulus/compare/v1.8.1...v1.9.0
[v1.8.1]: https://github.com/nasa/cumulus/compare/v1.8.0...v1.8.1
[v1.8.0]: https://github.com/nasa/cumulus/compare/v1.7.0...v1.8.0
[v1.7.0]: https://github.com/nasa/cumulus/compare/v1.6.0...v1.7.0
[v1.6.0]: https://github.com/nasa/cumulus/compare/v1.5.5...v1.6.0
[v1.5.5]: https://github.com/nasa/cumulus/compare/v1.5.4...v1.5.5
[v1.5.4]: https://github.com/nasa/cumulus/compare/v1.5.3...v1.5.4
[v1.5.3]: https://github.com/nasa/cumulus/compare/v1.5.2...v1.5.3
[v1.5.2]: https://github.com/nasa/cumulus/compare/v1.5.1...v1.5.2
[v1.5.1]: https://github.com/nasa/cumulus/compare/v1.5.0...v1.5.1
[v1.5.0]: https://github.com/nasa/cumulus/compare/v1.4.1...v1.5.0
[v1.4.1]: https://github.com/nasa/cumulus/compare/v1.4.0...v1.4.1
[v1.4.0]: https://github.com/nasa/cumulus/compare/v1.3.0...v1.4.0
[v1.3.0]: https://github.com/nasa/cumulus/compare/v1.2.0...v1.3.0
[v1.2.0]: https://github.com/nasa/cumulus/compare/v1.1.4...v1.2.0
[v1.1.4]: https://github.com/nasa/cumulus/compare/v1.1.3...v1.1.4
[v1.1.3]: https://github.com/nasa/cumulus/compare/v1.1.2...v1.1.3
[v1.1.2]: https://github.com/nasa/cumulus/compare/v1.1.1...v1.1.2
[v1.1.1]: https://github.com/nasa/cumulus/compare/v1.0.1...v1.1.1
[v1.1.0]: https://github.com/nasa/cumulus/compare/v1.0.1...v1.1.0
[v1.0.1]: https://github.com/nasa/cumulus/compare/v1.0.0...v1.0.1
[v1.0.0]: https://github.com/nasa/cumulus/compare/pre-v1-release...v1.0.0<|MERGE_RESOLUTION|>--- conflicted
+++ resolved
@@ -6,7 +6,6 @@
 
 ## [Unreleased]
 
-<<<<<<< HEAD
 ### BREAKING CHANGES
 
 - **CUMULUS-2099**
@@ -14,23 +13,24 @@
   - `@cumulus/message/Build.buildQueueMessageFromTemplate` no longer takes `params.queueName` as a parameter. It has been replaced by `params.queueUrl`, which should be an SQS queue URL.
   - `@cumulus/message/Queue.getMaximumExecutions` no longer takes `queueName` as a parameter. It has been replaced by `queueUrl`, which should be an SQS queue URL.
 
-=======
->>>>>>> 2322ca44
 #### CODE CHANGES
 
 - The `@cumulus/ingest/util.lookupMimeType` function now returns `undefined`
   rather than `null` if the mime type could not be found.
 - The `@cumulus/ingest/lock.removeLock` function now returns `undefined`
 
-<<<<<<< HEAD
 ### MIGRATION STEPS
 
 - **CUMULUS-2099**
   - All references to `meta.queues` in workflow configuration must be replaced with references to queue URLs from Terraform resources. See the updated [data cookbooks](https://nasa.github.io/cumulus/docs/data-cookbooks/about-cookbooks) or example [Discover Granules workflow configuration](https://github.com/nasa/cumulus/blob/master/example/cumulus-tf/discover_granules_workflow.asl.json).
   - The steps for configuring queued execution throttling have changed. See the [updated documentation](https://nasa.github.io/cumulus/docs/data-cookbooks/throttling-queued-executions).
-=======
+
+### Deprecated
+
+- `@cumulus/message/Queue.getQueueNameByUrl()`
+- `@cumulus/message/Queue.getQueueName()`
+
 ## [v2.0.1] 2020-07-28
->>>>>>> 2322ca44
 
 ### Added
 
@@ -42,15 +42,7 @@
 ### Fixed
 
 - **[PR 1790](https://github.com/nasa/cumulus/pull/1790)**
-
-<<<<<<< HEAD
-### Deprecated
-
-- `@cumulus/message/Queue.getQueueNameByUrl()`
-- `@cumulus/message/Queue.getQueueName()`
-=======
   - Fixed bug with request headers in `@cumulus/launchpad-auth` causing Launchpad token requests to fail
->>>>>>> 2322ca44
 
 ## [v2.0.0] 2020-07-23
 
