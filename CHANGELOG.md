--- conflicted
+++ resolved
@@ -6,14 +6,8 @@
 
 ## [Unreleased]
 
-<<<<<<< HEAD
-## [v1.12.1] - 2019-4-5
-
-Note: There was an issue publishing 1.12.0, so please see notes from 1.12.0
-=======
 - **CUMULUS-1223**
   - Adds unauthenticated access for public bucket files to the Distribution API.  Public files should be requested the same way as protected files, but for public files a redirect to a self-signed S3 URL will happen without requiring authentication with Earthdata login.
->>>>>>> d426e3be
 
 ## [v1.12.0] - 2019-4-4
 
