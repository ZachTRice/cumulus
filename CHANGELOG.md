# Changelog
All notable changes to this project will be documented in this file.

The format is based on [Keep a Changelog](http://keepachangelog.com/en/1.0.0/)
and this project adheres to [Semantic Versioning](http://semver.org/spec/v2.0.0.html).

## [Unreleased]

### Added

<<<<<<< HEAD
- **CUMULUS-705**
  - Adds an AsyncOperations model and associated DynamoDB table to the API
  - Adds an /asyncOperations endpoint to the API, which can be used to fetch the
    status of an AsyncOperation
  - Adds a /bulkDelete endpoint to the API, which performs an asynchronous
    bulk-delete operation. This is a stub right now which is only intended to
    demonstration how AsyncOperations work.
  - Adds an AsyncOperation ECS task, which will fetch an Lambda function, run it
    in ECS, and then store the result to the AsyncOperations table in DynamoDB.
    To support this, you will need to add the following to the `ecs` config
    section of your `app/config.yml` file:

    ```
    tasks:
      AsyncOperation:
        image: cumuluss/async-operation:8
        cpu: 400
        memory: 700
        count: 1
        envs:
          AWS_REGION:
            function: Fn::Sub
            value: '${AWS::Region}'
    ```

=======
- **Cumulus-726**
  - Added function to `@cumulus/integration-tests`: `sfnStep` includes `getStepInput` which returns the input to the schedule event of a given step function step.
  - Added IAM policy `@cumulus/deployment`: Lambda processing IAM role includes `kinesis::PutRecord` so step function lambdas can write to kinesis streams.

### Changed

- **Cumulus-726**
  - Changed function in `@cumulus/api`: `models/rules.js#addKinesisEventSource` was modified to call to `deleteKinesisEventSource` with all required parameters (rule's name, arn and type).

### Removed

- **Cumulus-726**
  - Configuration change to `@cumulus/deployment`: Removed default auto scaling configuration for Granules and Files DynamoDB tables.

- **CUMULUS-688**
  - Add integration test for ExecutionStatus
  - Function addition to `@cumulus/integration-tests`: `api` includes `getExecutionStatus` which returns the execution status from the Cumulus API
>>>>>>> 4702c5d4

## [v1.8.0] - 2018-07-23

### Added

- **CUMULUS-718** Adds integration test for Kinesis triggering a workflow.

- **GITC-776-3** Added more flexibility for rules.  You can now edit all fields on the rule's record
We may need to update the api documentation to reflect this.

- **CUMULUS-681** - Add ingest-in-place action to granules endpoint
    - new applyWorkflow action at PUT /granules/{granuleid} Applying a workflow starts an execution of the provided workflow and passes the granule record as payload.
      Parameter(s):
        - workflow - the workflow name

- **CUMULUS-685** - Add parent exeuction arn to the execution which is triggered from a parent step function

### Changed
- **CUMULUS-768** - Integration tests get S3 provider data from shared data folder

### Fixed
- **CUMULUS-746** - Move granule API correctly updates record in dynamo DB and cmr xml file
- **CUMULUS-766** - Populate database fileSize field from S3 if value not present in Ingest payload

## [v1.7.1] - 2018-07-27

### Fixed
- **CUMULUS-766** - Backport from 1.8.0 - Populate database fileSize field from S3 if value not present in Ingest payload

## [v1.7.0] - 2018-07-02

### Please note: [Upgrade Instructions](https://nasa.github.io/cumulus/upgrade/1.7.0.html)

### Added
- **GITC-776-1**
  - Added support for SFTP using public/private keys that can optionally be encrypted/decrypted using KMS
  There is an assumption that private key is located in s3://bucketInternal/stackName/crypto. KMS can be used to encrypt/decrypt the keys. Provider schema has been extended to support optional fields (privateKey, cmKeyId)

- **CUMULUS-491** - Add granule reconciliation API endpoints.
- **CUMULUS-480** Add suport for backup and recovery:
  - Add DynamoDB tables for granules, executions and pdrs
  - Add ability to write all records to S3
  - Add ability to download all DynamoDB records in form json files
  - Add ability to upload records to DynamoDB
  - Add migration scripts for copying granule, pdr and execution records from ElasticSearch to DynamoDB
  - Add IAM support for batchWrite on dynamoDB
-
- **CUMULUS-508** - `@cumulus/deployment` cloudformation template allows for lambdas and ECS clusters to have multiple AZ availability.
    - `@cumulus/deployment` also ensures docker uses `devicemapper` storage driver.
- **CUMULUS-755** - `@cumulus/deployment` Add DynamoDB autoscaling support.
    - Application developers can add autoscaling and override default values in their deployment's `app/config.yml` file using a `{TableName}Table:` key.

### Fixed
- **CUMULUS-747** - Delete granule API doesn't delete granule files in s3 and granule in elasticsearch
    - update the StreamSpecification DynamoDB tables to have StreamViewType: "NEW_AND_OLD_IMAGES"
    - delete granule files in s3
- **CUMULUS-398** - Fix not able to filter executions bu workflow
- **CUMULUS-748** - Fix invalid lambda .zip files being validated/uploaded to AWS
- **CUMULUS-544** - Post to CMR task has UAT URL hard-coded
  - Made configurable: PostToCmr now requires CMR_ENVIRONMENT env to be set to 'SIT' or 'OPS' for those CMR environments. Default is UAT.

### Changed
- **CUMULUS-710** - In the integration test suite, `getStepOutput` returns the output of the first successful step execution or last failed, if none exists

## [v1.6.0] - 2018-06-06

### Please note: [Upgrade Instructions](https://nasa.github.io/cumulus/upgrade/1.6.0.html)

### Fixed
- **CUMULUS-602** - Format all logs sent to Elastic Search.
  - Extract cumulus log message and index it to Elastic Search.

### Added
- **CUMULUS-556** - add a mechanism for creating and running migration scripts on deployment.
- **CUMULUS-461** Support use of metadata date and other components in `url_path` property

### Changed
- **CUMULUS-477** Update bucket configuration to support multiple buckets of the same type:
  - Change the structure of the buckets to allow for  more than one bucket of each type. The bucket structure is now:
    bucket-key:
      name: <bucket-name>
      type: <type> i.e. internal, public, etc.
  - Change IAM and app deployment configuration to support new bucket structure
  - Update tasks and workflows to support new bucket structure
  - Replace instances where buckets.internal is relied upon to either use the system bucket or a configured bucket
  - Move IAM template to the deployment package. NOTE: You now have to specify '--template node_modules/@cumulus/deployment/iam' in your IAM deployment
  - Add IAM cloudformation template support to filter buckets by type

## [v1.5.5] - 2018-05-30

### Added
- **CUMULUS-530** - PDR tracking through Queue-granules
  - Add optional `pdr` property to the sync-granule task's input config and output payload.
- **CUMULUS-548** - Create a Lambda task that generates EMS distribution reports
  - In order to supply EMS Distribution Reports, you must enable S3 Server
    Access Logging on any S3 buckets used for distribution. See [How Do I Enable Server Access Logging for an S3 Bucket?](https://docs.aws.amazon.com/AmazonS3/latest/user-guide/server-access-logging.html)
    The "Target bucket" setting should point at the Cumulus internal bucket.
    The "Target prefix" should be
    "<STACK_NAME>/ems-distribution/s3-server-access-logs/", where "STACK_NAME"
    is replaced with the name of your Cumulus stack.

### Fixed
- **CUMULUS-546 - Kinesis Consumer should catch and log invalid JSON**
  - Kinesis Consumer lambda catches and logs errors so that consumer doesn't get stuck in a loop re-processing bad json records.
- EMS report filenames are now based on their start time instead of the time
  instead of the time that the report was generated
- **CUMULUS-552 - Cumulus API returns different results for the same collection depending on query**
  - The collection, provider and rule records in elasticsearch are now replaced with records from dynamo db when the dynamo db records are updated.

### Added
- `@cumulus/deployment`'s default cloudformation template now configures storage for Docker to match the configured ECS Volume. The template defines Docker's devicemapper basesize (`dm.basesize`) using `ecs.volumeSize`. This is addresses ECS default of limiting Docker containers to 10GB of storage ([Read more](https://aws.amazon.com/premiumsupport/knowledge-center/increase-default-ecs-docker-limit/)).

## [v1.5.4] - 2018-05-21

### Added
- **CUMULUS-535** - EMS Ingest, Archive, Archive Delete reports
  - Add lambda EmsReport to create daily EMS Ingest, Archive, Archive Delete reports
  - ems.provider property added to `@cumulus/deployment/app/config.yml`.
    To change the provider name, please add `ems: provider` property to `app/config.yml`.
- **CUMULUS-480** Use DynamoDB to store granules, pdrs and execution records
  - Activate PointInTime feature on DynamoDB tables
  - Increase test coverage on api package
  - Add ability to restore metadata records from json files to DynamoDB
- **CUMULUS-459** provide API endpoint for moving granules from one location on s3 to another

## [v1.5.3] - 2018-05-18

### Fixed
- **CUMULUS-557 - "Add dataType to DiscoverGranules output"**
  - Granules discovered by the DiscoverGranules task now include dataType
  - dataType is now a required property for granules used as input to the
    QueueGranules task
- **CUMULUS-550** Update deployment app/config.yml to force elasticsearch updates for deleted granules

## [v1.5.2] - 2018-05-15

### Fixed
- **CUMULUS-514 - "Unable to Delete the Granules"**
  - updated cmrjs.deleteConcept to return success if the record is not found
    in CMR.

### Added
- **CUMULUS-547** - The distribution API now includes an
  "earthdataLoginUsername" query parameter when it returns a signed S3 URL
- **CUMULUS-527 - "parse-pdr queues up all granules and ignores regex"**
  - Add an optional config property to the ParsePdr task called
    "granuleIdFilter". This property is a regular expression that is applied
    against the filename of the first file of each granule contained in the
    PDR. If the regular expression matches, then the granule is included in
    the output. Defaults to '.', which will match all granules in the PDR.
- File checksums in PDRs now support MD5
- Deployment support to subscribe to an SNS topic that already exists
- **CUMULUS-470, CUMULUS-471** In-region S3 Policy lambda added to API to update bucket policy for in-region access.
- **CUMULUS-533** Added fields to granule indexer to support EMS ingest and archive record creation
- **CUMULUS-534** Track deleted granules
  - added `deletedgranule` type to `cumulus` index.
  - **Important Note:** Force custom bootstrap to re-run by adding this to
    app/config.yml `es: elasticSearchMapping: 7`
- You can now deploy cumulus without ElasticSearch. Just add `es: null` to your `app/config.yml` file. This is only useful for debugging purposes. Cumulus still requires ElasticSearch to properly operate.
- `@cumulus/integration-tests` includes and exports the `addRules` function, which seeds rules into the DynamoDB table.
- Added capability to support EFS in cloud formation template. Also added
  optional capability to ssh to your instance and privileged lambda functions.
- Added support to force discovery of PDRs that have already been processed
  and filtering of selected data types
- `@cumulus/cmrjs` uses an environment variable `USER_IP_ADDRESS` or fallback
  IP address of `10.0.0.0` when a public IP address is not available. This
  supports lambda functions deployed into a VPC's private subnet, where no
  public IP address is available.

### Changed
- **CUMULUS-550** Custom bootstrap automatically adds new types to index on
  deployment

## [v1.5.1] - 2018-04-23
### Fixed
- add the missing dist folder to the hello-world task
- disable uglifyjs on the built version of the pdr-status-check (read: https://github.com/webpack-contrib/uglifyjs-webpack-plugin/issues/264)

## [v1.5.0] - 2018-04-23
### Changed
- Removed babel from all tasks and packages and increased minimum node requirements to version 8.10
- Lambda functions created by @cumulus/deployment will use node8.10 by default
- Moved [cumulus-integration-tests](https://github.com/nasa/cumulus-integration-tests) to the `example` folder CUMULUS-512
- Streamlined all packages dependencies (e.g. remove redundant dependencies and make sure versions are the same across packages)
- **CUMULUS-352:** Update Cumulus Elasticsearch indices to use [index aliases](https://www.elastic.co/guide/en/elasticsearch/reference/current/indices-aliases.html).
- **CUMULUS-519:** ECS tasks are no longer restarted after each CF deployment unless `ecs.restartTasksOnDeploy` is set to true
- **CUMULUS-298:** Updated log filterPattern to include all CloudWatch logs in ElasticSearch
- **CUMULUS-518:** Updates to the SyncGranule config schema
  - `granuleIdExtraction` is no longer a property
  - `process` is now an optional property
  - `provider_path` is no longer a property

### Fixed
- **CUMULUS-455 "Kes deployments using only an updated message adapter do not get automatically deployed"**
  - prepended the hash value of cumulus-message-adapter.zip file to the zip file name of lambda which uses message adapter.
  - the lambda function will be redeployed when message adapter or lambda function are updated
- Fixed a bug in the bootstrap lambda function where it stuck during update process
- Fixed a bug where the sf-sns-report task did not return the payload of the incoming message as the output of the task [CUMULUS-441]

### Added
- **CUMULUS-352:** Add reindex CLI to the API package.
- **CUMULUS-465:** Added mock http/ftp/sftp servers to the integration tests
- Added a `delete` method to the `@common/CollectionConfigStore` class
- **CUMULUS-467 "@cumulus/integration-tests or cumulus-integration-tests should seed provider and collection in deployed DynamoDB"**
  - `example` integration-tests populates providers and collections to database
  - `example` workflow messages are populated from workflow templates in s3, provider and collection information in database, and input payloads.  Input templates are removed.
  - added `https` protocol to provider schema

## [v1.4.1] - 2018-04-11

### Fixed
- Sync-granule install

## [v1.4.0] - 2018-04-09

### Fixed
- **CUMULUS-392 "queue-granules not returning the sfn-execution-arns queued"**
  - updated queue-granules to return the sfn-execution-arns queued and pdr if exists.
  - added pdr to ingest message meta.pdr instead of payload, so the pdr information doesn't get lost in the ingest workflow, and ingested granule in elasticsearch has pdr name.
  - fixed sf-sns-report schema, remove the invalid part
  - fixed pdr-status-check schema, the failed execution contains arn and reason
- **CUMULUS-206** make sure homepage and repository urls exist in package.json files of tasks and packages

### Added
- Example folder with a cumulus deployment example

### Changed
- [CUMULUS-450](https://bugs.earthdata.nasa.gov/browse/CUMULUS-450) - Updated
  the config schema of the **queue-granules** task
  - The config no longer takes a "collection" property
  - The config now takes an "internalBucket" property
  - The config now takes a "stackName" property
- [CUMULUS-450](https://bugs.earthdata.nasa.gov/browse/CUMULUS-450) - Updated
  the config schema of the **parse-pdr** task
  - The config no longer takes a "collection" property
  - The "stack", "provider", and "bucket" config properties are now
    required
- **CUMULUS-469** Added a lambda to the API package to prototype creating an S3 bucket policy for direct, in-region S3 access for the prototype bucket

### Removed
- Removed the `findTmpTestDataDirectory()` function from
  `@cumulus/common/test-utils`

### Fixed
- [CUMULUS-450](https://bugs.earthdata.nasa.gov/browse/CUMULUS-450)
  - The **queue-granules** task now enqueues a **sync-granule** task with the
    correct collection config for that granule based on the granule's
    data-type. It had previously been using the collection config from the
    config of the **queue-granules** task, which was a problem if the granules
    being queued belonged to different data-types.
  - The **parse-pdr** task now handles the case where a PDR contains granules
    with different data types, and uses the correct granuleIdExtraction for
    each granule.

### Added
- **CUMULUS-448** Add code coverage checking using [nyc](https://github.com/istanbuljs/nyc).

## [v1.3.0] - 2018-03-29

### Deprecated
- discover-s3-granules is deprecated. The functionality is provided by the discover-granules task
### Fixed
- **CUMULUS-331:** Fix aws.downloadS3File to handle non-existent key
- Using test ftp provider for discover-granules testing [CUMULUS-427]
- **CUMULUS-304: "Add AWS API throttling to pdr-status-check task"** Added concurrency limit on SFN API calls.  The default concurrency is 10 and is configurable through Lambda environment variable CONCURRENCY.
- **CUMULUS-414: "Schema validation not being performed on many tasks"** revised npm build scripts of tasks that use cumulus-message-adapter to place schema directories into dist directories.
- **CUMULUS-301:** Update all tests to use test-data package for testing data.
- **CUMULUS-271: "Empty response body from rules PUT endpoint"** Added the updated rule to response body.
- Increased memory allotment for `CustomBootstrap` lambda function. Resolves failed deployments where `CustomBootstrap` lambda function was failing with error `Process exited before completing request`. This was causing deployments to stall, fail to update and fail to rollback. This error is thrown when the lambda function tries to use more memory than it is allotted.
- Cumulus repository folders structure updated:
  - removed the `cumulus` folder altogether
  - moved `cumulus/tasks` to `tasks` folder at the root level
  - moved the tasks that are not converted to use CMA to `tasks/.not_CMA_compliant`
  - updated paths where necessary

### Added
- `@cumulus/integration-tests` - Added support for testing the output of an ECS activity as well as a Lambda function.

## [v1.2.0] - 2018-03-20

### Fixed
- Update vulnerable npm packages [CUMULUS-425]
- `@cumulus/api`: `kinesis-consumer.js` uses `sf-scheduler.js#schedule` instead of placing a message directly on the `startSF` SQS queue. This is a fix for [CUMULUS-359](https://bugs.earthdata.nasa.gov/browse/CUMULUS-359) because `sf-scheduler.js#schedule` looks up the provider and collection data in DynamoDB and adds it to the `meta` object of the enqueued message payload.
- `@cumulus/api`: `kinesis-consumer.js` catches and logs errors instead of doing an error callback. Before this change, `kinesis-consumer` was failing to process new records when an existing record caused an error because it would call back with an error and stop processing additional records. It keeps trying to process the record causing the error because it's "position" in the stream is unchanged. Catching and logging the errors is part 1 of the fix. Proposed part 2 is to enqueue the error and the message on a "dead-letter" queue so it can be processed later ([CUMULUS-413](https://bugs.earthdata.nasa.gov/browse/CUMULUS-413)).
- **CUMULUS-260: "PDR page on dashboard only shows zeros."** The PDR stats in LPDAAC are all 0s, even if the dashboard has been fixed to retrieve the correct fields.  The current version of pdr-status-check has a few issues.
  - pdr is not included in the input/output schema.  It's available from the input event.  So the pdr status and stats are not updated when the ParsePdr workflow is complete.  Adding the pdr to the input/output of the task will fix this.
  - pdr-status-check doesn't update pdr stats which prevent the real time pdr progress from showing up in the dashboard. To solve this, added lambda function sf-sns-report which is copied from @cumulus/api/lambdas/sf-sns-broadcast with modification, sf-sns-report can be used to report step function status anywhere inside a step function.  So add step sf-sns-report after each pdr-status-check, we will get the PDR status progress at real time.
  - It's possible an execution is still in the queue and doesn't exist in sfn yet.  Added code to handle 'ExecutionDoesNotExist' error when checking the execution status.
- Fixed `aws.cloudwatchevents()` typo in `packages/ingest/aws.js`. This typo was the root cause of the error: `Error: Could not process scheduled_ingest, Error: : aws.cloudwatchevents is not a constructor` seen when trying to update a rule.


### Removed

- `@cumulus/ingest/aws`: Remove queueWorkflowMessage which is no longer being used by `@cumulus/api`'s `kinesis-consumer.js`.

## [v1.1.4] - 2018-03-15

### Added
- added flag `useList` to parse-pdr [CUMULUS-404]

### Fixed

- Pass encrypted password to the ApiGranule Lambda function [CUMULUS-424]


## [v1.1.3] - 2018-03-14
### Fixed
- Changed @cumulus/deployment package install behavior. The build process will happen after installation

## [v1.1.2] - 2018-03-14

### Added
- added tools to @cumulus/integration-tests for local integration testing
- added end to end testing for discovering and parsing of PDRs
- `yarn e2e` command is available for end to end testing
### Fixed

- **CUMULUS-326: "Occasionally encounter "Too Many Requests" on deployment"** The api gateway calls will handle throttling errors
- **CUMULUS-175: "Dashboard providers not in sync with AWS providers."** The root cause of this bug - DynamoDB operations not showing up in Elasticsearch - was shared by collections and rules. The fix was to update providers', collections' and rules; POST, PUT and DELETE endpoints to operate on DynamoDB and using DynamoDB streams to update Elasticsearch. The following packages were made:
  - `@cumulus/deployment` deploys DynamoDB streams for the Collections, Providers and Rules tables as well as a new lambda function called `dbIndexer`. The `dbIndexer` lambda has an event source mapping which listens to each of the DynamoDB streams. The dbIndexer lambda receives events referencing operations on the DynamoDB table and updates the elasticsearch cluster accordingly.
  - The `@cumulus/api` endpoints for collections, providers and rules _only_ query DynamoDB, with the exception of LIST endpoints and the collections' GET endpoint.

### Updated
- Broke up `kes.override.js` of @cumulus/deployment to multiple modules and moved to a new location
- Expanded @cumulus/deployment test coverage
- all tasks were updated to use cumulus-message-adapter-js 1.0.1
- added build process to integration-tests package to babelify it before publication
- Update @cumulus/integration-tests lambda.js `getLambdaOutput` to return the entire lambda output. Previously `getLambdaOutput` returned only the payload.

## [v1.1.1] - 2018-03-08

### Removed
- Unused queue lambda in api/lambdas [CUMULUS-359]

### Fixed
- Kinesis message content is passed to the triggered workflow [CUMULUS-359]
- Kinesis message queues a workflow message and does not write to rules table [CUMULUS-359]

## [v1.1.0] - 2018-03-05

### Added

- Added a `jlog` function to `common/test-utils` to aid in test debugging
- Integration test package with command line tool [CUMULUS-200] by @laurenfrederick
- Test for FTP `useList` flag [CUMULUS-334] by @kkelly51

### Updated
- The `queue-pdrs` task now uses the [cumulus-message-adapter-js](https://github.com/nasa/cumulus-message-adapter-js)
  library
- Updated the `queue-pdrs` JSON schemas
- The test-utils schema validation functions now throw an error if validation
  fails
- The `queue-granules` task now uses the [cumulus-message-adapter-js](https://github.com/nasa/cumulus-message-adapter-js)
  library
- Updated the `queue-granules` JSON schemas

### Removed
- Removed the `getSfnExecutionByName` function from `common/aws`
- Removed the `getGranuleStatus` function from `common/aws`

## [v1.0.1] - 2018-02-27

### Added
- More tests for discover-pdrs, dicover-granules by @yjpa7145
- Schema validation utility for tests by @yjpa7145

### Changed
- Fix an FTP listing bug for servers that do not support STAT [CUMULUS-334] by @kkelly51

## [v1.0.0] - 2018-02-23

[Unreleased]: https://github.com/nasa/cumulus/compare/v1.8.0...HEAD
[v1.8.0]: https://github.com/nasa/cumulus/compare/v1.7.0...v1.8.0
[v1.7.0]: https://github.com/nasa/cumulus/compare/v1.6.0...v1.7.0
[v1.6.0]: https://github.com/nasa/cumulus/compare/v1.5.5...v1.6.0
[v1.5.5]: https://github.com/nasa/cumulus/compare/v1.5.4...v1.5.5
[v1.5.4]: https://github.com/nasa/cumulus/compare/v1.5.3...v1.5.4
[v1.5.3]: https://github.com/nasa/cumulus/compare/v1.5.2...v1.5.3
[v1.5.2]: https://github.com/nasa/cumulus/compare/v1.5.1...v1.5.2
[v1.5.1]: https://github.com/nasa/cumulus/compare/v1.5.0...v1.5.1
[v1.5.0]: https://github.com/nasa/cumulus/compare/v1.4.1...v1.5.0
[v1.4.1]: https://github.com/nasa/cumulus/compare/v1.4.0...v1.4.1
[v1.4.0]: https://github.com/nasa/cumulus/compare/v1.3.0...v1.4.0
[v1.3.0]: https://github.com/nasa/cumulus/compare/v1.2.0...v1.3.0
[v1.2.0]: https://github.com/nasa/cumulus/compare/v1.1.4...v1.2.0
[v1.1.4]: https://github.com/nasa/cumulus/compare/v1.1.3...v1.1.4
[v1.1.3]: https://github.com/nasa/cumulus/compare/v1.1.2...v1.1.3
[v1.1.2]: https://github.com/nasa/cumulus/compare/v1.1.1...v1.1.2
[v1.1.1]: https://github.com/nasa/cumulus/compare/v1.0.1...v1.1.1
[v1.1.0]: https://github.com/nasa/cumulus/compare/v1.0.1...v1.1.0
[v1.0.1]: https://github.com/nasa/cumulus/compare/v1.0.0...v1.0.1
[v1.0.0]: https://github.com/nasa/cumulus/compare/pre-v1-release...v1.0.0<|MERGE_RESOLUTION|>--- conflicted
+++ resolved
@@ -8,7 +8,6 @@
 
 ### Added
 
-<<<<<<< HEAD
 - **CUMULUS-705**
   - Adds an AsyncOperations model and associated DynamoDB table to the API
   - Adds an /asyncOperations endpoint to the API, which can be used to fetch the
@@ -34,7 +33,6 @@
             value: '${AWS::Region}'
     ```
 
-=======
 - **Cumulus-726**
   - Added function to `@cumulus/integration-tests`: `sfnStep` includes `getStepInput` which returns the input to the schedule event of a given step function step.
   - Added IAM policy `@cumulus/deployment`: Lambda processing IAM role includes `kinesis::PutRecord` so step function lambdas can write to kinesis streams.
@@ -52,7 +50,6 @@
 - **CUMULUS-688**
   - Add integration test for ExecutionStatus
   - Function addition to `@cumulus/integration-tests`: `api` includes `getExecutionStatus` which returns the execution status from the Cumulus API
->>>>>>> 4702c5d4
 
 ## [v1.8.0] - 2018-07-23
 
