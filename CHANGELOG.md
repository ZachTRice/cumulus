# Changelog

All notable changes to this project will be documented in this file.

The format is based on [Keep a Changelog](http://keepachangelog.com/en/1.0.0/).

## [Unreleased]

### BREAKING CHANGES

- The minimum supported version of all published Cumulus packages is now Node
  12.18.0
- Changes to `@cumulus/aws-client/S3`
  - The signature of the `getObjectSize` function has changed. It now takes a
    params object with three properties:
    - **s3**: an instance of an AWS.S3 object
    - **bucket**
    - **key**
  - The `getObjectSize` function will no longer retry if the object does not
    exist
- **CUMULUS-1930**
  - The `@cumulus/common/util.uuid()` function has been removed
- **CUMULUS-1958**
  - The following methods exported from `@cumulus/cmr-js/cmr-utils` were made
    async, and added distributionBucketMap as a parameter:
    - constructOnlineAccessUrl
    - generateFileUrl
    - reconcileCMRMetadata
    - updateCMRMetadata
- **CUMULUS-1969**
  - The `DiscoverPdrs` task now expects `provider_path` to be provided at
    `event.config.provider_path`, not `event.config.collection.provider_path`
  - `event.config.provider_path` is now a required parameter of the
    `DiscoverPdrs` task
  - `event.config.collection` is no longer a parameter to the `DiscoverPdrs`
    task
  - Collections no longer support the `provider_path` property. The tasks that
    relied on that property are now referencing `config.meta.provider_path`.
    Workflows should be updated accordingly.
- **CUMULUS-1977**
  - Moved bulk granule deletion endpoint from `/bulkDelete` to
    `/granules/bulkDelete`

### Added

- **CUMULUS-1956**
  - Added `@cumulus/earthata-login-client` package
  - The `/s3credentials` endpoint that is deployed as part of distribution now
    supports authentication using tokens created by a different application. If
    a request contains the `EDL-ClientId` and `EDL-Token` headers,
    authentication will be handled using that token rather than attempting to
    use OAuth.
- **CUMULUS-1958**
  - Add the ability for users to specify a `bucket_map_key` to the `cumulus`
    terraform module as an override for the default .yaml values that are passed
    to TEA by Core.    Using this option *requires* that each configured
    Cumulus 'distribution' bucket (e.g. public/protected buckets) have a single
    TEA mapping.  Multiple maps per bucket are not supported.
  - Updated Generating a distribution URL, the MoveGranules task and all CMR
    reconciliation functionality to utilize the TEA bucket map override.
  - Updated deploy process to utilize a bootstrap 'tea-map-cache' lambda that
    will, after deployment of Cumulus Core's TEA instance, query TEA for all
    protected/public buckets and generate a mapping configuration used
    internally by Core.  This object is also exposed as an output of the Cumulus
    module as `distribution_bucket_map`.
- **CUMULUS-1970**
  - Created the `add-missing-file-checksums` workflow task
  - Added `@cumulus/aws-client/S3.calculateObjectHash()` function
  - Added `@cumulus/aws-client/S3.getObjectReadStream()` function
- **CUMULUS-2019**
  - Add `infix` search to es query builder `@cumulus/api/es/es/queries` to
    support partial matching of the keywords

### Changed

- **CUMULUS-1956**
  - The `/s3credentials` endpoint that is deployed as part of distribution now
    supports authentication using tokens created by a different application. If
    a request contains the `EDL-ClientId` and `EDL-Token` headers,
    authentication will be handled using that token rather than attempting to
    use OAuth.
- **CUMULUS-1977**
  - API endpoint POST `/granules/bulk` now returns a 202 status on a successful
    response instead of a 200 response
  - API endpoint DELETE `/granules/<granule-id>` now returns a 404 status if the
    granule record was already deleted
  - `@cumulus/api/models/Granule.update()` now returns the updated granule
    record
  - Implemented POST `/granules/bulkDelete` API endpoint to support deleting
    granules specified by ID or returned by the provided query in the request
    body. If the request is successful, the endpoint returns the async operation
    ID that has been started to remove the granules.
    - To use a query in the request body, your deployment must be
      [configured to access the Elasticsearch host for ESDIS metrics](https://nasa.github.io/cumulus/docs/additional-deployment-options/cloudwatch-logs-delivery#esdis-metrics)
      in your environment
  - Added `@cumulus/api/models/Granule.getRecord()` method to return raw record
    from DynamoDB
  - Added `@cumulus/api/models/Granule.delete()` method which handles deleting
    the granule record from DynamoDB and the granule files from S3
- **CUMULUS-1982**
  - The `globalConnectionLimit` property of providers is now optional and
    defaults to "unlimited"
- **CUMULUS-1997**
  - Added optional `launchpad` configuration to `@cumulus/hyrax-metadata-updates` task config schema.
- **CUMULUS-2011**
  - Reconciliation reports are now generated within an AsyncOperation
- **CUMULUS-2016**
  - Upgrade TEA to version 79

### Deprecated

- `@cumulus/aws-client/S3.calculateS3ObjectChecksum()`
- `@cumulus/aws-client/S3.getS3ObjectReadStream()`
- `@cumulus/common/log.convertLogLevel()`
- `@cumulus/collection-config-store`
- `@cumulus/common/util.sleep()`

### Deprecated

- **CUMULUS-1930**
  - `@cumulus/common/log.convertLogLevel()`
  - `@cumulus/common/util.isNull()`
  - `@cumulus/common/util.isUndefined()`
  - `@cumulus/common/util.negate()`
  - `@cumulus/common/util.noop()`
  - `@cumulus/common/util.isNil()`
  - `@cumulus/common/util.renameProperty()`
  - `@cumulus/common/util.lookupMimeType()`
  - `@cumulus/common/util.thread()`
  - `@cumulus/common/util.mkdtempSync()`

### Removed

- The deprecated `@cumulus/common.bucketsConfigJsonObject` function has been
  removed
- The deprecated `@cumulus/common.CollectionConfigStore` class has been removed
- The deprecated `@cumulus/common.concurrency` module has been removed
- The deprecated `@cumulus/common.constructCollectionId` function has been
  removed
- The deprecated `@cumulus/common.launchpad` module has been removed
- The deprecated `@cumulus/common.LaunchpadToken` class has been removed
- The deprecated `@cumulus/common.Semaphore` class has been removed
- The deprecated `@cumulus/common.stringUtils` module has been removed
- The deprecated `@cumulus/common/aws.cloudwatchlogs` function has been removed
- The deprecated `@cumulus/common/aws.deleteS3Files` function has been removed
- The deprecated `@cumulus/common/aws.deleteS3Object` function has been removed
- The deprecated `@cumulus/common/aws.dynamodb` function has been removed
- The deprecated `@cumulus/common/aws.dynamodbDocClient` function has been
  removed
- The deprecated `@cumulus/common/aws.getExecutionArn` function has been removed
- The deprecated `@cumulus/common/aws.headObject` function has been removed
- The deprecated `@cumulus/common/aws.listS3ObjectsV2` function has been removed
- The deprecated `@cumulus/common/aws.parseS3Uri` function has been removed
- The deprecated `@cumulus/common/aws.promiseS3Upload` function has been removed
- The deprecated `@cumulus/common/aws.recursivelyDeleteS3Bucket` function has
  been removed
- The deprecated `@cumulus/common/aws.s3CopyObject` function has been removed
- The deprecated `@cumulus/common/aws.s3ObjectExists` function has been removed
- The deprecated `@cumulus/common/aws.s3PutObject` function has been removed
- The deprecated `@cumulus/common/bucketsConfigJsonObject` function has been
  removed
- The deprecated `@cumulus/common/CloudWatchLogger` class has been removed
- The deprecated `@cumulus/common/collection-config-store.CollectionConfigStore`
  class has been removed
- The deprecated `@cumulus/common/collection-config-store.constructCollectionId`
  function has been removed
- The deprecated `@cumulus/common/concurrency.limit` function has been removed
- The deprecated `@cumulus/common/concurrency.mapTolerant` function has been
  removed
- The deprecated `@cumulus/common/concurrency.promiseUrl` function has been
  removed
- The deprecated `@cumulus/common/concurrency.toPromise` function has been
  removed
- The deprecated `@cumulus/common/concurrency.unless` function has been removed
- The deprecated `@cumulus/common/config.parseConfig` function has been removed
- The deprecated `@cumulus/common/config.resolveResource` function has been
  removed
- The deprecated `@cumulus/common/DynamoDb.get` function has been removed
- The deprecated `@cumulus/common/DynamoDb.scan` function has been removed
- The deprecated `@cumulus/common/FieldPattern` class has been removed
- The deprecated `@cumulus/common/launchpad.getLaunchpadToken` function has been
  removed
- The deprecated `@cumulus/common/launchpad.validateLaunchpadToken` function has
  been removed
- The deprecated `@cumulus/common/LaunchpadToken` class has been removed
- The deprecated `@cumulus/common/message.buildCumulusMeta` function has been
  removed
- The deprecated `@cumulus/common/message.buildQueueMessageFromTemplate`
  function has been removed
- The deprecated `@cumulus/common/message.getCollectionIdFromMessage` function
  has been removed
- The deprecated `@cumulus/common/message.getMaximumExecutions` function has
  been removed
- The deprecated `@cumulus/common/message.getMessageExecutionArn` function has
  been removed
- The deprecated `@cumulus/common/message.getMessageExecutionName` function has
  been removed
- The deprecated `@cumulus/common/message.getMessageFromTemplate` function has
  been removed
- The deprecated `@cumulus/common/message.getMessageGranules` function has been
  removed
- The deprecated `@cumulus/common/message.getMessageStateMachineArn` function
  has been removed
- The deprecated `@cumulus/common/message.getQueueName` function has been
  removed
- The deprecated `@cumulus/common/message.getQueueNameByUrl` function has been
  removed
- The deprecated `@cumulus/common/message.hasQueueAndExecutionLimit` function
  has been removed
- The deprecated `@cumulus/common/Semaphore` class has been removed
- The deprecated `@cumulus/common/string.globalReplace` functon has been removed
- The deprecated `@cumulus/common/string.isNonEmptyString` functon has been
  removed
- The deprecated `@cumulus/common/string.isValidHostname` functon has been
  removed
- The deprecated `@cumulus/common/string.match` functon has been removed
- The deprecated `@cumulus/common/string.matches` functon has been removed
- The deprecated `@cumulus/common/string.replace` functon has been removed
- The deprecated `@cumulus/common/string.toLower` functon has been removed
- The deprecated `@cumulus/common/string.toUpper` functon has been removed
- The deprecated `@cumulus/common/util.setErrorStack` function has been removed
- The `@cumulus/common/util.uuid` function has been removed
- The deprecated `@cumulus/common/workflows.getWorkflowArn` function has been
  removed
- The deprecated `@cumulus/common/workflows.getWorkflowFile` function has been
  removed
- The deprecated `@cumulus/common/workflows.getWorkflowList` function has been
  removed
- The deprecated `@cumulus/common/workflows.getWorkflowTemplate` function has
  been removed

## [v1.24.0] 2020-06-03

### BREAKING CHANGES

- **CUMULUS-1969**
  - The `DiscoverPdrs` task now expects `provider_path` to be provided at
    `event.config.provider_path`, not `event.config.collection.provider_path`
  - `event.config.provider_path` is now a required parameter of the
    `DiscoverPdrs` task
  - `event.config.collection` is no longer a parameter to the `DiscoverPdrs`
    task
  - Collections no longer support the `provider_path` property. The tasks that
    relied on that property are now referencing `config.meta.provider_path`.
    Workflows should be updated accordingly.

- **CUMULUS-1997**
  - `@cumulus/cmr-client/CMRSearchConceptQueue` parameters have been changed to take a `cmrSettings` object containing clientId, provider, and auth information. This can be generated using `@cumulus/cmrjs/cmr-utils/getCmrSettings`. The `cmrEnvironment` variable has been removed.

### Added

- **CUMULUS-1800**
  - Added task configuration setting named `syncChecksumFiles` to the
    SyncGranule task. This setting is `false` by default, but when set to
    `true`, all checksum files associated with data files that are downloaded
    will be downloaded as well.

- **CUMULUS-1952**
  - Updated HTTP(S) provider client to accept username/password for Basic authorization. This change adds support for Basic Authorization such as Earthdata login redirects to ingest (i.e. as implemented in SyncGranule), but not to discovery (i.e. as implemented in DiscoverGranules). Discovery still expects the provider's file system to be publicly accessible, but not the individual files and their contents.
  - **NOTE**: Using this in combination with the HTTP protocol may expose usernames and passwords to intermediary network entities. HTTPS is highly recommended.
<<<<<<< HEAD

- **CUMULUS-1956**
  - The `/s3credentials` endpoint that is deployed as part of distribution now
    supports authentication using tokens created by a different application. If
    a request contains the `EDL-ClientId` and `EDL-Token` headers,
    authentication will be handled using that token rather than attempting to
    use OAuth.

=======
>>>>>>> f9685d03
- **CUMULUS-1997**
  - Added optional `launchpad` configuration to `@cumulus/hyrax-metadata-updates` task config schema.

### Fixed

- **CUMULUS-1997**
  - Updated all CMR operations to use configured authentication scheme
- **CUMULUS-2010**
  - Updated `@cumulus/api/launchpadSaml` to support multiple userGroup attributes from the SAML response

## [v1.23.2] 2020-05-22

### BREAKING CHANGES

- Updates to the Cumulus archive API:
  - All endpoints now return a `401` response instead of a `403` for any request where the JWT passed as a Bearer token is invalid.
  - POST `/refresh` and DELETE `/token/<token>` endpoints now return a `401` response for requests with expired tokens

- **CUMULUS-1894**
  - `@cumulus/ingest/granule.handleDuplicateFile()`
    - The `copyOptions` parameter has been removed
    - An `ACL` parameter has been added
  - `@cumulus/ingest/granule.renameS3FileWithTimestamp()`
    - Now returns `undefined`

- **CUMULUS-1896**
  Updated all Cumulus core lambdas to utilize the new message adapter streaming interface via [cumulus-message-adapter-js v1.2.0](https://github.com/nasa/cumulus-message-adapter-js/releases/tag/v1.2.0).   Users of this version of Cumulus (or later) must utilize version 1.3.0 or greater of the [cumulus-message-adapter](https://github.com/nasa/cumulus-message-adapter) to support core lambdas.

- **CUMULUS-1912**
  - `@cumulus/api` reconciliationReports list endpoint returns a list of reconciliationReport records instead of S3Uri.

- **CUMULUS-1969**
  - The `DiscoverGranules` task now expects `provider_path` to be provided at
    `event.config.provider_path`, not `event.config.collection.provider_path`
  - `config.provider_path` is now a required parameter of the `DiscoverGranules`
    task

### MIGRATION STEPS

- To take advantage of the new TTL-based access token expiration implemented in CUMULUS-1777 (see notes below) and clear out existing records in your access tokens table, do the following:
  1. Log out of any active dashboard sessions
  2. Use the AWS console or CLI to delete your `<prefix>-AccessTokensTable` DynamoDB table
  3. [Re-deploy your `data-persistence` module](https://nasa.github.io/cumulus/docs/deployment/upgrade-readme#update-data-persistence-resources), which should re-create the `<prefix>-AccessTokensTable` DynamoDB table
  4. Return to using the Cumulus API/dashboard as normal
- This release requires the Cumulus Message Adapter layer deployed with Cumulus Core to be at least 1.3.0, as the core lambdas have updated to [cumulus-message-adapter-js v1.2.0](https://github.com/nasa/cumulus-message-adapter-js/releases/tag/v1.2.0) and the new CMA interface.  As a result, users should:
  1. Follow the [Cumulus Message Adapter (CMA) deployment instructions](https://nasa.github.io/cumulus/docs/deployment/deployment-readme#deploy-the-cumulus-message-adapter-layer) and install a CMA layer version >=1.3.0
  2. If you are using any custom Node.js Lambdas in your workflows **and** the Cumulus CMA layer/`cumulus-message-adapter-js`, you must update your lambda to use [cumulus-message-adapter-js v1.2.0](https://github.com/nasa/cumulus-message-adapter-js/releases/tag/v1.2.0) and follow the migration instructions in the release notes. Prior versions of `cumulus-message-adapter-js` are not compatible with CMA >= 1.3.0.
- Migrate existing s3 reconciliation report records to database (CUMULUS-1911):
  - After update your `data persistence` module and Cumulus resources, run the command:

  ```bash
  ./node_modules/.bin/cumulus-api migrate --stack `<your-terraform-deployment-prefix>` --migrationVersion migration5
  ```

### Added

- Added a limit for concurrent Elasticsearch requests when doing an index from database operation
- Added the `es_request_concurrency` parameter to the archive and cumulus Terraform modules

- **CUMULUS-1995**
  - Added the `es_index_shards` parameter to the archive and cumulus Terraform modules to configure the number of shards for the ES index
    - If you have an existing ES index, you will need to [reindex](https://nasa.github.io/cumulus-api/#reindex) and then [change index](https://nasa.github.io/cumulus-api/#change-index) to take advantage of shard updates

- **CUMULUS-1894**
  - Added `@cumulus/aws-client/S3.moveObject()`

- **CUMULUS-1911**
  - Added ReconciliationReports table
  - Updated CreateReconciliationReport lambda to save Reconciliation Report records to database
  - Updated dbIndexer and IndexFromDatabase lambdas to index Reconciliation Report records to Elasticsearch
  - Added migration_5 to migrate existing s3 reconciliation report records to database and Elasticsearch
  - Updated `@cumulus/api` package, `tf-modules/archive` and `tf-modules/data-persistence` Terraform modules

- **CUMULUS-1916**
  - Added util function for seeding reconciliation reports when running API locally in dashboard

### Changed

- **CUMULUS-1777**
  - The `expirationTime` property is now a **required field** of the access tokens model.
  - Updated the `AccessTokens` table to set a [TTL](https://docs.aws.amazon.com/amazondynamodb/latest/developerguide/howitworks-ttl.html) on the `expirationTime` field in `tf-modules/data-persistence/dynamo.tf`. As a result, access token records in this table whose `expirationTime` has passed should be **automatically deleted by DynamoDB**.
  - Updated all code creating access token records in the Dynamo `AccessTokens` table to set the `expirationTime` field value in seconds from the epoch.
- **CUMULUS-1912**
  - Updated reconciliationReports endpoints to query against Elasticsearch, delete report from both database and s3
  - Added `@cumulus/api-client/reconciliationReports`
- **CUMULUS-1999**
  - Updated `@cumulus/common/util.deprecate()` so that only a single deprecation notice is printed for each name/version combination

### Fixed

- **CUMULUS-1894**
  - The `SyncGranule` task can now handle files larger than 5 GB
- **CUMULUS-1987**
  - `Remove granule from CMR` operation in `@cumulus/api` now passes token to CMR when fetching granule metadata, allowing removal of private granules
- **CUMULUS-1993**
  - For a given queue, the `sqs-message-consumer` Lambda will now only schedule workflows for rules matching the queue **and the collection information in each queue message (if any)**
    - The consumer also now only reads each queue message **once per Lambda invocation**, whereas previously each message was read **once per queue rule per Lambda invocation**
  - Fixed bug preventing the deletion of multiple SNS rules that share the same SNS topic

### Deprecated

- **CUMULUS-1894**
  - `@cumulus/ingest/granule.copyGranuleFile()`
  - `@cumulus/ingest/granule.moveGranuleFile()`

- **CUMULUS-1987** - Deprecated the following functions:
  - `@cumulus/cmrjs/getMetadata(cmrLink)` -> `@cumulus/cmr-client/CMR.getGranuleMetadata(cmrLink)`
  - `@cumulus/cmrjs/getFullMetadata(cmrLink)`

## [v1.22.1] 2020-05-04

**Note**: v1.22.0 was not released as a package due to npm/release concerns.  Users upgrading to 1.22.x should start with 1.22.1

### Added

- **CUMULUS-1894**
  - Added `@cumulus/aws-client/S3.multipartCopyObject()`
- **CUMULUS-408**
  - Added `certificateUri` field to provider schema. This optional field allows operators to specify an S3 uri to a CA bundle to use for HTTPS requests.
- **CUMULUS-1787**
  - Added `collections/active` endpoint for returning collections with active granules in `@cumulus/api`
- **CUMULUS-1799**
  - Added `@cumulus/common/stack.getBucketsConfigKey()` to return the S3 key for the buckets config object
  - Added `@cumulus/common/workflows.getWorkflowFileKey()` to return the S3 key for a workflow definition object
  - Added `@cumulus/common/workflows.getWorkflowsListKeyPrefix()` to return the S3 key prefix for objects containing workflow definitions
  - Added `@cumulus/message` package containing utilities for building and parsing Cumulus messages
- **CUMULUS-1850**
  - Added `@cumulus/aws-client/Kinesis.describeStream()` to get a Kinesis stream description
- **CUMULUS-1853**
  - Added `@cumulus/integration-tests/collections.createCollection()`
  - Added `@cumulus/integration-tests/executions.findExecutionArn()`
  - Added `@cumulus/integration-tests/executions.getExecutionWithStatus()`
  - Added `@cumulus/integration-tests/granules.getGranuleWithStatus()`
  - Added `@cumulus/integration-tests/providers.createProvider()`
  - Added `@cumulus/integration-tests/rules.createOneTimeRule()`

### Changed

- **CUMULUS-1682**
  - Moved all `@cumulus/ingest/parse-pdr` code into the `parse-pdr` task as it had become tightly coupled with that task's handler and was not used anywhere else. Unit tests also restored.
- **CUMULUS-1820**
  - Updated the Thin Egress App module used in `tf-modules/distribution/main.tf` to build 74. [See the release notes](https://github.com/asfadmin/thin-egress-app/releases/tag/tea-build.74).
- **CUMULUS-1852**
  - Updated POST endpoints for `/collections`, `/providers`, and `/rules` to log errors when returning a 500 response
  - Updated POST endpoint for `/collections`:
    - Return a 400 response when the `name` or `version` fields are missing
    - Return a 409 response if the collection already exists
    - Improved error messages to be more explicit
  - Updated POST endpoint for `/providers`:
    - Return a 400 response if the `host` field value is invalid
    - Return a 409 response if the provider already exists
  - Updated POST endpoint for `/rules`:
    - Return a 400 response if rule `name` is invalid
    - Return a 400 response if rule `type` is invalid
- **CUMULUS-1891**
  - Updated the following endpoints using async operations to return a 503 error if the ECS task  cannot be started and a 500 response for a non-specific error:
    - POST `/replays`
    - POST `/bulkDelete`
    - POST `/elasticsearch/index-from-database`
    - POST `/granules/bulk`

### Fixed

- **CUMULUS-408**
  - Fixed HTTPS discovery and ingest.

- **CUMULUS-1850**
  - Fixed a bug in Kinesis event processing where the message consumer would not properly filter available rules based on the collection information in the event and the Kinesis stream ARN

- **CUMULUS-1853**
  - Fixed a bug where attempting to create a rule containing a payload property
    would fail schema validation.

- **CUMULUS-1854**
  - Rule schema is validated before starting workflows or creating event source mappings

- **CUMULUS-1974**
  - Fixed @cumulus/api webpack config for missing underscore object due to underscore update

### Deprecated

- **CUMULUS-1799** - Deprecated the following code. For cases where the code was moved into another package, the new code location is noted:
  - `@cumulus/aws-client/StepFunctions.fromSfnExecutionName()`
  - `@cumulus/aws-client/StepFunctions.toSfnExecutionName()`
  - `@cumulus/aws-client/StepFunctions.getExecutionArn()` -> `@cumulus/message/Executions.buildExecutionArn()`
  - `@cumulus/aws-client/StepFunctions.getExecutionUrl()` -> `@cumulus/message/Executions.getExecutionUrlFromArn()`
  - `@cumulus/aws-client/StepFunctions.getStateMachineArn()` -> `@cumulus/message/Executions.getStateMachineArnFromExecutionArn()`
  - `@cumulus/aws-client/StepFunctions.pullStepFunctionEvent()` -> `@cumulus/message/StepFunctions.pullStepFunctionEvent()`
  - `@cumulus/common/bucketsConfigJsonObject()`
  - `@cumulus/common/CloudWatchLogger`
  - `@cumulus/common/collection-config-store/CollectionConfigStore` -> `@cumulus/collection-config-store`
  - `@cumulus/common/collection-config-store.constructCollectionId()` -> `@cumulus/message/Collections.constructCollectionId`
  - `@cumulus/common/concurrency.limit()`
  - `@cumulus/common/concurrency.mapTolerant()`
  - `@cumulus/common/concurrency.promiseUrl()`
  - `@cumulus/common/concurrency.toPromise()`
  - `@cumulus/common/concurrency.unless()`
  - `@cumulus/common/config.buildSchema()`
  - `@cumulus/common/config.parseConfig()`
  - `@cumulus/common/config.resolveResource()`
  - `@cumulus/common/config.resourceToArn()`
  - `@cumulus/common/FieldPattern`
  - `@cumulus/common/launchpad.getLaunchpadToken()` -> `@cumulus/launchpad-auth/index.getLaunchpadToken()`
  - `@cumulus/common/LaunchpadToken` -> `@cumulus/launchpad-auth/LaunchpadToken`
  - `@cumulus/common/launchpad.validateLaunchpadToken()` -> `@cumulus/launchpad-auth/index.validateLaunchpadToken()`
  - `@cumulus/common/message.buildCumulusMeta()` -> `@cumulus/message/Build.buildCumulusMeta()`
  - `@cumulus/common/message.buildQueueMessageFromTemplate()` -> `@cumulus/message/Build.buildQueueMessageFromTemplate()`
  - `@cumulus/common/message.getCollectionIdFromMessage()` -> `@cumulus/message/Collections.getCollectionIdFromMessage()`
  - `@cumulus/common/message.getMessageExecutionArn()` -> `@cumulus/message/Executions.getMessageExecutionArn()`
  - `@cumulus/common/message.getMessageExecutionName()` -> `@cumulus/message/Executions.getMessageExecutionName()`
  - `@cumulus/common/message.getMaximumExecutions()` -> `@cumulus/message/Queue.getMaximumExecutions()`
  - `@cumulus/common/message.getMessageFromTemplate()`
  - `@cumulus/common/message.getMessageStateMachineArn()` -> `@cumulus/message/Executions.getMessageStateMachineArn()`)
  - `@cumulus/common/message.getMessageGranules()` -> `@cumulus/message/Granules.getMessageGranules()`
  - `@cumulus/common/message.getQueueNameByUrl()` -> `@cumulus/message/Queue.getQueueNameByUrl()`
  - `@cumulus/common/message.getQueueName()` -> `@cumulus/message/Queue.getQueueName()`)
  - `@cumulus/common/message.hasQueueAndExecutionLimit()` -> `@cumulus/message/Queue.hasQueueAndExecutionLimit()`
  - `@cumulus/common/Semaphore`
  - `@cumulus/common/test-utils.throttleOnce()`
  - `@cumulus/common/workflows.getWorkflowArn()`
  - `@cumulus/common/workflows.getWorkflowFile()`
  - `@cumulus/common/workflows.getWorkflowList()`
  - `@cumulus/common/workflows.getWorkflowTemplate()`
  - `@cumulus/integration-tests/sfnStep/SfnStep.parseStepMessage()` -> `@cumulus/message/StepFunctions.parseStepMessage()`
- **CUMULUS-1858** - Deprecated the following functions.
  - `@cumulus/common/string.globalReplace()`
  - `@cumulus/common/string.isNonEmptyString()`
  - `@cumulus/common/string.isValidHostname()`
  - `@cumulus/common/string.match()`
  - `@cumulus/common/string.matches()`
  - `@cumulus/common/string.replace()`
  - `@cumulus/common/string.toLower()`
  - `@cumulus/common/string.toUpper()`

### Removed

- **CUMULUS-1799**: Deprecated code removals:
  - Removed from `@cumulus/common/aws`:
    - `pullStepFunctionEvent()`
  - Removed `@cumulus/common/sfnStep`
  - Removed `@cumulus/common/StepFunctions`

## [v1.21.0] 2020-03-30

### PLEASE NOTE

- **CUMULUS-1762**: the `messageConsumer` for `sns` and `kinesis`-type rules now fetches
  the collection information from the message. You should ensure that your rule's collection
  name and version match what is in the message for these ingest messages to be processed.
  If no matching rule is found, an error will be thrown and logged in the
  `messageConsumer` Lambda function's log group.

### Added

- **CUMULUS-1629**`
  - Updates discover-granules task to respect/utilize duplicateHandling configuration such that
    - skip:               Duplicates will be filtered from the granule list
    - error:              Duplicates encountered will result in step failure
    - replace, version:   Duplicates will be ignored and handled as normal.
  - Adds a new copy of the API lambda `PrivateApiLambda()` which is configured to not require authentication. This Lambda is not connected to an API gateway
  - Adds `@cumulus/api-client` with functions for use by workflow lambdas to call the API when needed

- **CUMULUS-1732**
  - Added Python task/activity workflow and integration test (`PythonReferenceSpec`) to test `cumulus-message-adapter-python`and `cumulus-process-py` integration.
- **CUMULUS-1795**
  - Added an IAM policy on the Cumulus EC2 creation to enable SSM when the `deploy_to_ngap` flag is true

### Changed

- **CUMULUS-1762**
  - the `messageConsumer` for `sns` and `kinesis`-type rules now fetches the collection
    information from the message.

### Deprecated

- **CUMULUS-1629**
  - Deprecate `granulesApi`, `rulesApi`, `emsApi`, `executionsAPI` from `@cumulus/integration-test/api` in favor of code moved to `@cumulus/api-client`

### Removed

- **CUMULUS-1799**: Deprecated code removals
  - Removed deprecated method `@cumulus/api/models/Granule.createGranulesFromSns()`
  - Removed deprecated method `@cumulus/api/models/Granule.removeGranuleFromCmr()`
  - Removed from `@cumulus/common/aws`:
    - `apigateway()`
    - `buildS3Uri()`
    - `calculateS3ObjectChecksum()`
    - `cf()`
    - `cloudwatch()`
    - `cloudwatchevents()`
    - `cloudwatchlogs()`
    - `createAndWaitForDynamoDbTable()`
    - `createQueue()`
    - `deleteSQSMessage()`
    - `describeCfStackResources()`
    - `downloadS3File()`
    - `downloadS3Files()`
    - `DynamoDbSearchQueue` class
    - `dynamodbstreams()`
    - `ec2()`
    - `ecs()`
    - `fileExists()`
    - `findResourceArn()`
    - `fromSfnExecutionName()`
    - `getFileBucketAndKey()`
    - `getJsonS3Object()`
    - `getQueueUrl()`
    - `getObjectSize()`
    - `getS3ObjectReadStream()`
    - `getSecretString()`
    - `getStateMachineArn()`
    - `headObject()`
    - `isThrottlingException()`
    - `kinesis()`
    - `lambda()`
    - `listS3Objects()`
    - `promiseS3Upload()`
    - `publishSnsMessage()`
    - `putJsonS3Object()`
    - `receiveSQSMessages()`
    - `s3CopyObject()`
    - `s3GetObjectTagging()`
    - `s3Join()`
    - `S3ListObjectsV2Queue` class
    - `s3TagSetToQueryString()`
    - `s3PutObjectTagging()`
    - `secretsManager()`
    - `sendSQSMessage()`
    - `sfn()`
    - `sns()`
    - `sqs()`
    - `sqsQueueExists()`
    - `toSfnExecutionName()`
    - `uploadS3FileStream()`
    - `uploadS3Files()`
    - `validateS3ObjectChecksum()`
  - Removed `@cumulus/common/CloudFormationGateway` class
  - Removed `@cumulus/common/concurrency/Mutex` class
  - Removed `@cumulus/common/errors`
  - Removed `@cumulus/common/sftp`
  - Removed `@cumulus/common/string.unicodeEscape`
  - Removed `@cumulus/cmrjs/cmr-utils.getGranuleId()`
  - Removed `@cumulus/cmrjs/cmr-utils.getCmrFiles()`
  - Removed `@cumulus/cmrjs/cmr/CMR` class
  - Removed `@cumulus/cmrjs/cmr/CMRSearchConceptQueue` class
  - Removed `@cumulus/cmrjs/utils.getHost()`
  - Removed `@cumulus/cmrjs/utils.getIp()`
  - Removed `@cumulus/cmrjs/utils.hostId()`
  - Removed `@cumulus/cmrjs/utils/ummVersion()`
  - Removed `@cumulus/cmrjs/utils.updateToken()`
  - Removed `@cumulus/cmrjs/utils.validateUMMG()`
  - Removed `@cumulus/ingest/aws.getEndpoint()`
  - Removed `@cumulus/ingest/aws.getExecutionUrl()`
  - Removed `@cumulus/ingest/aws/invoke()`
  - Removed `@cumulus/ingest/aws/CloudWatch` class
  - Removed `@cumulus/ingest/aws/ECS` class
  - Removed `@cumulus/ingest/aws/Events` class
  - Removed `@cumulus/ingest/aws/SQS` class
  - Removed `@cumulus/ingest/aws/StepFunction` class
  - Removed `@cumulus/ingest/util.normalizeProviderPath()`
  - Removed `@cumulus/integration-tests/index.listCollections()`
  - Removed `@cumulus/integration-tests/index.listProviders()`
  - Removed `@cumulus/integration-tests/index.rulesList()`
  - Removed `@cumulus/integration-tests/api/api.addCollectionApi()`

## [v1.20.0] 2020-03-12

### BREAKING CHANGES

- **CUMULUS-1714**
  - Changed the format of the message sent to the granule SNS Topic. Message includes the granule record under `record` and the type of event under `event`. Messages with `deleted` events will have the record that was deleted with a `deletedAt` timestamp. Options for `event` are `Create | Update | Delete`
- **CUMULUS-1769** - `deploy_to_ngap` is now a **required** variable for the `tf-modules/cumulus` module. **For those deploying to NGAP environments, this variable should always be set to `true`.**

### Notable changes

- **CUMULUS-1739** - You can now exclude Elasticsearch from your `tf-modules/data-persistence` deployment (via `include_elasticsearch = false`) and your `tf-modules/cumulus` module will still deploy successfully.

- **CUMULUS-1769** - If you set `deploy_to_ngap = true` for the `tf-modules/archive` Terraform module, **you can only deploy your archive API gateway as `PRIVATE`**, not `EDGE`.

### Added

- Added `@cumulus/aws-client/S3.getS3ObjectReadStreamAsync()` to deal with S3 eventual consistency issues by checking for the existence an S3 object with retries before getting a readable stream for that object.
- **CUMULUS-1769**
  - Added `deploy_to_ngap` boolean variable for the `tf-modules/cumulus` and `tf-modules/archive` Terraform modules. This variable is required. **For those deploying to NGAP environments, this variable should always be set to `true`.**
- **HYRAX-70**
  - Add the hyrax-metadata-update task

### Changed

- [`AccessToken.get()`](https://github.com/nasa/cumulus/blob/master/packages/api/models/access-tokens.js) now enforces [strongly consistent reads from DynamoDB](https://docs.aws.amazon.com/amazondynamodb/latest/developerguide/HowItWorks.ReadConsistency.html)
- **CUMULUS-1739**
  - Updated `tf-modules/data-persistence` to make Elasticsearch alarm resources and outputs conditional on the `include_elasticsearch` variable
  - Updated `@cumulus/aws-client/S3.getObjectSize` to include automatic retries for any failures from `S3.headObject`
- **CUMULUS-1784**
  - Updated `@cumulus/api/lib/DistributionEvent.remoteIP()` to parse the IP address in an S3 access log from the `A-sourceip` query parameter if present, otherwise fallback to the original parsing behavior.
- **CUMULUS-1768**
  - The `stats/summary` endpoint reports the distinct collections for the number of granules reported

### Fixed

- **CUMULUS-1739** - Fixed the `tf-modules/cumulus` and `tf-modules/archive` modules to make these Elasticsearch variables truly optional:
  - `elasticsearch_domain_arn`
  - `elasticsearch_hostname`
  - `elasticsearch_security_group_id`

- **CUMULUS-1768**
  - Fixed the `stats/` endpoint so that data is correctly filtered by timestamp and `processingTime` is calculated correctly.

- **CUMULUS-1769**
  - In the `tf-modules/archive` Terraform module, the `lifecycle` block ignoring changes to the `policy` of the archive API gateway is now only enforced if `deploy_to_ngap = true`. This fixes a bug where users deploying outside of NGAP could not update their API gateway's resource policy when going from `PRIVATE` to `EDGE`, preventing their API from being accessed publicly.

- **CUMULUS-1775**
  - Fix/update api endpoint to use updated google auth endpoints such that it will work with new accounts

### Removed

- **CUMULUS-1768**
  - Removed API endpoints `stats/histogram` and `stats/average`. All advanced stats needs should be acquired from Cloud Metrics or similarly configured ELK stack.

## [v1.19.0] 2020-02-28

### BREAKING CHANGES

- **CUMULUS-1736**
  - The `@cumulus/discover-granules` task now sets the `dataType` of discovered
    granules based on the `name` of the configured collection, not the
    `dataType`.
  - The config schema of the `@cumulus/discover-granules` task now requires that
    collections contain a `version`.
  - The `@cumulus/sync-granule` task will set the `dataType` and `version` of a
    granule based on the configured collection if those fields are not already
    set on the granule. Previously it was using the `dataType` field of the
    configured collection, then falling back to the `name` field of the
    collection. This update will just use the `name` field of the collection to
    set the `dataType` field of the granule.

- **CUMULUS-1446**
  - Update the `@cumulus/integration-tests/api/executions.getExecution()`
    function to parse the response and return the execution, rather than return
    the full API response.

- **CUMULUS-1672**
  - The `cumulus` Terraform module in previous releases set a
    `Deployment = var.prefix` tag on all resources that it managed. In this
    release, a `tags` input variable has been added to the `cumulus` Terraform
    module to allow resource tagging to be customized. No default tags will be
    applied to Cumulus-managed resources. To replicate the previous behavior,
    set `tags = { Deployment: var.prefix }` as an input variable for the
    `cumulus` Terraform module.

- **CUMULUS-1684 Migration Instructions**
  - In previous releases, a provider's username and password were encrypted
    using a custom encryption library. That has now been updated to use KMS.
    This release includes a Lambda function named
    `<prefix>-ProviderSecretsMigration`, which will re-encrypt existing
    provider credentials to use KMS. After this release has been deployed, you
    will need to manually invoke that Lambda function using either the AWS CLI
    or AWS Console. It should only need to be successfully run once.
  - Future releases of Cumulus will invoke a
    `<prefix>-VerifyProviderSecretsMigration` Lambda function as part of the
    deployment, which will cause the deployment to fail if the migration
    Lambda has not been run.

- **CUMULUS-1718**
  - The `@cumulus/sf-sns-report` task for reporting mid-workflow updates has been retired.
  This task was used as the `PdrStatusReport` task in our ParsePdr example workflow.
  If you have a ParsePdr or other workflow using this task, use `@cumulus/sf-sqs-report` instead.
  Trying to deploy the old task will result in an error as the cumulus module no longer exports `sf_sns_report_task`.
  - Migration instruction: In your workflow definition, for each step using the old task change:
  `"Resource": "${module.cumulus.sf_sns_report_task.task_arn}"`
  to
  `"Resource": "${module.cumulus.sf_sqs_report_task.task_arn}"`

- **CUMULUS-1755**
  - The `thin_egress_jwt_secret_name` variable for the `tf-modules/cumulus` Terraform module is now **required**. This variable is passed on to the Thin Egress App in `tf-modules/distribution/main.tf`, which uses the keys stored in the secret to sign JWTs. See the [Thin Egress App documentation on how to create a value for this secret](https://github.com/asfadmin/thin-egress-app#setting-up-the-jwt-cookie-secrets).

### Added

- **CUMULUS-1446**
  - Add `@cumulus/common/FileUtils.readJsonFile()` function
  - Add `@cumulus/common/FileUtils.readTextFile()` function
  - Add `@cumulus/integration-tests/api/collections.createCollection()` function
  - Add `@cumulus/integration-tests/api/collections.deleteCollection()` function
  - Add `@cumulus/integration-tests/api/collections.getCollection()` function
  - Add `@cumulus/integration-tests/api/providers.getProvider()` function
  - Add `@cumulus/integration-tests/index.getExecutionOutput()` function
  - Add `@cumulus/integration-tests/index.loadCollection()` function
  - Add `@cumulus/integration-tests/index.loadProvider()` function
  - Add `@cumulus/integration-tests/index.readJsonFilesFromDir()` function

- **CUMULUS-1672**
  - Add a `tags` input variable to the `archive` Terraform module
  - Add a `tags` input variable to the `cumulus` Terraform module
  - Add a `tags` input variable to the `cumulus_ecs_service` Terraform module
  - Add a `tags` input variable to the `data-persistence` Terraform module
  - Add a `tags` input variable to the `distribution` Terraform module
  - Add a `tags` input variable to the `ingest` Terraform module
  - Add a `tags` input variable to the `s3-replicator` Terraform module

- **CUMULUS-1707**
  - Enable logrotate on ECS cluster

- **CUMULUS-1684**
  - Add a `@cumulus/aws-client/KMS` library of KMS-related functions
  - Add `@cumulus/aws-client/S3.getTextObject()`
  - Add `@cumulus/sftp-client` package
  - Create `ProviderSecretsMigration` Lambda function
  - Create `VerifyProviderSecretsMigration` Lambda function

- **CUMULUS-1548**
  - Add ability to put default Cumulus logs in Metrics' ELK stack
  - Add ability to add custom logs to Metrics' ELK Stack

- **CUMULUS-1702**
  - When logs are sent to Metrics' ELK stack, the logs endpoints will return results from there

- **CUMULUS-1459**
  - Async Operations are indexed in Elasticsearch
  - To index any existing async operations you'll need to perform an index from
    database function.

- **CUMULUS-1717**
  - Add `@cumulus/aws-client/deleteAndWaitForDynamoDbTableNotExists`, which
    deletes a DynamoDB table and waits to ensure the table no longer exists
  - Added `publishGranules` Lambda to handle publishing granule messages to SNS when granule records are written to DynamoDB
  - Added `@cumulus/api/models/Granule.storeGranulesFromCumulusMessage` to store granules from a Cumulus message to DynamoDB

- **CUMULUS-1718**
  - Added `@cumulus/sf-sqs-report` task to allow mid-workflow reporting updates.
  - Added `stepfunction_event_reporter_queue_url` and `sf_sqs_report_task` outputs to the `cumulus` module.
  - Added `publishPdrs` Lambda to handle publishing PDR messages to SNS when PDR records are written to DynamoDB.
  - Added `@cumulus/api/models/Pdr.storePdrFromCumulusMessage` to store PDRs from a Cumulus message to DynamoDB.
  - Added `@cumulus/aws-client/parseSQSMessageBody` to parse an SQS message body string into an object.

- **Ability to set custom backend API url in the archive module**
  - Add `api_url` definition in `tf-modules/cumulus/archive.tf`
  - Add `archive_api_url` variable in `tf-modules/cumulus/variables.tf`

- **CUMULUS-1741**
  - Added an optional `elasticsearch_security_group_ids` variable to the
    `data-persistence` Terraform module to allow additional security groups to
    be assigned to the Elasticsearch Domain.

- **CUMULUS-1752**
  - Added `@cumulus/integration-tests/api/distribution.invokeTEADistributionLambda` to simulate a request to the [Thin Egress App](https://github.com/asfadmin/thin-egress-app) by invoking the Lambda and getting a response payload.
  - Added `@cumulus/integration-tests/api/distribution.getTEARequestHeaders` to generate necessary request headers for a request to the Thin Egress App
  - Added `@cumulus/integration-tests/api/distribution.getTEADistributionApiFileStream` to get a response stream for a file served by Thin Egress App
  - Added `@cumulus/integration-tests/api/distribution.getTEADistributionApiRedirect` to get a redirect response from the Thin Egress App

- **CUMULUS-1755**
  - Added `@cumulus/aws-client/CloudFormation.describeCfStack()` to describe a Cloudformation stack
  - Added `@cumulus/aws-client/CloudFormation.getCfStackParameterValues()` to get multiple parameter values for a Cloudformation stack

### Changed

- **CUMULUS-1725**
  - Moved the logic that updates the granule files cache Dynamo table into its
    own Lambda function called `granuleFilesCacheUpdater`.

- **CUMULUS-1736**
  - The `collections` model in the API package now determines the name of a
    collection based on the `name` property, rather than using `dataType` and
    then falling back to `name`.
  - The `@cumulus/integration-tests.loadCollection()` function no longer appends
    the postfix to the end of the collection's `dataType`.
  - The `@cumulus/integration-tests.addCollections()` function no longer appends
    the postfix to the end of the collection's `dataType`.

- **CUMULUS-1672**
  - Add a `retryOptions` parameter to the `@cumulus/aws-client/S3.headObject`
     function, which will retry if the object being queried does not exist.

- **CUMULUS-1446**
  - Mark the `@cumulus/integration-tests/api.addCollectionApi()` function as
    deprecated
  - Mark the `@cumulus/integration-tests/index.listCollections()` function as
    deprecated
  - Mark the `@cumulus/integration-tests/index.listProviders()` function as
    deprecated
  - Mark the `@cumulus/integration-tests/index.rulesList()` function as
    deprecated

- **CUMULUS-1672**
  - Previously, the `cumulus` module defaulted to setting a
    `Deployment = var.prefix` tag on all resources that it managed. In this
    release, the `cumulus` module will now accept a `tags` input variable that
    defines the tags to be assigned to all resources that it manages.
  - Previously, the `data-persistence` module defaulted to setting a
    `Deployment = var.prefix` tag on all resources that it managed. In this
    release, the `data-persistence` module will now accept a `tags` input
    variable that defines the tags to be assigned to all resources that it
    manages.
  - Previously, the `distribution` module defaulted to setting a
    `Deployment = var.prefix` tag on all resources that it managed. In this
    release, the `distribution` module will now accept a `tags` input variable
    that defines the tags to be assigned to all resources that it manages.
  - Previously, the `ingest` module defaulted to setting a
    `Deployment = var.prefix` tag on all resources that it managed. In this
    release, the `ingest` module will now accept a `tags` input variable that
    defines the tags to be assigned to all resources that it manages.
  - Previously, the `s3-replicator` module defaulted to setting a
    `Deployment = var.prefix` tag on all resources that it managed. In this
    release, the `s3-replicator` module will now accept a `tags` input variable
    that defines the tags to be assigned to all resources that it manages.

- **CUMULUS-1684**
  - Update the API package to encrypt provider credentials using KMS instead of
    using RSA keys stored in S3

- **CUMULUS-1717**
  - Changed name of `cwSfExecutionEventToDb` Lambda to `cwSfEventToDbRecords`
  - Updated `cwSfEventToDbRecords` to write granule records to DynamoDB from the incoming Cumulus message

- **CUMULUS-1718**
  - Renamed `cwSfEventToDbRecords` to `sfEventSqsToDbRecords` due to architecture change to being a consumer of an SQS queue of Step Function Cloudwatch events.
  - Updated `sfEventSqsToDbRecords` to write PDR records to DynamoDB from the incoming Cumulus message
  - Moved `data-cookbooks/sns.md` to `data-cookbooks/ingest-notifications.md` and updated it to reflect recent changes.

- **CUMULUS-1748**
  - (S)FTP discovery tasks now use the provider-path as-is instead of forcing it to a relative path.
  - Improved error handling to catch permission denied FTP errors better and log them properly. Workflows will still fail encountering this error and we intend to consider that approach in a future ticket.

- **CUMULUS-1752**
  - Moved class for parsing distribution events to its own file: `@cumulus/api/lib/DistributionEvent.js`
    - Updated `DistributionEvent` to properly parse S3 access logs generated by requests from the [Thin Egress App](https://github.com/asfadmin/thin-egress-app)

- **CUMULUS-1753** - Changes to `@cumulus/ingest/HttpProviderClient.js`:
  - Removed regex filter in `HttpProviderClient.list()` that was used to return only files with an extension between 1 and 4 characters long. `HttpProviderClient.list()` will now return all files linked from the HTTP provider host.

- **CUMULUS-1755**
  - Updated the Thin Egress App module used in `tf-modules/distribution/main.tf` to build 61. [See the release notes](https://github.com/asfadmin/thin-egress-app/releases/tag/tea-build.61).

- **CUMULUS-1757**
  - Update @cumulus/cmr-client CMRSearchConceptQueue to take optional cmrEnvironment parameter

### Deprecated

- **CUMULUS-1684**
  - Deprecate `@cumulus/common/key-pair-provider/S3KeyPairProvider`
  - Deprecate `@cumulus/common/key-pair-provider/S3KeyPairProvider.encrypt()`
  - Deprecate `@cumulus/common/key-pair-provider/S3KeyPairProvider.decrypt()`
  - Deprecate `@cumulus/common/kms/KMS`
  - Deprecate `@cumulus/common/kms/KMS.encrypt()`
  - Deprecate `@cumulus/common/kms/KMS.decrypt()`
  - Deprecate `@cumulus/common/sftp.Sftp`

- **CUMULUS-1717**
  - Deprecate `@cumulus/api/models/Granule.createGranulesFromSns`

- **CUMULUS-1718**
  - Deprecate `@cumulus/sf-sns-report`.
    - This task has been updated to always throw an error directing the user to use `@cumulus/sf-sqs-report` instead. This was done because there is no longer an SNS topic to which to publish, and no consumers to listen to it.

- **CUMULUS-1748**
  - Deprecate `@cumulus/ingest/util.normalizeProviderPath`

- **CUMULUS-1752**
  - Deprecate `@cumulus/integration-tests/api/distribution.getDistributionApiFileStream`
  - Deprecate `@cumulus/integration-tests/api/distribution.getDistributionApiRedirect`
  - Deprecate `@cumulus/integration-tests/api/distribution.invokeApiDistributionLambda`

### Removed

- **CUMULUS-1684**
  - Remove the deployment script that creates encryption keys and stores them to
    S3

- **CUMULUS-1768**
  - Removed API endpoints `stats/histogram` and `stats/average`. All advanced stats needs should be acquired from Cloud Metrics or similarly configured ELK stack.

### Fixed

- **Fix default values for urs_url in variables.tf files**
  - Remove trailing `/` from default `urs_url` values.

- **CUMULUS-1610** - Add the Elasticsearch security group to the EC2 security groups

- **CUMULUS-1740** - `cumulus_meta.workflow_start_time` is now set in Cumulus
  messages

- **CUMULUS-1753** - Fixed `@cumulus/ingest/HttpProviderClient.js` to properly handle HTTP providers with:
  - Multiple link tags (e.g. `<a>`) per line of source code
  - Link tags in uppercase or lowercase (e.g. `<A>`)
  - Links with filepaths in the link target (e.g. `<a href="/path/to/file.txt">`). These files will be returned from HTTP file discovery **as the file name only** (e.g. `file.txt`).

- **CUMULUS-1768**
  - Fix an issue in the stats endpoints in `@cumulus/api` to send back stats for the correct type

## [v1.18.0] 2020-02-03

### BREAKING CHANGES

- **CUMULUS-1686**

  - `ecs_cluster_instance_image_id` is now a _required_ variable of the `cumulus` module, instead of optional.

- **CUMULUS-1698**

  - Change variable `saml_launchpad_metadata_path` to `saml_launchpad_metadata_url` in the `tf-modules/cumulus` Terraform module.

- **CUMULUS-1703**
  - Remove the unused `forceDownload` option from the `sync-granule` tasks's config
  - Remove the `@cumulus/ingest/granule.Discover` class
  - Remove the `@cumulus/ingest/granule.Granule` class
  - Remove the `@cumulus/ingest/pdr.Discover` class
  - Remove the `@cumulus/ingest/pdr.Granule` class
  - Remove the `@cumulus/ingest/parse-pdr.parsePdr` function

### Added

- **CUMULUS-1040**

  - Added `@cumulus/aws-client` package to provide utilities for working with AWS services and the Node.js AWS SDK
  - Added `@cumulus/errors` package which exports error classes for use in Cumulus workflow code
  - Added `@cumulus/integration-tests/sfnStep` to provide utilities for parsing step function execution histories

- **CUMULUS-1102**

  - Adds functionality to the @cumulus/api package for better local testing.
    - Adds data seeding for @cumulus/api's localAPI.
      - seed functions allow adding collections, executions, granules, pdrs, providers, and rules to a Localstack Elasticsearch and DynamoDB via `addCollections`, `addExecutions`, `addGranules`, `addPdrs`, `addProviders`, and `addRules`.
    - Adds `eraseDataStack` function to local API server code allowing resetting of local datastack for testing (ES and DynamoDB).
    - Adds optional parameters to the @cumulus/api bin serve to allow for launching the api without destroying the current data.

- **CUMULUS-1697**

  - Added the `@cumulus/tf-inventory` package that provides command line utilities for managing Terraform resources in your AWS account

- **CUMULUS-1703**

  - Add `@cumulus/aws-client/S3.createBucket` function
  - Add `@cumulus/aws-client/S3.putFile` function
  - Add `@cumulus/common/string.isNonEmptyString` function
  - Add `@cumulus/ingest/FtpProviderClient` class
  - Add `@cumulus/ingest/HttpProviderClient` class
  - Add `@cumulus/ingest/S3ProviderClient` class
  - Add `@cumulus/ingest/SftpProviderClient` class
  - Add `@cumulus/ingest/providerClientUtils.buildProviderClient` function
  - Add `@cumulus/ingest/providerClientUtils.fetchTextFile` function

- **CUMULUS-1731**

  - Add new optional input variables to the Cumulus Terraform module to support TEA upgrade:
    - `thin_egress_cookie_domain` - Valid domain for Thin Egress App cookie
    - `thin_egress_domain_cert_arn` - Certificate Manager SSL Cert ARN for Thin
      Egress App if deployed outside NGAP/CloudFront
    - `thin_egress_download_role_in_region_arn` - ARN for reading of Thin Egress
      App data buckets for in-region requests
    - `thin_egress_jwt_algo` - Algorithm with which to encode the Thin Egress
      App JWT cookie
    - `thin_egress_jwt_secret_name` - Name of AWS secret where keys for the Thin
      Egress App JWT encode/decode are stored
    - `thin_egress_lambda_code_dependency_archive_key` - Thin Egress App - S3
      Key of packaged python modules for lambda dependency layer

- **CUMULUS-1733**
  - Add `discovery-filtering` operator doc to document previously undocumented functionality.

- **CUMULUS-1737**
  - Added the `cumulus-test-cleanup` module to run a nightly cleanup on resources left over from the integration tests run from the `example/spec` directory.

### Changed

- **CUMULUS-1102**

  - Updates `@cumulus/api/auth/testAuth` to use JWT instead of random tokens.
  - Updates the default AMI for the ecs_cluster_instance_image_id.

- **CUMULUS-1622**

  - Mutex class has been deprecated in `@cumulus/common/concurrency` and will be removed in a future release.

- **CUMULUS-1686**

  - Changed `ecs_cluster_instance_image_id` to be a required variable of the `cumulus` module and removed the default value.
    The default was not available across accounts and regions, nor outside of NGAP and therefore not particularly useful.

- **CUMULUS-1688**

  - Updated `@cumulus/aws.receiveSQSMessages` not to replace `message.Body` with a parsed object. This behavior was undocumented and confusing as received messages appeared to contradict AWS docs that state `message.Body` is always a string.
  - Replaced `sf_watcher` CloudWatch rule from `cloudwatch-events.tf` with an EventSourceMapping on `sqs2sf` mapped to the `start_sf` SQS queue (in `event-sources.tf`).
  - Updated `sqs2sf` with an EventSourceMapping handler and unit test.

- **CUMULUS-1698**

  - Change variable `saml_launchpad_metadata_path` to `saml_launchpad_metadata_url` in the `tf-modules/cumulus` Terraform module.
  - Updated `@cumulus/api/launchpadSaml` to download launchpad IDP metadata from configured location when the metadata in s3 is not valid, and to work with updated IDP metadata and SAML response.

- **CUMULUS-1731**
  - Upgrade the version of the Thin Egress App deployed by Cumulus to v48
    - Note: New variables available, see the 'Added' section of this changelog.

### Fixed

- **CUMULUS-1664**

  - Updated `dbIndexer` Lambda to remove hardcoded references to DynamoDB table names.

- **CUMULUS-1733**
  - Fixed granule discovery recursion algorithm used in S/FTP protocols.

### Removed

- **CUMULUS-1481**
  - removed `process` config and output from PostToCmr as it was not required by the task nor downstream steps, and should still be in the output message's `meta` regardless.

### Deprecated

- **CUMULUS-1040**
  - Deprecated the following code. For cases where the code was moved into another package, the new code location is noted:
    - `@cumulus/common/CloudFormationGateway` -> `@cumulus/aws-client/CloudFormationGateway`
    - `@cumulus/common/DynamoDb` -> `@cumulus/aws-client/DynamoDb`
    - `@cumulus/common/errors` -> `@cumulus/errors`
    - `@cumulus/common/StepFunctions` -> `@cumulus/aws-client/StepFunctions`
    - All of the exported functions in `@cumulus/commmon/aws` (moved into `@cumulus/aws-client`), except:
      - `@cumulus/common/aws/isThrottlingException` -> `@cumulus/errors/isThrottlingException`
      - `@cumulus/common/aws/improveStackTrace` (not deprecated)
      - `@cumulus/common/aws/retryOnThrottlingException` (not deprecated)
    - `@cumulus/common/sfnStep/SfnStep.parseStepMessage` -> `@cumulus/integration-tests/sfnStep/SfnStep.parseStepMessage`
    - `@cumulus/common/sfnStep/ActivityStep` -> `@cumulus/integration-tests/sfnStep/ActivityStep`
    - `@cumulus/common/sfnStep/LambdaStep` -> `@cumulus/integration-tests/sfnStep/LambdaStep`
    - `@cumulus/common/string/unicodeEscape` -> `@cumulus/aws-client/StepFunctions.unicodeEscape`
    - `@cumulus/common/util/setErrorStack` -> `@cumulus/aws-client/util/setErrorStack`
    - `@cumulus/ingest/aws/invoke` -> `@cumulus/aws-client/Lambda/invoke`
    - `@cumulus/ingest/aws/CloudWatch.bucketSize`
    - `@cumulus/ingest/aws/CloudWatch.cw`
    - `@cumulus/ingest/aws/ECS.ecs`
    - `@cumulus/ingest/aws/ECS`
    - `@cumulus/ingest/aws/Events.putEvent` -> `@cumulus/aws-client/CloudwatchEvents.putEvent`
    - `@cumulus/ingest/aws/Events.deleteEvent` -> `@cumulus/aws-client/CloudwatchEvents.deleteEvent`
    - `@cumulus/ingest/aws/Events.deleteTarget` -> `@cumulus/aws-client/CloudwatchEvents.deleteTarget`
    - `@cumulus/ingest/aws/Events.putTarget` -> `@cumulus/aws-client/CloudwatchEvents.putTarget`
    - `@cumulus/ingest/aws/SQS.attributes` -> `@cumulus/aws-client/SQS.getQueueAttributes`
    - `@cumulus/ingest/aws/SQS.deleteMessage` -> `@cumulus/aws-client/SQS.deleteSQSMessage`
    - `@cumulus/ingest/aws/SQS.deleteQueue` -> `@cumulus/aws-client/SQS.deleteQueue`
    - `@cumulus/ingest/aws/SQS.getUrl` -> `@cumulus/aws-client/SQS.getQueueUrlByName`
    - `@cumulus/ingest/aws/SQS.receiveMessage` -> `@cumulus/aws-client/SQS.receiveSQSMessages`
    - `@cumulus/ingest/aws/SQS.sendMessage` -> `@cumulus/aws-client/SQS.sendSQSMessage`
    - `@cumulus/ingest/aws/StepFunction.getExecutionStatus` -> `@cumulus/aws-client/StepFunction.getExecutionStatus`
    - `@cumulus/ingest/aws/StepFunction.getExecutionUrl` -> `@cumulus/aws-client/StepFunction.getExecutionUrl`

## [v1.17.0] - 2019-12-31

### BREAKING CHANGES

- **CUMULUS-1498**
  - The `@cumulus/cmrjs.publish2CMR` function expects that the value of its
    `creds.password` parameter is a plaintext password.
  - Rather than using an encrypted password from the `cmr_password` environment
    variable, the `@cumulus/cmrjs.updateCMRMetadata` function now looks for an
    environment variable called `cmr_password_secret_name` and fetches the CMR
    password from that secret in AWS Secrets Manager.
  - The `@cumulus/post-to-cmr` task now expects a
    `config.cmr.passwordSecretName` value, rather than `config.cmr.password`.
    The CMR password will be fetched from that secret in AWS Secrets Manager.

### Added

- **CUMULUS-630**

  - Added support for replaying Kinesis records on a stream into the Cumulus Kinesis workflow triggering mechanism: either all the records, or some time slice delimited by start and end timestamps.
  - Added `/replays` endpoint to the operator API for triggering replays.
  - Added `Replay Kinesis Messages` documentation to Operator Docs.
  - Added `manualConsumer` lambda function to consume a Kinesis stream. Used by the replay AsyncOperation.

- **CUMULUS-1687**
  - Added new API endpoint for listing async operations at `/asyncOperations`
  - All asyncOperations now include the fields `description` and `operationType`. `operationType` can be one of the following. [`Bulk Delete`, `Bulk Granules`, `ES Index`, `Kinesis Replay`]

### Changed

- **CUMULUS-1626**

  - Updates Cumulus to use node10/CMA 1.1.2 for all of its internal lambdas in prep for AWS node 8 EOL

- **CUMULUS-1498**
  - Remove the DynamoDB Users table. The list of OAuth users who are allowed to
    use the API is now stored in S3.
  - The CMR password and Launchpad passphrase are now stored in Secrets Manager

## [v1.16.1] - 2019-12-6

**Please note**:

- The `region` argument to the `cumulus` Terraform module has been removed. You may see a warning or error if you have that variable populated.
- Your workflow tasks should use the following versions of the CMA libraries to utilize new granule, parentArn, asyncOperationId, and stackName fields on the logs:
  - `cumulus-message-adapter-js` version 1.0.10+
  - `cumulus-message-adapter-python` version 1.1.1+
  - `cumulus-message-adapter-java` version 1.2.11+
- The `data-persistence` module no longer manages the creation of an Elasticsearch service-linked role for deploying Elasticsearch to a VPC. Follow the [deployment instructions on preparing your VPC](https://nasa.github.io/cumulus/docs/deployment/deployment-readme#vpc-subnets-and-security-group) for guidance on how to create the Elasticsearch service-linked role manually.
- There is now a `distribution_api_gateway_stage` variable for the `tf-modules/cumulus` Terraform module that will be used as the API gateway stage name used for the distribution API (Thin Egress App)
- Default value for the `urs_url` variable is now `https://uat.urs.earthdata.nasa.gov/` in the `tf-modules/cumulus` and `tf-modules/archive` Terraform modules. So deploying the `cumulus` module without a `urs_url` variable set will integrate your Cumulus deployment with the UAT URS environment.

### Added

- **CUMULUS-1563**

  - Added `custom_domain_name` variable to `tf-modules/data-persistence` module

- **CUMULUS-1654**
  - Added new helpers to `@cumulus/common/execution-history`:
    - `getStepExitedEvent()` returns the `TaskStateExited` event in a workflow execution history after the given step completion/failure event
    - `getTaskExitedEventOutput()` returns the output message for a `TaskStateExited` event in a workflow execution history

### Changed

- **CUMULUS-1578**

  - Updates SAML launchpad configuration to authorize via configured userGroup.
    [See the NASA specific documentation (protected)](https://wiki.earthdata.nasa.gov/display/CUMULUS/Cumulus+SAML+Launchpad+Integration)

- **CUMULUS-1579**

  - Elasticsearch list queries use `match` instead of `term`. `term` had been analyzing the terms and not supporting `-` in the field values.

- **CUMULUS-1619**

  - Adds 4 new keys to `@cumulus/logger` to display granules, parentArn, asyncOperationId, and stackName.
  - Depends on `cumulus-message-adapter-js` version 1.0.10+. Cumulus tasks updated to use this version.

- **CUMULUS-1654**

  - Changed `@cumulus/common/SfnStep.parseStepMessage()` to a static class method

- **CUMULUS-1641**
  - Added `meta.retries` and `meta.visibilityTimeout` properties to sqs-type rule. To create sqs-type rule, you're required to configure a dead-letter queue on your queue.
  - Added `sqsMessageRemover` lambda which removes the message from SQS queue upon successful workflow execution.
  - Updated `sqsMessageConsumer` lambda to not delete message from SQS queue, and to retry the SQS message for configured number of times.

### Removed

- Removed `create_service_linked_role` variable from `tf-modules/data-persistence` module.

- **CUMULUS-1321**
  - The `region` argument to the `cumulus` Terraform module has been removed

### Fixed

- **CUMULUS-1668** - Fixed a race condition where executions may not have been
  added to the database correctly
- **CUMULUS-1654** - Fixed issue with `publishReports` Lambda not including workflow execution error information for failed workflows with a single step
- Fixed `tf-modules/cumulus` module so that the `urs_url` variable is passed on to its invocation of the `tf-modules/archive` module

## [v1.16.0] - 2019-11-15

### Added

- **CUMULUS-1321**

  - A `deploy_distribution_s3_credentials_endpoint` variable has been added to
    the `cumulus` Terraform module. If true, the NGAP-backed S3 credentials
    endpoint will be added to the Thin Egress App's API. Default: true

- **CUMULUS-1544**

  - Updated the `/granules/bulk` endpoint to correctly query Elasticsearch when
    granule ids are not provided.

- **CUMULUS-1580**
  - Added `/granules/bulk` endpoint to `@cumulus/api` to perform bulk actions on granules given either a list of granule ids or an Elasticsearch query and the workflow to perform.

### Changed

- **CUMULUS-1561**

  - Fix the way that we are handling Terraform provider version requirements
  - Pass provider configs into child modules using the method that the
    [Terraform documentation](https://www.terraform.io/docs/configuration/modules.html#providers-within-modules)
    suggests
  - Remove the `region` input variable from the `s3_access_test` Terraform module
  - Remove the `aws_profile` and `aws_region` input variables from the
    `s3-replicator` Terraform module

- **CUMULUS-1639**
  - Because of
    [S3's Data Consistency Model](https://docs.aws.amazon.com/AmazonS3/latest/dev/Introduction.html#BasicsObjects),
    there may be situations where a GET operation for an object can temporarily
    return a `NoSuchKey` response even if that object _has_ been created. The
    `@cumulus/common/aws.getS3Object()` function has been updated to support
    retries if a `NoSuchKey` response is returned by S3. This behavior can be
    enabled by passing a `retryOptions` object to that function. Supported
    values for that object can be found here:
    <https://github.com/tim-kos/node-retry#retryoperationoptions>

### Removed

- **CUMULUS-1559**
  - `logToSharedDestination` has been migrated to the Terraform deployment as `log_api_gateway_to_cloudwatch` and will ONLY apply to egress lambdas.
    Due to the differences in the Terraform deployment model, we cannot support a global log subscription toggle for a configurable subset of lambdas.
    However, setting up your own log forwarding for a Lambda with Terraform is fairly simple, as you will only need to add SubscriptionFilters to your Terraform configuration, one per log group.
    See [the Terraform documentation](https://www.terraform.io/docs/providers/aws/r/cloudwatch_log_subscription_filter.html) for details on how to do this.
    An empty FilterPattern ("") will capture all logs in a group.

## [v1.15.0] - 2019-11-04

### BREAKING CHANGES

- **CUMULUS-1644** - When a workflow execution begins or ends, the workflow
  payload is parsed and any new or updated PDRs or granules referenced in that
  workflow are stored to the Cumulus archive. The defined interface says that a
  PDR in `payload.pdr` will be added to the archive, and any granules in
  `payload.granules` will also be added to the archive. In previous releases,
  PDRs found in `meta.pdr` and granules found in `meta.input_granules` were also
  added to the archive. This caused unexpected behavior and has been removed.
  Only PDRs from `payload.pdr` and granules from `payload.granules` will now be
  added to the Cumulus archive.

- **CUMULUS-1449** - Cumulus now uses a universal workflow template when
  starting a workflow that contains general information specific to the
  deployment, but not specific to the workflow. Workflow task configs must be
  defined using AWS step function parameters. As part of this change,
  `CumulusConfig` has been retired and task configs must now be defined under
  the `cma.task_config` key in the Parameters section of a step function
  definition.

  **Migration instructions**:

  NOTE: These instructions require the use of Cumulus Message Adapter v1.1.x+.
  Please ensure you are using a compatible version before attempting to migrate
  workflow configurations. When defining workflow steps, remove any
  `CumulusConfig` section, as shown below:

  ```yaml
  ParsePdr:
    CumulusConfig:
      provider: "{$.meta.provider}"
      bucket: "{$.meta.buckets.internal.name}"
      stack: "{$.meta.stack}"
  ```

  Instead, use AWS Parameters to pass `task_config` for the task directly into
  the Cumulus Message Adapter:

  ```yaml
  ParsePdr:
    Parameters:
      cma:
        event.$: "$"
        task_config:
          provider: "{$.meta.provider}"
          bucket: "{$.meta.buckets.internal.name}"
          stack: "{$.meta.stack}"
  ```

  In this example, the `cma` key is used to pass parameters to the message
  adapter. Using `task_config` in combination with `event.$: '$'` allows the
  message adapter to process `task_config` as the `config` passed to the Cumulus
  task. See `example/workflows/sips.yml` in the core repository for further
  examples of how to set the Parameters.

  Additionally, workflow configurations for the `QueueGranules` and `QueuePdrs`
  tasks need to be updated:

  - `queue-pdrs` config changes:
    - `parsePdrMessageTemplateUri` replaced with `parsePdrWorkflow`, which is
      the workflow name (i.e. top-level name in `config.yml`, e.g. 'ParsePdr').
    - `internalBucket` and `stackName` configs now required to look up
      configuration from the deployment. Brings the task config in line with
      that of `queue-granules`.
  - `queue-granules` config change: `ingestGranuleMessageTemplateUri` replaced
    with `ingestGranuleWorkflow`, which is the workflow name (e.g.
    'IngestGranule').

- **CUMULUS-1396** - **Workflow steps at the beginning and end of a workflow
  using the `SfSnsReport` Lambda have now been deprecated (e.g. `StartStatus`,
  `StopStatus`) and should be removed from your workflow definitions**. These
  steps were used for publishing ingest notifications and have been replaced by
  an implementation using Cloudwatch events for Step Functions to trigger a
  Lambda that publishes ingest notifications. For further detail on how ingest
  notifications are published, see the notes below on **CUMULUS-1394**. For
  examples of how to update your workflow definitions, see our
  [example workflow definitions](https://github.com/nasa/cumulus/blob/master/example/workflows/).

- **CUMULUS-1470**
  - Remove Cumulus-defined ECS service autoscaling, allowing integrators to
    better customize autoscaling to meet their needs. In order to use
    autoscaling with ECS services, appropriate
    `AWS::ApplicationAutoScaling::ScalableTarget`,
    `AWS::ApplicationAutoScaling::ScalingPolicy`, and `AWS::CloudWatch::Alarm`
    resources should be defined in a kes overrides file. See
    [this example](https://github.com/nasa/cumulus/blob/release-1.15.x/example/overrides/app/cloudformation.template.yml)
    for an example.
  - The following config parameters are no longer used:
    - ecs.services.\<NAME\>.minTasks
    - ecs.services.\<NAME\>.maxTasks
    - ecs.services.\<NAME\>.scaleInActivityScheduleTime
    - ecs.services.\<NAME\>.scaleInAdjustmentPercent
    - ecs.services.\<NAME\>.scaleOutActivityScheduleTime
    - ecs.services.\<NAME\>.scaleOutAdjustmentPercent
    - ecs.services.\<NAME\>.activityName

### Added

- **CUMULUS-1100**

  - Added 30-day retention properties to all log groups that were missing those policies.

- **CUMULUS-1396**

  - Added `@cumulus/common/sfnStep`:
    - `LambdaStep` - A class for retrieving and parsing input and output to Lambda steps in AWS Step Functions
    - `ActivityStep` - A class for retrieving and parsing input and output to ECS activity steps in AWS Step Functions

- **CUMULUS-1574**

  - Added `GET /token` endpoint for SAML authorization when cumulus is protected by Launchpad.
    This lets a user retieve a token by hand that can be presented to the API.

- **CUMULUS-1625**

  - Added `sf_start_rate` variable to the `ingest` Terraform module, equivalent to `sqs_consumer_rate` in the old model, but will not be automatically applied to custom queues as that was.

- **CUMULUS-1513**
  - Added `sqs`-type rule support in the Cumulus API `@cumulus/api`
  - Added `sqsMessageConsumer` lambda which processes messages from the SQS queues configured in the `sqs` rules.

### Changed

- **CUMULUS-1639**

  - Because of
    [S3's Data Consistency Model](https://docs.aws.amazon.com/AmazonS3/latest/dev/Introduction.html#BasicsObjects),
    there may be situations where a GET operation for an object can temporarily
    return a `NoSuchKey` response even if that object _has_ been created. The
    `@cumulus/common/aws.getS3Object()` function will now retry up to 10 times
    if a `NoSuchKey` response is returned by S3. This can behavior can be
    overridden by passing `{ retries: 0 }` as the `retryOptions` argument.

- **CUMULUS-1449**

  - `queue-pdrs` & `queue-granules` config changes. Details in breaking changes section.
  - Cumulus now uses a universal workflow template when starting workflow that contains general information specific to the deployment, but not specific to the workflow.
  - Changed the way workflow configs are defined, from `CumulusConfig` to a `task_config` AWS Parameter.

- **CUMULUS-1452**

  - Changed the default ECS docker storage drive to `devicemapper`

- **CUMULUS-1453**
  - Removed config schema for `@cumulus/sf-sns-report` task
  - Updated `@cumulus/sf-sns-report` to always assume that it is running as an intermediate step in a workflow, not as the first or last step

### Removed

- **CUMULUS-1449**
  - Retired `CumulusConfig` as part of step function definitions, as this is an artifact of the way Kes parses workflow definitions that was not possible to migrate to Terraform. Use AWS Parameters and the `task_config` key instead. See change note above.
  - Removed individual workflow templates.

### Fixed

- **CUMULUS-1620** - Fixed bug where `message_adapter_version` does not correctly inject the CMA

- **CUMULUS-1396** - Updated `@cumulus/common/StepFunctions.getExecutionHistory()` to recursively fetch execution history when `nextToken` is returned in response

- **CUMULUS-1571** - Updated `@cumulus/common/DynamoDb.get()` to throw any errors encountered when trying to get a record and the record does exist

- **CUMULUS-1452**
  - Updated the EC2 initialization scripts to use full volume size for docker storage
  - Changed the default ECS docker storage drive to `devicemapper`

## [v1.14.5] - 2019-12-30 - [BACKPORT]

### Updated

- **CUMULUS-1626**
  - Updates Cumulus to use node10/CMA 1.1.2 for all of its internal lambdas in prep for AWS node 8 EOL

## [v1.14.4] - 2019-10-28

### Fixed

- **CUMULUS-1632** - Pinned `aws-elasticsearch-connector` package in `@cumulus/api` to version `8.1.3`, since `8.2.0` includes breaking changes

## [v1.14.3] - 2019-10-18

### Fixed

- **CUMULUS-1620** - Fixed bug where `message_adapter_version` does not correctly inject the CMA

- **CUMULUS-1572** - A granule is now included in discovery results even when
  none of its files has a matching file type in the associated collection
  configuration. Previously, if all files for a granule were unmatched by a file
  type configuration, the granule was excluded from the discovery results.
  Further, added support for a `boolean` property
  `ignoreFilesConfigForDiscovery`, which controls how a granule's files are
  filtered at discovery time.

## [v1.14.2] - 2019-10-08

### BREAKING CHANGES

Your Cumulus Message Adapter version should be pinned to `v1.0.13` or lower in your `app/config.yml` using `message_adapter_version: v1.0.13` OR you should use the workflow migration steps below to work with CMA v1.1.1+.

- **CUMULUS-1394** - The implementation of the `SfSnsReport` Lambda requires additional environment variables for integration with the new ingest notification SNS topics. Therefore, **you must update the definition of `SfSnsReport` in your `lambdas.yml` like so**:

```yaml
SfSnsReport:
  handler: index.handler
  timeout: 300
  source: node_modules/@cumulus/sf-sns-report/dist
  tables:
    - ExecutionsTable
  envs:
    execution_sns_topic_arn:
      function: Ref
      value: reportExecutionsSns
    granule_sns_topic_arn:
      function: Ref
      value: reportGranulesSns
    pdr_sns_topic_arn:
      function: Ref
      value: reportPdrsSns
```

- **CUMULUS-1447** -
  The newest release of the Cumulus Message Adapter (v1.1.1) requires that parameterized configuration be used for remote message functionality. Once released, Kes will automatically bring in CMA v1.1.1 without additional configuration.

  **Migration instructions**
  Oversized messages are no longer written to S3 automatically. In order to utilize remote messaging functionality, configure a `ReplaceConfig` AWS Step Function parameter on your CMA task:

  ```yaml
  ParsePdr:
    Parameters:
      cma:
        event.$: "$"
        ReplaceConfig:
          FullMessage: true
  ```

  Accepted fields in `ReplaceConfig` include `MaxSize`, `FullMessage`, `Path` and `TargetPath`.
  See https://github.com/nasa/cumulus-message-adapter/blob/master/CONTRACT.md#remote-message-configuration for full details.

  As this change is backward compatible in Cumulus Core, users wishing to utilize the previous version of the CMA may opt to transition to using a CMA lambda layer, or set `message_adapter_version` in their configuration to a version prior to v1.1.0.

### PLEASE NOTE

- **CUMULUS-1394** - Ingest notifications are now provided via 3 separate SNS topics for executions, granules, and PDRs, instead of a single `sftracker` SNS topic. Whereas the `sftracker` SNS topic received a full Cumulus execution message, the new topics all receive generated records for the given object. The new topics are only published to if the given object exists for the current execution. For a given execution/granule/PDR, **two messages will be received by each topic**: one message indicating that ingest is running and another message indicating that ingest has completed or failed. The new SNS topics are:

  - `reportExecutions` - Receives 1 message per execution
  - `reportGranules` - Receives 1 message per granule in an execution
  - `reportPdrs` - Receives 1 message per PDR

### Added

- **CUMULUS-639**

  - Adds SAML JWT and launchpad token authentication to Cumulus API (configurable)
    - **NOTE** to authenticate with Launchpad ensure your launchpad user_id is in the `<prefix>-UsersTable`
    - when Cumulus configured to protect API via Launchpad:
      - New endpoints
        - `GET /saml/login` - starting point for SAML SSO creates the login request url and redirects to the SAML Identity Provider Service (IDP)
        - `POST /saml/auth` - SAML Assertion Consumer Service. POST receiver from SAML IDP. Validates response, logs the user in, and returnes a SAML-based JWT.
    - Disabled endpoints
      - `POST /refresh`
      - Changes authorization worklow:
      - `ensureAuthorized` now presumes the bearer token is a JWT and tries to validate. If the token is malformed, it attempts to validate the token against Launchpad. This allows users to bring their own token as described here https://wiki.earthdata.nasa.gov/display/CUMULUS/Cumulus+API+with+Launchpad+Authentication. But it also allows dashboard users to manually authenticate via Launchpad SAML to receive a Launchpad-based JWT.

- **CUMULUS-1394**
  - Added `Granule.generateGranuleRecord()` method to granules model to generate a granule database record from a Cumulus execution message
  - Added `Pdr.generatePdrRecord()` method to PDRs model to generate a granule database record from a Cumulus execution message
  - Added helpers to `@cumulus/common/message`:
    - `getMessageExecutionName()` - Get the execution name from a Cumulus execution message
    - `getMessageStateMachineArn()` - Get the state machine ARN from a Cumulus execution message
    - `getMessageExecutionArn()` - Get the execution ARN for a Cumulus execution message
    - `getMessageGranules()` - Get the granules from a Cumulus execution message, if any.
  - Added `@cumulus/common/cloudwatch-event/isFailedSfStatus()` to determine if a Step Function status from a Cloudwatch event is a failed status

### Changed

- **CUMULUS-1308**

  - HTTP PUT of a Collection, Provider, or Rule via the Cumulus API now
    performs full replacement of the existing object with the object supplied
    in the request payload. Previous behavior was to perform a modification
    (partial update) by merging the existing object with the (possibly partial)
    object in the payload, but this did not conform to the HTTP standard, which
    specifies PATCH as the means for modifications rather than replacements.

- **CUMULUS-1375**

  - Migrate Cumulus from deprecated Elasticsearch JS client to new, supported one in `@cumulus/api`

- **CUMULUS-1485** Update `@cumulus/cmr-client` to return error message from CMR for validation failures.

- **CUMULUS-1394**

  - Renamed `Execution.generateDocFromPayload()` to `Execution.generateRecord()` on executions model. The method generates an execution database record from a Cumulus execution message.

- **CUMULUS-1432**

  - `logs` endpoint takes the level parameter as a string and not a number
  - Elasticsearch term query generation no longer converts numbers to boolean

- **CUMULUS-1447**

  - Consolidated all remote message handling code into @common/aws
  - Update remote message code to handle updated CMA remote message flags
  - Update example SIPS workflows to utilize Parameterized CMA configuration

- **CUMULUS-1448** Refactor workflows that are mutating cumulus_meta to utilize meta field

- **CUMULUS-1451**

  - Elasticsearch cluster setting `auto_create_index` will be set to false. This had been causing issues in the bootstrap lambda on deploy.

- **CUMULUS-1456**
  - `@cumulus/api` endpoints default error handler uses `boom` package to format errors, which is consistent with other API endpoint errors.

### Fixed

- **CUMULUS-1432** `logs` endpoint filter correctly filters logs by level
- **CUMULUS-1484** `useMessageAdapter` now does not set CUMULUS_MESSAGE_ADAPTER_DIR when `true`

### Removed

- **CUMULUS-1394**
  - Removed `sfTracker` SNS topic. Replaced by three new SNS topics for granule, execution, and PDR ingest notifications.
  - Removed unused functions from `@cumulus/common/aws`:
    - `getGranuleS3Params()`
    - `setGranuleStatus()`

## [v1.14.1] - 2019-08-29

### Fixed

- **CUMULUS-1455**

  - CMR token links updated to point to CMR legacy services rather than echo

- **CUMULUS-1211**
  - Errors thrown during granule discovery are no longer swallowed and ignored.
    Rather, errors are propagated to allow for proper error-handling and
    meaningful messaging.

## [v1.14.0] - 2019-08-22

### PLEASE NOTE

- We have encountered transient lambda service errors in our integration testing. Please handle transient service errors following [these guidelines](https://docs.aws.amazon.com/step-functions/latest/dg/bp-lambda-serviceexception.html). The workflows in the `example/workflows` folder have been updated with retries configured for these errors.

- **CUMULUS-799** added additional IAM permissions to support reading CloudWatch and API Gateway, so **you will have to redeploy your IAM stack.**

- **CUMULUS-800** Several items:

  - **Delete existing API Gateway stages**: To allow enabling of API Gateway logging, Cumulus now creates and manages a Stage resource during deployment. Before upgrading Cumulus, it is necessary to delete the API Gateway stages on both the Backend API and the Distribution API. Instructions are included in the documenation under [Delete API Gateway Stages](https://nasa.github.io/cumulus/docs/additional-deployment-options/delete-api-gateway-stages).

  - **Set up account permissions for API Gateway to write to CloudWatch**: In a one time operation for your AWS account, to enable CloudWatch Logs for API Gateway, you must first grant the API Gateway permission to read and write logs to CloudWatch for your account. The `AmazonAPIGatewayPushToCloudWatchLogs` managed policy (with an ARN of `arn:aws:iam::aws:policy/service-role/AmazonAPIGatewayPushToCloudWatchLogs`) has all the required permissions. You can find a simple how to in the documentation under [Enable API Gateway Logging.](https://nasa.github.io/cumulus/docs/additional-deployment-options/enable-gateway-logging-permissions)

  - **Configure API Gateway to write logs to CloudWatch** To enable execution logging for the distribution API set `config.yaml` `apiConfigs.distribution.logApigatewayToCloudwatch` value to `true`. More information [Enable API Gateway Logs](https://nasa.github.io/cumulus/docs/additional-deployment-options/enable-api-logs)

  - **Configure CloudWatch log delivery**: It is possible to deliver CloudWatch API execution and access logs to a cross-account shared AWS::Logs::Destination. An operator does this by adding the key `logToSharedDestination` to the `config.yml` at the default level with a value of a writable log destination. More information in the documenation under [Configure CloudWatch Logs Delivery.](https://nasa.github.io/cumulus/docs/additional-deployment-options/configure-cloudwatch-logs-delivery)

  - **Additional Lambda Logging**: It is now possible to configure any lambda to deliver logs to a shared subscriptions by setting `logToSharedDestination` to the ARN of a writable location (either an AWS::Logs::Destination or a Kinesis Stream) on any lambda config. Documentation for [Lambda Log Subscriptions](https://nasa.github.io/cumulus/docs/additional-deployment-options/additional-lambda-logging)

  - **Configure S3 Server Access Logs**: If you are running Cumulus in an NGAP environment you may [configure S3 Server Access Logs](https://nasa.github.io/cumulus/docs/next/deployment/server_access_logging) to be delivered to a shared bucket where the Metrics Team will ingest the logs into their ELK stack. Contact the Metrics team for permission and location.

- **CUMULUS-1368** The Cumulus distribution API has been deprecated and is being replaced by ASF's Thin Egress App. By default, the distribution API will not deploy. Please follow [the instructions for deploying and configuring Thin Egress](https://nasa.github.io/cumulus/docs/deployment/thin_egress_app).

To instead continue to deploy and use the legacy Cumulus distribution app, add the following to your `config.yml`:

```yaml
deployDistributionApi: true
```

If you deploy with no distribution app your deployment will succeed but you may encounter errors in your workflows, particularly in the `MoveGranule` task.

- **CUMULUS-1418** Users who are packaging the CMA in their Lambdas outside of Cumulus may need to update their Lambda configuration. Please see `BREAKING CHANGES` below for details.

### Added

- **CUMULUS-642**
  - Adds Launchpad as an authentication option for the Cumulus API.
  - Updated deployment documentation and added [instructions to setup Cumulus API Launchpad authentication](https://wiki.earthdata.nasa.gov/display/CUMULUS/Cumulus+API+with+Launchpad+Authentication)
- **CUMULUS-1418**
  - Adds usage docs/testing of lambda layers (introduced in PR1125), updates Core example tasks to use the updated `cumulus-ecs-task` and a CMA layer instead of kes CMA injection.
  - Added Terraform module to publish CMA as layer to user account.
- **PR1125** - Adds `layers` config option to support deploying Lambdas with layers
- **PR1128** - Added `useXRay` config option to enable AWS X-Ray for Lambdas.
- **CUMULUS-1345**
  - Adds new variables to the app deployment under `cmr`.
  - `cmrEnvironment` values are `SIT`, `UAT`, or `OPS` with `UAT` as the default.
  - `cmrLimit` and `cmrPageSize` have been added as configurable options.
- **CUMULUS-1273**
  - Added lambda function EmsProductMetadataReport to generate EMS Product Metadata report
- **CUMULUS-1226**
  - Added API endpoint `elasticsearch/index-from-database` to index to an Elasticsearch index from the database for recovery purposes and `elasticsearch/indices-status` to check the status of Elasticsearch indices via the API.
- **CUMULUS-824**
  - Added new Collection parameter `reportToEms` to configure whether the collection is reported to EMS
- **CUMULUS-1357**
  - Added new BackendApi endpoint `ems` that generates EMS reports.
- **CUMULUS-1241**
  - Added information about queues with maximum execution limits defined to default workflow templates (`meta.queueExecutionLimits`)
- **CUMULUS-1311**
  - Added `@cumulus/common/message` with various message parsing/preparation helpers
- **CUMULUS-812**

  - Added support for limiting the number of concurrent executions started from a queue. [See the data cookbook](https://nasa.github.io/cumulus/docs/data-cookbooks/throttling-queued-executions) for more information.

- **CUMULUS-1337**

  - Adds `cumulus.stackName` value to the `instanceMetadata` endpoint.

- **CUMULUS-1368**

  - Added `cmrGranuleUrlType` to the `@cumulus/move-granules` task. This determines what kind of links go in the CMR files. The options are `distribution`, `s3`, or `none`, with the default being distribution. If there is no distribution API being used with Cumulus, you must set the value to `s3` or `none`.

- Added `packages/s3-replicator` Terraform module to allow same-region s3 replication to metrics bucket.

- **CUMULUS-1392**

  - Added `tf-modules/report-granules` Terraform module which processes granule ingest notifications received via SNS and stores granule data to a database. The module includes:
    - SNS topic for publishing granule ingest notifications
    - Lambda to process granule notifications and store data
    - IAM permissions for the Lambda
    - Subscription for the Lambda to the SNS topic

- **CUMULUS-1393**

  - Added `tf-modules/report-pdrs` Terraform module which processes PDR ingest notifications received via SNS and stores PDR data to a database. The module includes:
    - SNS topic for publishing PDR ingest notifications
    - Lambda to process PDR notifications and store data
    - IAM permissions for the Lambda
    - Subscription for the Lambda to the SNS topic
  - Added unit tests for `@cumulus/api/models/pdrs.createPdrFromSns()`

- **CUMULUS-1400**

  - Added `tf-modules/report-executions` Terraform module which processes workflow execution information received via SNS and stores it to a database. The module includes:
    - SNS topic for publishing execution data
    - Lambda to process and store execution data
    - IAM permissions for the Lambda
    - Subscription for the Lambda to the SNS topic
  - Added `@cumulus/common/sns-event` which contains helpers for SNS events:
    - `isSnsEvent()` returns true if event is from SNS
    - `getSnsEventMessage()` extracts and parses the message from an SNS event
    - `getSnsEventMessageObject()` extracts and parses message object from an SNS event
  - Added `@cumulus/common/cloudwatch-event` which contains helpers for Cloudwatch events:
    - `isSfExecutionEvent()` returns true if event is from Step Functions
    - `isTerminalSfStatus()` determines if a Step Function status from a Cloudwatch event is a terminal status
    - `getSfEventStatus()` gets the Step Function status from a Cloudwatch event
    - `getSfEventDetailValue()` extracts a Step Function event detail field from a Cloudwatch event
    - `getSfEventMessageObject()` extracts and parses Step Function detail object from a Cloudwatch event

- **CUMULUS-1429**

  - Added `tf-modules/data-persistence` Terraform module which includes resources for data persistence in Cumulus:
    - DynamoDB tables
    - Elasticsearch with optional support for VPC
    - Cloudwatch alarm for number of Elasticsearch nodes

- **CUMULUS-1379** CMR Launchpad Authentication
  - Added `launchpad` configuration to `@cumulus/deployment/app/config.yml`, and cloudformation templates, workflow message, lambda configuration, api endpoint configuration
  - Added `@cumulus/common/LaunchpadToken` and `@cumulus/common/launchpad` to provide methods to get token and validate token
  - Updated lambdas to use Launchpad token for CMR actions (ingest and delete granules)
  - Updated deployment documentation and added [instructions to setup CMR client for Launchpad authentication](https://wiki.earthdata.nasa.gov/display/CUMULUS/CMR+Launchpad+Authentication)

## Changed

- **CUMULUS-1232**

  - Added retries to update `@cumulus/cmr-client` `updateToken()`

- **CUMULUS-1245 CUMULUS-795**

  - Added additional `ems` configuration parameters for sending the ingest reports to EMS
  - Added functionality to send daily ingest reports to EMS

- **CUMULUS-1241**

  - Removed the concept of "priority levels" and added ability to define a number of maximum concurrent executions per SQS queue
  - Changed mapping of Cumulus message properties for the `sqs2sfThrottle` lambda:
    - Queue name is read from `cumulus_meta.queueName`
    - Maximum executions for the queue is read from `meta.queueExecutionLimits[queueName]`, where `queueName` is `cumulus_meta.queueName`
  - Changed `sfSemaphoreDown` lambda to only attempt decrementing semaphores when:
    - the message is for a completed/failed/aborted/timed out workflow AND
    - `cumulus_meta.queueName` exists on the Cumulus message AND
    - An entry for the queue name (`cumulus_meta.queueName`) exists in the the object `meta.queueExecutionLimits` on the Cumulus message

- **CUMULUS-1338**

  - Updated `sfSemaphoreDown` lambda to be triggered via AWS Step Function Cloudwatch events instead of subscription to `sfTracker` SNS topic

- **CUMULUS-1311**

  - Updated `@cumulus/queue-granules` to set `cumulus_meta.queueName` for queued execution messages
  - Updated `@cumulus/queue-pdrs` to set `cumulus_meta.queueName` for queued execution messages
  - Updated `sqs2sfThrottle` lambda to immediately decrement queue semaphore value if dispatching Step Function execution throws an error

- **CUMULUS-1362**

  - Granule `processingStartTime` and `processingEndTime` will be set to the execution start time and end time respectively when there is no sync granule or post to cmr task present in the workflow

- **CUMULUS-1400**
  - Deprecated `@cumulus/ingest/aws/getExecutionArn`. Use `@cumulus/common/aws/getExecutionArn` instead.

### Fixed

- **CUMULUS-1439**

  - Fix bug with rule.logEventArn deletion on Kinesis rule update and fix unit test to verify

- **CUMULUS-796**

  - Added production information (collection ShortName and Version, granuleId) to EMS distribution report
  - Added functionality to send daily distribution reports to EMS

- **CUMULUS-1319**

  - Fixed a bug where granule ingest times were not being stored to the database

- **CUMULUS-1356**

  - The `Collection` model's `delete` method now _removes_ the specified item
    from the collection config store that was inserted by the `create` method.
    Previously, this behavior was missing.

- **CUMULUS-1374**
  - Addressed audit concerns (https://www.npmjs.com/advisories/782) in api package

### BREAKING CHANGES

### Changed

- **CUMULUS-1418**
  - Adding a default `cmaDir` key to configuration will cause `CUMULUS_MESSAGE_ADAPTER_DIR` to be set by default to `/opt` for any Lambda not setting `useCma` to true, or explicitly setting the CMA environment variable. In lambdas that package the CMA independently of the Cumulus packaging. Lambdas manually packaging the CMA should have their Lambda configuration updated to set the CMA path, or alternately if not using the CMA as a Lambda layer in this deployment set `cmaDir` to `./cumulus-message-adapter`.

### Removed

- **CUMULUS-1337**

  - Removes the S3 Access Metrics package added in CUMULUS-799

- **PR1130**
  - Removed code deprecated since v1.11.1:
    - Removed `@cumulus/common/step-functions`. Use `@cumulus/common/StepFunctions` instead.
    - Removed `@cumulus/api/lib/testUtils.fakeFilesFactory`. Use `@cumulus/api/lib/testUtils.fakeFileFactory` instead.
    - Removed `@cumulus/cmrjs/cmr` functions: `searchConcept`, `ingestConcept`, `deleteConcept`. Use the functions in `@cumulus/cmr-client` instead.
    - Removed `@cumulus/ingest/aws.getExecutionHistory`. Use `@cumulus/common/StepFunctions.getExecutionHistory` instead.

## [v1.13.5] - 2019-08-29 - [BACKPORT]

### Fixed

- **CUMULUS-1455** - CMR token links updated to point to CMR legacy services rather than echo

## [v1.13.4] - 2019-07-29

- **CUMULUS-1411** - Fix deployment issue when using a template override

## [v1.13.3] - 2019-07-26

- **CUMULUS-1345** Full backport of CUMULUS-1345 features - Adds new variables to the app deployment under `cmr`.
  - `cmrEnvironment` values are `SIT`, `UAT`, or `OPS` with `UAT` as the default.
  - `cmrLimit` and `cmrPageSize` have been added as configurable options.

## [v1.13.2] - 2019-07-25

- Re-release of v1.13.1 to fix broken npm packages.

## [v1.13.1] - 2019-07-22

- **CUMULUS-1374** - Resolve audit compliance with lodash version for api package subdependency
- **CUMULUS-1412** - Resolve audit compliance with googleapi package
- **CUMULUS-1345** - Backported CMR environment setting in getUrl to address immediate user need. CMR_ENVIRONMENT can now be used to set the CMR environment to OPS/SIT

## [v1.13.0] - 2019-5-20

### PLEASE NOTE

**CUMULUS-802** added some additional IAM permissions to support ECS autoscaling, so **you will have to redeploy your IAM stack.**
As a result of the changes for **CUMULUS-1193**, **CUMULUS-1264**, and **CUMULUS-1310**, **you must delete your existing stacks (except IAM) before deploying this version of Cumulus.**
If running Cumulus within a VPC and extended downtime is acceptable, we recommend doing this at the end of the day to allow AWS backend resources and network interfaces to be cleaned up overnight.

### BREAKING CHANGES

- **CUMULUS-1228**

  - The default AMI used by ECS instances is now an NGAP-compliant AMI. This
    will be a breaking change for non-NGAP deployments. If you do not deploy to
    NGAP, you will need to find the AMI ID of the
    [most recent Amazon ECS-optimized AMI](https://docs.aws.amazon.com/AmazonECS/latest/developerguide/ecs-optimized_AMI.html),
    and set the `ecs.amiid` property in your config. Instructions for finding
    the most recent NGAP AMI can be found using
    [these instructions](https://wiki.earthdata.nasa.gov/display/ESKB/Select+an+NGAP+Created+AMI).

- **CUMULUS-1310**

  - Database resources (DynamoDB, ElasticSearch) have been moved to an independent `db` stack.
    Migrations for this version will need to be user-managed. (e.g. [elasticsearch](https://docs.aws.amazon.com/elasticsearch-service/latest/developerguide/es-version-migration.html#snapshot-based-migration) and [dynamoDB](https://docs.aws.amazon.com/datapipeline/latest/DeveloperGuide/dp-template-exports3toddb.html)).
    Order of stack deployment is `iam` -> `db` -> `app`.
  - All stacks can now be deployed using a single `config.yml` file, i.e.: `kes cf deploy --kes-folder app --template node_modules/@cumulus/deployment/[iam|db|app] [...]`
    Backwards-compatible. For development, please re-run `npm run bootstrap` to build new `kes` overrides.
    Deployment docs have been updated to show how to deploy a single-config Cumulus instance.
  - `params` have been moved: Nest `params` fields under `app`, `db` or `iam` to override all Parameters for a particular stack's cloudformation template. Backwards-compatible with multi-config setups.
  - `stackName` and `stackNameNoDash` have been retired. Use `prefix` and `prefixNoDash` instead.
  - The `iams` section in `app/config.yml` IAM roles has been deprecated as a user-facing parameter,
    _unless_ your IAM role ARNs do not match the convention shown in `@cumulus/deployment/app/config.yml`
  - The `vpc.securityGroup` will need to be set with a pre-existing security group ID to use Cumulus in a VPC. Must allow inbound HTTP(S) (Port 443).

- **CUMULUS-1212**

  - `@cumulus/post-to-cmr` will now fail if any granules being processed are missing a metadata file. You can set the new config option `skipMetaCheck` to `true` to pass post-to-cmr without a metadata file.

- **CUMULUS-1232**

  - `@cumulus/sync-granule` will no longer silently pass if no checksum data is provided. It will use input
    from the granule object to:
    - Verify checksum if `checksumType` and `checksumValue` are in the file record OR a checksum file is provided
      (throws `InvalidChecksum` on fail), else log warning that no checksum is available.
    - Then, verify synced S3 file size if `file.size` is in the file record (throws `UnexpectedFileSize` on fail),
      else log warning that no file size is available.
    - Pass the step.

- **CUMULUS-1264**

  - The Cloudformation templating and deployment configuration has been substantially refactored.
    - `CumulusApiDefault` nested stack resource has been renamed to `CumulusApiDistribution`
    - `CumulusApiV1` nested stack resource has been renamed to `CumulusApiBackend`
  - The `urs: true` config option for when defining your lambdas (e.g. in `lambdas.yml`) has been deprecated. There are two new options to replace it:
    - `urs_redirect: 'token'`: This will expose a `TOKEN_REDIRECT_ENDPOINT` environment variable to your lambda that references the `/token` endpoint on the Cumulus backend API
    - `urs_redirect: 'distribution'`: This will expose a `DISTRIBUTION_REDIRECT_ENDPOINT` environment variable to your lambda that references the `/redirect` endpoint on the Cumulus distribution API

- **CUMULUS-1193**

  - The elasticsearch instance is moved behind the VPC.
  - Your account will need an Elasticsearch Service Linked role. This is a one-time setup for the account. You can follow the instructions to use the AWS console or AWS CLI [here](https://docs.aws.amazon.com/IAM/latest/UserGuide/using-service-linked-roles.html) or use the following AWS CLI command: `aws iam create-service-linked-role --aws-service-name es.amazonaws.com`

- **CUMULUS-802**

  - ECS `maxInstances` must be greater than `minInstances`. If you use defaults, no change is required.

- **CUMULUS-1269**
  - Brought Cumulus data models in line with CNM JSON schema:
    - Renamed file object `fileType` field to `type`
    - Renamed file object `fileSize` field to `size`
    - Renamed file object `checksumValue` field to `checksum` where not already done.
    - Added `ancillary` and `linkage` type support to file objects.

### Added

- **CUMULUS-799**

  - Added an S3 Access Metrics package which will take S3 Server Access Logs and
    write access metrics to CloudWatch

- **CUMULUS-1242** - Added `sqs2sfThrottle` lambda. The lambda reads SQS messages for queued executions and uses semaphores to only start new executions if the maximum number of executions defined for the priority key (`cumulus_meta.priorityKey`) has not been reached. Any SQS messages that are read but not used to start executions remain in the queue.

- **CUMULUS-1240**

  - Added `sfSemaphoreDown` lambda. This lambda receives SNS messages and for each message it decrements the semaphore used to track the number of running executions if:
    - the message is for a completed/failed workflow AND
    - the message contains a level of priority (`cumulus_meta.priorityKey`)
  - Added `sfSemaphoreDown` lambda as a subscriber to the `sfTracker` SNS topic

- **CUMULUS-1265**

  - Added `apiConfigs` configuration option to configure API Gateway to be private
  - All internal lambdas configured to run inside the VPC by default
  - Removed references to `NoVpc` lambdas from documentation and `example` folder.

- **CUMULUS-802**
  - Adds autoscaling of ECS clusters
  - Adds autoscaling of ECS services that are handling StepFunction activities

## Changed

- Updated `@cumulus/ingest/http/httpMixin.list()` to trim trailing spaces on discovered filenames

- **CUMULUS-1310**

  - Database resources (DynamoDB, ElasticSearch) have been moved to an independent `db` stack.
    This will enable future updates to avoid affecting database resources or requiring migrations.
    Migrations for this version will need to be user-managed.
    (e.g. [elasticsearch](https://docs.aws.amazon.com/elasticsearch-service/latest/developerguide/es-version-migration.html#snapshot-based-migration) and [dynamoDB](https://docs.aws.amazon.com/datapipeline/latest/DeveloperGuide/dp-template-exports3toddb.html)).
    Order of stack deployment is `iam` -> `db` -> `app`.
  - All stacks can now be deployed using a single `config.yml` file, i.e.: `kes cf deploy --kes-folder app --template node_modules/@cumulus/deployment/[iam|db|app] [...]`
    Backwards-compatible. Please re-run `npm run bootstrap` to build new `kes` overrides.
    Deployment docs have been updated to show how to deploy a single-config Cumulus instance.
  - `params` fields should now be nested under the stack key (i.e. `app`, `db` or `iam`) to provide Parameters for a particular stack's cloudformation template,
    for use with single-config instances. Keys _must_ match the name of the deployment package folder (`app`, `db`, or `iam`).
    Backwards-compatible with multi-config setups.
  - `stackName` and `stackNameNoDash` have been retired as user-facing config parameters. Use `prefix` and `prefixNoDash` instead.
    This will be used to create stack names for all stacks in a single-config use case.
    `stackName` may still be used as an override in multi-config usage, although this is discouraged.
    Warning: overriding the `db` stack's `stackName` will require you to set `dbStackName` in your `app/config.yml`.
    This parameter is required to fetch outputs from the `db` stack to reference in the `app` stack.
  - The `iams` section in `app/config.yml` IAM roles has been retired as a user-facing parameter,
    _unless_ your IAM role ARNs do not match the convention shown in `@cumulus/deployment/app/config.yml`
    In that case, overriding `iams` in your own config is recommended.
  - `iam` and `db` `cloudformation.yml` file names will have respective prefixes (e.g `iam.cloudformation.yml`).
  - Cumulus will now only attempt to create reconciliation reports for buckets of the `private`, `public` and `protected` types.
  - Cumulus will no longer set up its own security group.
    To pass a pre-existing security group for in-VPC deployments as a parameter to the Cumulus template, populate `vpc.securityGroup` in `config.yml`.
    This security group must allow inbound HTTP(S) traffic (Port 443). SSH traffic (Port 22) must be permitted for SSH access to ECS instances.
  - Deployment docs have been updated with examples for the new deployment model.

- **CUMULUS-1236**

  - Moves access to public files behind the distribution endpoint. Authentication is not required, but direct http access has been disallowed.

- **CUMULUS-1223**

  - Adds unauthenticated access for public bucket files to the Distribution API. Public files should be requested the same way as protected files, but for public files a redirect to a self-signed S3 URL will happen without requiring authentication with Earthdata login.

- **CUMULUS-1232**

  - Unifies duplicate handling in `ingest/granule.handleDuplicateFile` for maintainability.
  - Changed `ingest/granule.ingestFile` and `move-granules/index.moveFileRequest` to use new function.
  - Moved file versioning code to `ingest/granule.moveGranuleFileWithVersioning`
  - `ingest/granule.verifyFile` now also tests `file.size` for verification if it is in the file record and throws
    `UnexpectedFileSize` error for file size not matching input.
  - `ingest/granule.verifyFile` logs warnings if checksum and/or file size are not available.

- **CUMULUS-1193**

  - Moved reindex CLI functionality to an API endpoint. See [API docs](https://nasa.github.io/cumulus-api/#elasticsearch-1)

- **CUMULUS-1207**
  - No longer disable lambda event source mappings when disabling a rule

### Fixed

- Updated Lerna publish script so that published Cumulus packages will pin their dependencies on other Cumulus packages to exact versions (e.g. `1.12.1` instead of `^1.12.1`)

- **CUMULUS-1203**

  - Fixes IAM template's use of intrinsic functions such that IAM template overrides now work with kes

- **CUMULUS-1268**
  - Deployment will not fail if there are no ES alarms or ECS services

## [v1.12.1] - 2019-4-8

## [v1.12.0] - 2019-4-4

Note: There was an issue publishing 1.12.0. Upgrade to 1.12.1.

### BREAKING CHANGES

- **CUMULUS-1139**

  - `granule.applyWorkflow` uses the new-style granule record as input to workflows.

- **CUMULUS-1171**

  - Fixed provider handling in the API to make it consistent between protocols.
    NOTE: This is a breaking change. When applying this upgrade, users will need to:
    1. Disable all workflow rules
    2. Update any `http` or `https` providers so that the host field only
       contains a valid hostname or IP address, and the port field contains the
       provider port.
    3. Perform the deployment
    4. Re-enable workflow rules

- **CUMULUS-1176**:

  - `@cumulus/move-granules` input expectations have changed. `@cumulus/files-to-granules` is a new intermediate task to perform input translation in the old style.
    See the Added and Changed sections of this release changelog for more information.

- **CUMULUS-670**

  - The behavior of ParsePDR and related code has changed in this release. PDRs with FILE_TYPEs that do not conform to the PDR ICD (+ TGZ) (https://cdn.earthdata.nasa.gov/conduit/upload/6376/ESDS-RFC-030v1.0.pdf) will fail to parse.

- **CUMULUS-1208**
  - The granule object input to `@cumulus/queue-granules` will now be added to ingest workflow messages **as is**. In practice, this means that if you are using `@cumulus/queue-granules` to trigger ingest workflows and your granule objects input have invalid properties, then your ingest workflows will fail due to schema validation errors.

### Added

- **CUMULUS-777**
  - Added new cookbook entry on configuring Cumulus to track ancillary files.
- **CUMULUS-1183**
  - Kes overrides will now abort with a warning if a workflow step is configured without a corresponding
    lambda configuration
- **CUMULUS-1223**

  - Adds convenience function `@cumulus/common/bucketsConfigJsonObject` for fetching stack's bucket configuration as an object.

- **CUMULUS-853**
  - Updated FakeProcessing example lambda to include option to generate fake browse
  - Added feature documentation for ancillary metadata export, a new cookbook entry describing a workflow with ancillary metadata generation(browse), and related task definition documentation
- **CUMULUS-805**
  - Added a CloudWatch alarm to check running ElasticSearch instances, and a CloudWatch dashboard to view the health of ElasticSearch
  - Specify `AWS_REGION` in `.env` to be used by deployment script
- **CUMULUS-803**
  - Added CloudWatch alarms to check running tasks of each ECS service, and add the alarms to CloudWatch dashboard
- **CUMULUS-670**
  - Added Ancillary Metadata Export feature (see https://nasa.github.io/cumulus/docs/features/ancillary_metadata for more information)
  - Added new Collection file parameter "fileType" that allows configuration of workflow granule file fileType
- **CUMULUS-1184** - Added kes logging output to ensure we always see the state machine reference before failures due to configuration
- **CUMULUS-1105** - Added a dashboard endpoint to serve the dashboard from an S3 bucket
- **CUMULUS-1199** - Moves `s3credentials` endpoint from the backend to the distribution API.
- **CUMULUS-666**
  - Added `@api/endpoints/s3credentials` to allow EarthData Login authorized users to retrieve temporary security credentials for same-region direct S3 access.
- **CUMULUS-671**
  - Added `@packages/integration-tests/api/distribution/getDistributionApiS3SignedUrl()` to return the S3 signed URL for a file protected by the distribution API
- **CUMULUS-672**
  - Added `cmrMetadataFormat` and `cmrConceptId` to output for individual granules from `@cumulus/post-to-cmr`. `cmrMetadataFormat` will be read from the `cmrMetadataFormat` generated for each granule in `@cumulus/cmrjs/publish2CMR()`
  - Added helpers to `@packages/integration-tests/api/distribution`:
    - `getDistributionApiFileStream()` returns a stream to download files protected by the distribution API
    - `getDistributionFileUrl()` constructs URLs for requesting files from the distribution API
- **CUMULUS-1185** `@cumulus/api/models/Granule.removeGranuleFromCmrByGranule` to replace `@cumulus/api/models/Granule.removeGranuleFromCmr` and use the Granule UR from the CMR metadata to remove the granule from CMR

- **CUMULUS-1101**

  - Added new `@cumulus/checksum` package. This package provides functions to calculate and validate checksums.
  - Added new checksumming functions to `@cumulus/common/aws`: `calculateS3ObjectChecksum` and `validateS3ObjectChecksum`, which depend on the `checksum` package.

- CUMULUS-1171

  - Added `@cumulus/common` API documentation to `packages/common/docs/API.md`
  - Added an `npm run build-docs` task to `@cumulus/common`
  - Added `@cumulus/common/string#isValidHostname()`
  - Added `@cumulus/common/string#match()`
  - Added `@cumulus/common/string#matches()`
  - Added `@cumulus/common/string#toLower()`
  - Added `@cumulus/common/string#toUpper()`
  - Added `@cumulus/common/URLUtils#buildURL()`
  - Added `@cumulus/common/util#isNil()`
  - Added `@cumulus/common/util#isNull()`
  - Added `@cumulus/common/util#isUndefined()`
  - Added `@cumulus/common/util#negate()`

- **CUMULUS-1176**

  - Added new `@cumulus/files-to-granules` task to handle converting file array output from `cumulus-process` tasks into granule objects.
    Allows simplification of `@cumulus/move-granules` and `@cumulus/post-to-cmr`, see Changed section for more details.

- CUMULUS-1151 Compare the granule holdings in CMR with Cumulus' internal data store
- CUMULUS-1152 Compare the granule file holdings in CMR with Cumulus' internal data store

### Changed

- **CUMULUS-1216** - Updated `@cumulus/ingest/granule/ingestFile` to download files to expected staging location.
- **CUMULUS-1208** - Updated `@cumulus/ingest/queue/enqueueGranuleIngestMessage()` to not transform granule object passed to it when building an ingest message
- **CUMULUS-1198** - `@cumulus/ingest` no longer enforces any expectations about whether `provider_path` contains a leading slash or not.
- **CUMULUS-1170**
  - Update scripts and docs to use `npm` instead of `yarn`
  - Use `package-lock.json` files to ensure matching versions of npm packages
  - Update CI builds to use `npm ci` instead of `npm install`
- **CUMULUS-670**
  - Updated ParsePDR task to read standard PDR types+ (+ tgz as an external customer requirement) and add a fileType to granule-files on Granule discovery
  - Updated ParsePDR to fail if unrecognized type is used
  - Updated all relevant task schemas to include granule->files->filetype as a string value
  - Updated tests/test fixtures to include the fileType in the step function/task inputs and output validations as needed
  - Updated MoveGranules task to handle incoming configuration with new "fileType" values and to add them as appropriate to the lambda output.
  - Updated DiscoverGranules step/related workflows to read new Collection file parameter fileType that will map a discovered file to a workflow fileType
  - Updated CNM parser to add the fileType to the defined granule file fileType on ingest and updated integration tests to verify/validate that behavior
  - Updated generateEcho10XMLString in cmr-utils.js to use a map/related library to ensure order as CMR requires ordering for their online resources.
  - Updated post-to-cmr task to appropriately export CNM filetypes to CMR in echo10/UMM exports
- **CUMULUS-1139** - Granules stored in the API contain a `files` property. That schema has been greatly
  simplified and now better matches the CNM format.
  - The `name` property has been renamed to `fileName`.
  - The `filepath` property has been renamed to `key`.
  - The `checksumValue` property has been renamed to `checksum`.
  - The `path` property has been removed.
  - The `url_path` property has been removed.
  - The `filename` property (which contained an `s3://` URL) has been removed, and the `bucket`
    and `key` properties should be used instead. Any requests sent to the API containing a `granule.files[].filename`
    property will be rejected, and any responses coming back from the API will not contain that
    `filename` property.
  - A `source` property has been added, which is a URL indicating the original source of the file.
  - `@cumulus/ingest/granule.moveGranuleFiles()` no longer includes a `filename` field in its
    output. The `bucket` and `key` fields should be used instead.
- **CUMULUS-672**

  - Changed `@cumulus/integration-tests/api/EarthdataLogin.getEarthdataLoginRedirectResponse` to `@cumulus/integration-tests/api/EarthdataLogin.getEarthdataAccessToken`. The new function returns an access response from Earthdata login, if successful.
  - `@cumulus/integration-tests/cmr/getOnlineResources` now accepts an object of options, including `cmrMetadataFormat`. Based on the `cmrMetadataFormat`, the function will correctly retrieve the online resources for each metadata format (ECHO10, UMM-G)

- **CUMULUS-1101**

  - Moved `@cumulus/common/file/getFileChecksumFromStream` into `@cumulus/checksum`, and renamed it to `generateChecksumFromStream`.
    This is a breaking change for users relying on `@cumulus/common/file/getFileChecksumFromStream`.
  - Refactored `@cumulus/ingest/Granule` to depend on new `common/aws` checksum functions and remove significantly present checksumming code.
    - Deprecated `@cumulus/ingest/granule.validateChecksum`. Replaced with `@cumulus/ingest/granule.verifyFile`.
    - Renamed `granule.getChecksumFromFile` to `granule.retrieveSuppliedFileChecksumInformation` to be more accurate.
  - Deprecated `@cumulus/common/aws.checksumS3Objects`. Use `@cumulus/common/aws.calculateS3ObjectChecksum` instead.

- CUMULUS-1171

  - Fixed provider handling in the API to make it consistent between protocols.
    Before this change, FTP providers were configured using the `host` and
    `port` properties. HTTP providers ignored `port` and `protocol`, and stored
    an entire URL in the `host` property. Updated the API to only accept valid
    hostnames or IP addresses in the `provider.host` field. Updated ingest code
    to properly build HTTP and HTTPS URLs from `provider.protocol`,
    `provider.host`, and `provider.port`.
  - The default provider port was being set to 21, no matter what protocol was
    being used. Removed that default.

- **CUMULUS-1176**

  - `@cumulus/move-granules` breaking change:
    Input to `move-granules` is now expected to be in the form of a granules object (i.e. `{ granules: [ { ... }, { ... } ] }`);
    For backwards compatibility with array-of-files outputs from processing steps, use the new `@cumulus/files-to-granules` task as an intermediate step.
    This task will perform the input translation. This change allows `move-granules` to be simpler and behave more predictably.
    `config.granuleIdExtraction` and `config.input_granules` are no longer needed/used by `move-granules`.
  - `@cumulus/post-to-cmr`: `config.granuleIdExtraction` is no longer needed/used by `post-to-cmr`.

- CUMULUS-1174
  - Better error message and stacktrace for S3KeyPairProvider error reporting.

### Fixed

- **CUMULUS-1218** Reconciliation report will now scan only completed granules.
- `@cumulus/api` files and granules were not getting indexed correctly because files indexing was failing in `db-indexer`
- `@cumulus/deployment` A bug in the Cloudformation template was preventing the API from being able to be launched in a VPC, updated the IAM template to give the permissions to be able to run the API in a VPC

### Deprecated

- `@cumulus/api/models/Granule.removeGranuleFromCmr`, instead use `@cumulus/api/models/Granule.removeGranuleFromCmrByGranule`
- `@cumulus/ingest/granule.validateChecksum`, instead use `@cumulus/ingest/granule.verifyFile`
- `@cumulus/common/aws.checksumS3Objects`, instead use `@cumulus/common/aws.calculateS3ObjectChecksum`
- `@cumulus/cmrjs`: `getGranuleId` and `getCmrFiles` are deprecated due to changes in input handling.

## [v1.11.3] - 2019-3-5

### Added

- **CUMULUS-1187** - Added `@cumulus/ingest/granule/duplicateHandlingType()` to determine how duplicate files should be handled in an ingest workflow

### Fixed

- **CUMULUS-1187** - workflows not respecting the duplicate handling value specified in the collection
- Removed refreshToken schema requirement for OAuth

## [v1.11.2] - 2019-2-15

### Added

- CUMULUS-1169
  - Added a `@cumulus/common/StepFunctions` module. It contains functions for querying the AWS
    StepFunctions API. These functions have the ability to retry when a ThrottlingException occurs.
  - Added `@cumulus/common/aws.retryOnThrottlingException()`, which will wrap a function in code to
    retry on ThrottlingExceptions.
  - Added `@cumulus/common/test-utils.throttleOnce()`, which will cause a function to return a
    ThrottlingException the first time it is called, then return its normal result after that.
- CUMULUS-1103 Compare the collection holdings in CMR with Cumulus' internal data store
- CUMULUS-1099 Add support for UMMG JSON metadata versions > 1.4.
  - If a version is found in the metadata object, that version is used for processing and publishing to CMR otherwise, version 1.4 is assumed.
- CUMULUS-678
  - Added support for UMMG json v1.4 metadata files.
    `reconcileCMRMetadata` added to `@cumulus/cmrjs` to update metadata record with new file locations.
    `@cumulus/common/errors` adds two new error types `CMRMetaFileNotFound` and `InvalidArgument`.
    `@cumulus/common/test-utils` adds new function `randomId` to create a random string with id to help in debugging.
    `@cumulus/common/BucketsConfig` adds a new helper class `BucketsConfig` for working with bucket stack configuration and bucket names.
    `@cumulus/common/aws` adds new function `s3PutObjectTagging` as a convenience for the aws [s3().putObjectTagging](https://docs.aws.amazon.com/AWSJavaScriptSDK/latest/AWS/S3.html#putObjectTagging-property) function.
    `@cumulus/cmrjs` Adds: - `isCMRFile` - Identify an echo10(xml) or UMMG(json) metadata file. - `metadataObjectFromCMRFile` Read and parse CMR XML file from s3. - `updateCMRMetadata` Modify a cmr metadata (xml/json) file with updated information. - `publish2CMR` Posts XML or UMMG CMR data to CMR service. - `reconcileCMRMetadata` Reconciles cmr metadata file after a file moves.
- Adds some ECS and other permissions to StepRole to enable running ECS tasks from a workflow
- Added Apache logs to cumulus api and distribution lambdas
- **CUMULUS-1119** - Added `@cumulus/integration-tests/api/EarthdataLogin.getEarthdataLoginRedirectResponse` helper for integration tests to handle login with Earthdata and to return response from redirect to Cumulus API
- **CUMULUS-673** Added `@cumulus/common/file/getFileChecksumFromStream` to get file checksum from a readable stream

### Fixed

- CUMULUS-1123
  - Cloudformation template overrides now work as expected

### Changed

- CUMULUS-1169
  - Deprecated the `@cumulus/common/step-functions` module.
  - Updated code that queries the StepFunctions API to use the retry-enabled functions from
    `@cumulus/common/StepFunctions`
- CUMULUS-1121
  - Schema validation is now strongly enforced when writing to the database.
    Additional properties are not allowed and will result in a validation error.
- CUMULUS-678
  `tasks/move-granules` simplified and refactored to use functionality from cmrjs.
  `ingest/granules.moveGranuleFiles` now just moves granule files and returns a list of the updated files. Updating metadata now handled by `@cumulus/cmrjs/reconcileCMRMetadata`.
  `move-granules.updateGranuleMetadata` refactored and bugs fixed in the case of a file matching multiple collection.files.regexps.
  `getCmrXmlFiles` simplified and now only returns an object with the cmrfilename and the granuleId.
  `@cumulus/test-processing` - test processing task updated to generate UMM-G metadata

- CUMULUS-1043

  - `@cumulus/api` now uses [express](http://expressjs.com/) as the API engine.
  - All `@cumulus/api` endpoints on ApiGateway are consolidated to a single endpoint the uses `{proxy+}` definition.
  - All files under `packages/api/endpoints` along with associated tests are updated to support express's request and response objects.
  - Replaced environment variables `internal`, `bucket` and `systemBucket` with `system_bucket`.
  - Update `@cumulus/integration-tests` to work with updated cumulus-api express endpoints

- `@cumulus/integration-tests` - `buildAndExecuteWorkflow` and `buildWorkflow` updated to take a `meta` param to allow for additional fields to be added to the workflow `meta`

- **CUMULUS-1049** Updated `Retrieve Execution Status API` in `@cumulus/api`: If the execution doesn't exist in Step Function API, Cumulus API returns the execution status information from the database.

- **CUMULUS-1119**
  - Renamed `DISTRIBUTION_URL` environment variable to `DISTRIBUTION_ENDPOINT`
  - Renamed `DEPLOYMENT_ENDPOINT` environment variable to `DISTRIBUTION_REDIRECT_ENDPOINT`
  - Renamed `API_ENDPOINT` environment variable to `TOKEN_REDIRECT_ENDPOINT`

### Removed

- Functions deprecated before 1.11.0:
  - @cumulus/api/models/base: static Manager.createTable() and static Manager.deleteTable()
  - @cumulus/ingest/aws/S3
  - @cumulus/ingest/aws/StepFunction.getExecution()
  - @cumulus/ingest/aws/StepFunction.pullEvent()
  - @cumulus/ingest/consumer.Consume
  - @cumulus/ingest/granule/Ingest.getBucket()

### Deprecated

`@cmrjs/ingestConcept`, instead use the CMR object methods. `@cmrjs/CMR.ingestGranule` or `@cmrjs/CMR.ingestCollection`
`@cmrjs/searchConcept`, instead use the CMR object methods. `@cmrjs/CMR.searchGranules` or `@cmrjs/CMR.searchCollections`
`@cmrjs/deleteConcept`, instead use the CMR object methods. `@cmrjs/CMR.deleteGranule` or `@cmrjs/CMR.deleteCollection`

## [v1.11.1] - 2018-12-18

**Please Note**

- Ensure your `app/config.yml` has a `clientId` specified in the `cmr` section. This will allow CMR to identify your requests for better support and metrics.
  - For an example, please see [the example config](https://github.com/nasa/cumulus/blob/1c7e2bf41b75da9f87004c4e40fbcf0f39f56794/example/app/config.yml#L128).

### Added

- Added a `/tokenDelete` endpoint in `@cumulus/api` to delete access token records

### Changed

- CUMULUS-678
  `@cumulus/ingest/crypto` moved and renamed to `@cumulus/common/key-pair-provider`
  `@cumulus/ingest/aws` function: `KMSDecryptionFailed` and class: `KMS` extracted and moved to `@cumulus/common` and `KMS` is exported as `KMSProvider` from `@cumulus/common/key-pair-provider`
  `@cumulus/ingest/granule` functions: `publish`, `getGranuleId`, `getXMLMetadataAsString`, `getMetadataBodyAndTags`, `parseXmlString`, `getCmrXMLFiles`, `postS3Object`, `contructOnlineAccessUrls`, `updateMetadata`, extracted and moved to `@cumulus/cmrjs`
  `getGranuleId`, `getCmrXMLFiles`, `publish`, `updateMetadata` removed from `@cumulus/ingest/granule` and added to `@cumulus/cmrjs`;
  `updateMetadata` renamed `updateCMRMetadata`.
  `@cumulus/ingest` test files renamed.
- **CUMULUS-1070**
  - Add `'Client-Id'` header to all `@cumulus/cmrjs` requests (made via `searchConcept`, `ingestConcept`, and `deleteConcept`).
  - Updated `cumulus/example/app/config.yml` entry for `cmr.clientId` to use stackName for easier CMR-side identification.

## [v1.11.0] - 2018-11-30

**Please Note**

- Redeploy IAM roles:
  - CUMULUS-817 includes a migration that requires reconfiguration/redeployment of IAM roles. Please see the [upgrade instructions](https://nasa.github.io/cumulus/docs/upgrade/1.11.0) for more information.
  - CUMULUS-977 includes a few new SNS-related permissions added to the IAM roles that will require redeployment of IAM roles.
- `cumulus-message-adapter` v1.0.13+ is required for `@cumulus/api` granule reingest API to work properly. The latest version should be downloaded automatically by kes.
- A `TOKEN_SECRET` value (preferably 256-bit for security) must be added to `.env` to securely sign JWTs used for authorization in `@cumulus/api`

### Changed

- **CUUMULUS-1000** - Distribution endpoint now persists logins, instead of
  redirecting to Earthdata Login on every request
- **CUMULUS-783 CUMULUS-790** - Updated `@cumulus/sync-granule` and `@cumulus/move-granules` tasks to always overwrite existing files for manually-triggered reingest.
- **CUMULUS-906** - Updated `@cumulus/api` granule reingest API to
  - add `reingestGranule: true` and `forceDuplicateOverwrite: true` to Cumulus message `cumulus_meta.cumulus_context` field to indicate that the workflow is a manually triggered re-ingest.
  - return warning message to operator when duplicateHandling is not `replace`
  - `cumulus-message-adapter` v1.0.13+ is required.
- **CUMULUS-793** - Updated the granule move PUT request in `@cumulus/api` to reject the move with a 409 status code if one or more of the files already exist at the destination location
- Updated `@cumulus/helloworld` to use S3 to store state for pass on retry tests
- Updated `@cumulus/ingest`:
  - [Required for MAAP] `http.js#list` will now find links with a trailing whitespace
  - Removed code from `granule.js` which looked for files in S3 using `{ Bucket: discoveredFile.bucket, Key: discoveredFile.name }`. This is obsolete since `@cumulus/ingest` uses a `file-staging` and `constructCollectionId()` directory prefixes by default.
- **CUMULUS-989**
  - Updated `@cumulus/api` to use [JWT (JSON Web Token)](https://jwt.io/introduction/) as the transport format for API authorization tokens and to use JWT verification in the request authorization
  - Updated `/token` endpoint in `@cumulus/api` to return tokens as JWTs
  - Added a `/refresh` endpoint in `@cumulus/api` to request new access tokens from the OAuth provider using the refresh token
  - Added `refreshAccessToken` to `@cumulus/api/lib/EarthdataLogin` to manage refresh token requests with the Earthdata OAuth provider

### Added

- **CUMULUS-1050**
  - Separated configuration flags for originalPayload/finalPayload cleanup such that they can be set to different retention times
- **CUMULUS-798**
  - Added daily Executions cleanup CloudWatch event that triggers cleanExecutions lambda
  - Added cleanExecutions lambda that removes finalPayload/originalPayload field entries for records older than configured timeout value (execution_payload_retention_period), with a default of 30 days
- **CUMULUS-815/816**
  - Added 'originalPayload' and 'finalPayload' fields to Executions table
  - Updated Execution model to populate originalPayload with the execution payload on record creation
  - Updated Execution model code to populate finalPayload field with the execution payload on execution completion
  - Execution API now exposes the above fields
- **CUMULUS-977**
  - Rename `kinesisConsumer` to `messageConsumer` as it handles both Kinesis streams and SNS topics as of this version.
  - Add `sns`-type rule support. These rules create a subscription between an SNS topic and the `messageConsumer`.
    When a message is received, `messageConsumer` is triggered and passes the SNS message (JSON format expected) in
    its entirety to the workflow in the `payload` field of the Cumulus message. For more information on sns-type rules,
    see the [documentation](https://nasa.github.io/cumulus/docs/data-cookbooks/setup#rules).
- **CUMULUS-975**
  - Add `KinesisInboundEventLogger` and `KinesisOutboundEventLogger` API lambdas. These lambdas
    are utilized to dump incoming and outgoing ingest workflow kinesis streams
    to cloudwatch for analytics in case of AWS/stream failure.
  - Update rules model to allow tracking of log_event ARNs related to
    Rule event logging. Kinesis rule types will now automatically log
    incoming events via a Kinesis event triggered lambda.
    CUMULUS-975-migration-4
  - Update migration code to require explicit migration names per run
  - Added migration_4 to migrate/update exisitng Kinesis rules to have a log event mapping
  - Added new IAM policy for migration lambda
- **CUMULUS-775**
  - Adds a instance metadata endpoint to the `@cumulus/api` package.
  - Adds a new convenience function `hostId` to the `@cumulus/cmrjs` to help build environment specific cmr urls.
  - Fixed `@cumulus/cmrjs.searchConcept` to search and return CMR results.
  - Modified `@cumulus/cmrjs.CMR.searchGranule` and `@cumulus/cmrjs.CMR.searchCollection` to include CMR's provider as a default parameter to searches.
- **CUMULUS-965**
  - Add `@cumulus/test-data.loadJSONTestData()`,
    `@cumulus/test-data.loadTestData()`, and
    `@cumulus/test-data.streamTestData()` to safely load test data. These
    functions should be used instead of using `require()` to load test data,
    which could lead to tests interferring with each other.
  - Add a `@cumulus/common/util/deprecate()` function to mark a piece of code as
    deprecated
- **CUMULUS-986**
  - Added `waitForTestExecutionStart` to `@cumulus/integration-tests`
- **CUMULUS-919**
  - In `@cumulus/deployment`, added support for NGAP permissions boundaries for IAM roles with `useNgapPermissionBoundary` flag in `iam/config.yml`. Defaults to false.

### Fixed

- Fixed a bug where FTP sockets were not closed after an error, keeping the Lambda function active until it timed out [CUMULUS-972]
- **CUMULUS-656**
  - The API will no longer allow the deletion of a provider if that provider is
    referenced by a rule
  - The API will no longer allow the deletion of a collection if that collection
    is referenced by a rule
- Fixed a bug where `@cumulus/sf-sns-report` was not pulling large messages from S3 correctly.

### Deprecated

- `@cumulus/ingest/aws/StepFunction.pullEvent()`. Use `@cumulus/common/aws.pullStepFunctionEvent()`.
- `@cumulus/ingest/consumer.Consume` due to unpredictable implementation. Use `@cumulus/ingest/consumer.Consumer`.
  Call `Consumer.consume()` instead of `Consume.read()`.

## [v1.10.4] - 2018-11-28

### Added

- **CUMULUS-1008**
  - New `config.yml` parameter for SQS consumers: `sqs_consumer_rate: (default 500)`, which is the maximum number of
    messages the consumer will attempt to process per execution. Currently this is only used by the sf-starter consumer,
    which runs every minute by default, making this a messages-per-minute upper bound. SQS does not guarantee the number
    of messages returned per call, so this is not a fixed rate of consumption, only attempted number of messages received.

### Deprecated

- `@cumulus/ingest/consumer.Consume` due to unpredictable implementation. Use `@cumulus/ingest/consumer.Consumer`.

### Changed

- Backported update of `packages/api` dependency `@mapbox/dyno` to `1.4.2` to mitigate `event-stream` vulnerability.

## [v1.10.3] - 2018-10-31

### Added

- **CUMULUS-817**
  - Added AWS Dead Letter Queues for lambdas that are scheduled asynchronously/such that failures show up only in cloudwatch logs.
- **CUMULUS-956**
  - Migrated developer documentation and data-cookbooks to Docusaurus
    - supports versioning of documentation
  - Added `docs/docs-how-to.md` to outline how to do things like add new docs or locally install for testing.
  - Deployment/CI scripts have been updated to work with the new format
- **CUMULUS-811**
  - Added new S3 functions to `@cumulus/common/aws`:
    - `aws.s3TagSetToQueryString`: converts S3 TagSet array to querystring (for use with upload()).
    - `aws.s3PutObject`: Returns promise of S3 `putObject`, which puts an object on S3
    - `aws.s3CopyObject`: Returns promise of S3 `copyObject`, which copies an object in S3 to a new S3 location
    - `aws.s3GetObjectTagging`: Returns promise of S3 `getObjectTagging`, which returns an object containing an S3 TagSet.
  - `@/cumulus/common/aws.s3PutObject` defaults to an explicit `ACL` of 'private' if not overridden.
  - `@/cumulus/common/aws.s3CopyObject` defaults to an explicit `TaggingDirective` of 'COPY' if not overridden.

### Deprecated

- **CUMULUS-811**
  - Deprecated `@cumulus/ingest/aws.S3`. Member functions of this class will now
    log warnings pointing to similar functionality in `@cumulus/common/aws`.

## [v1.10.2] - 2018-10-24

### Added

- **CUMULUS-965**
  - Added a `@cumulus/logger` package
- **CUMULUS-885**
  - Added 'human readable' version identifiers to Lambda Versioning lambda aliases
- **CUMULUS-705**
  - Note: Make sure to update the IAM stack when deploying this update.
  - Adds an AsyncOperations model and associated DynamoDB table to the
    `@cumulus/api` package
  - Adds an /asyncOperations endpoint to the `@cumulus/api` package, which can
    be used to fetch the status of an AsyncOperation.
  - Adds a /bulkDelete endpoint to the `@cumulus/api` package, which performs an
    asynchronous bulk-delete operation. This is a stub right now which is only
    intended to demonstration how AsyncOperations work.
  - Adds an AsyncOperation ECS task to the `@cumulus/api` package, which will
    fetch an Lambda function, run it in ECS, and then store the result to the
    AsyncOperations table in DynamoDB.
- **CUMULUS-851** - Added workflow lambda versioning feature to allow in-flight workflows to use lambda versions that were in place when a workflow was initiated

  - Updated Kes custom code to remove logic that used the CMA file key to determine template compilation logic. Instead, utilize a `customCompilation` template configuration flag to indicate a template should use Cumulus's kes customized methods instead of 'core'.
  - Added `useWorkflowLambdaVersions` configuration option to enable the lambdaVersioning feature set. **This option is set to true by default** and should be set to false to disable the feature.
  - Added uniqueIdentifier configuration key to S3 sourced lambdas to optionally support S3 lambda resource versioning within this scheme. This key must be unique for each modified version of the lambda package and must be updated in configuration each time the source changes.
  - Added a new nested stack template that will create a `LambdaVersions` stack that will take lambda parameters from the base template, generate lambda versions/aliases and return outputs with references to the most 'current' lambda alias reference, and updated 'core' template to utilize these outputs (if `useWorkflowLambdaVersions` is enabled).

- Created a `@cumulus/api/lib/OAuth2` interface, which is implemented by the
  `@cumulus/api/lib/EarthdataLogin` and `@cumulus/api/lib/GoogleOAuth2` classes.
  Endpoints that need to handle authentication will determine which class to use
  based on environment variables. This also greatly simplifies testing.
- Added `@cumulus/api/lib/assertions`, containing more complex AVA test assertions
- Added PublishGranule workflow to publish a granule to CMR without full reingest. (ingest-in-place capability)

- `@cumulus/integration-tests` new functionality:
  - `listCollections` to list collections from a provided data directory
  - `deleteCollection` to delete list of collections from a deployed stack
  - `cleanUpCollections` combines the above in one function.
  - `listProviders` to list providers from a provided data directory
  - `deleteProviders` to delete list of providers from a deployed stack
  - `cleanUpProviders` combines the above in one function.
  - `@cumulus/integrations-tests/api.js`: `deleteGranule` and `deletePdr` functions to make `DELETE` requests to Cumulus API
  - `rules` API functionality for posting and deleting a rule and listing all rules
  - `wait-for-deploy` lambda for use in the redeployment tests
- `@cumulus/ingest/granule.js`: `ingestFile` inserts new `duplicate_found: true` field in the file's record if a duplicate file already exists on S3.
- `@cumulus/api`: `/execution-status` endpoint requests and returns complete execution output if execution output is stored in S3 due to size.
- Added option to use environment variable to set CMR host in `@cumulus/cmrjs`.
- **CUMULUS-781** - Added integration tests for `@cumulus/sync-granule` when `duplicateHandling` is set to `replace` or `skip`
- **CUMULUS-791** - `@cumulus/move-granules`: `moveFileRequest` inserts new `duplicate_found: true` field in the file's record if a duplicate file already exists on S3. Updated output schema to document new `duplicate_found` field.

### Removed

- Removed `@cumulus/common/fake-earthdata-login-server`. Tests can now create a
  service stub based on `@cumulus/api/lib/OAuth2` if testing requires handling
  authentication.

### Changed

- **CUMULUS-940** - modified `@cumulus/common/aws` `receiveSQSMessages` to take a parameter object instead of positional parameters. All defaults remain the same, but now access to long polling is available through `options.waitTimeSeconds`.
- **CUMULUS-948** - Update lambda functions `CNMToCMA` and `CnmResponse` in the `cumulus-data-shared` bucket and point the default stack to them.
- **CUMULUS-782** - Updated `@cumulus/sync-granule` task and `Granule.ingestFile` in `@cumulus/ingest` to keep both old and new data when a destination file with different checksum already exists and `duplicateHandling` is `version`
- Updated the config schema in `@cumulus/move-granules` to include the `moveStagedFiles` param.
- **CUMULUS-778** - Updated config schema and documentation in `@cumulus/sync-granule` to include `duplicateHandling` parameter for specifying how duplicate filenames should be handled
- **CUMULUS-779** - Updated `@cumulus/sync-granule` to throw `DuplicateFile` error when destination files already exist and `duplicateHandling` is `error`
- **CUMULUS-780** - Updated `@cumulus/sync-granule` to use `error` as the default for `duplicateHandling` when it is not specified
- **CUMULUS-780** - Updated `@cumulus/api` to use `error` as the default value for `duplicateHandling` in the `Collection` model
- **CUMULUS-785** - Updated the config schema and documentation in `@cumulus/move-granules` to include `duplicateHandling` parameter for specifying how duplicate filenames should be handled
- **CUMULUS-786, CUMULUS-787** - Updated `@cumulus/move-granules` to throw `DuplicateFile` error when destination files already exist and `duplicateHandling` is `error` or not specified
- **CUMULUS-789** - Updated `@cumulus/move-granules` to keep both old and new data when a destination file with different checksum already exists and `duplicateHandling` is `version`

### Fixed

- `getGranuleId` in `@cumulus/ingest` bug: `getGranuleId` was constructing an error using `filename` which was undefined. The fix replaces `filename` with the `uri` argument.
- Fixes to `del` in `@cumulus/api/endpoints/granules.js` to not error/fail when not all files exist in S3 (e.g. delete granule which has only 2 of 3 files ingested).
- `@cumulus/deployment/lib/crypto.js` now checks for private key existence properly.

## [v1.10.1] - 2018-09-4

### Fixed

- Fixed cloudformation template errors in `@cumulus/deployment/`
  - Replaced references to Fn::Ref: with Ref:
  - Moved long form template references to a newline

## [v1.10.0] - 2018-08-31

### Removed

- Removed unused and broken code from `@cumulus/common`
  - Removed `@cumulus/common/test-helpers`
  - Removed `@cumulus/common/task`
  - Removed `@cumulus/common/message-source`
  - Removed the `getPossiblyRemote` function from `@cumulus/common/aws`
  - Removed the `startPromisedSfnExecution` function from `@cumulus/common/aws`
  - Removed the `getCurrentSfnTask` function from `@cumulus/common/aws`

### Changed

- **CUMULUS-839** - In `@cumulus/sync-granule`, 'collection' is now an optional config parameter

### Fixed

- **CUMULUS-859** Moved duplicate code in `@cumulus/move-granules` and `@cumulus/post-to-cmr` to `@cumulus/ingest`. Fixed imports making assumptions about directory structure.
- `@cumulus/ingest/consumer` correctly limits the number of messages being received and processed from SQS. Details:
  - **Background:** `@cumulus/api` includes a lambda `<stack-name>-sqs2sf` which processes messages from the `<stack-name>-startSF` SQS queue every minute. The `sqs2sf` lambda uses `@cumulus/ingest/consumer` to receive and process messages from SQS.
  - **Bug:** More than `messageLimit` number of messages were being consumed and processed from the `<stack-name>-startSF` SQS queue. Many step functions were being triggered simultaneously by the lambda `<stack-name>-sqs2sf` (which consumes every minute from the `startSF` queue) and resulting in step function failure with the error: `An error occurred (ThrottlingException) when calling the GetExecutionHistory`.
  - **Fix:** `@cumulus/ingest/consumer#processMessages` now processes messages until `timeLimit` has passed _OR_ once it receives up to `messageLimit` messages. `sqs2sf` is deployed with a [default `messageLimit` of 10](https://github.com/nasa/cumulus/blob/670000c8a821ff37ae162385f921c40956e293f7/packages/deployment/app/config.yml#L147).
  - **IMPORTANT NOTE:** `consumer` will actually process up to `messageLimit * 2 - 1` messages. This is because sometimes `receiveSQSMessages` will return less than `messageLimit` messages and thus the consumer will continue to make calls to `receiveSQSMessages`. For example, given a `messageLimit` of 10 and subsequent calls to `receiveSQSMessages` returns up to 9 messages, the loop will continue and a final call could return up to 10 messages.

## [v1.9.1] - 2018-08-22

**Please Note** To take advantage of the added granule tracking API functionality, updates are required for the message adapter and its libraries. You should be on the following versions:

- `cumulus-message-adapter` 1.0.9+
- `cumulus-message-adapter-js` 1.0.4+
- `cumulus-message-adapter-java` 1.2.7+
- `cumulus-message-adapter-python` 1.0.5+

### Added

- **CUMULUS-687** Added logs endpoint to search for logs from a specific workflow execution in `@cumulus/api`. Added integration test.
- **CUMULUS-836** - `@cumulus/deployment` supports a configurable docker storage driver for ECS. ECS can be configured with either `devicemapper` (the default storage driver for AWS ECS-optimized AMIs) or `overlay2` (the storage driver used by the NGAP 2.0 AMI). The storage driver can be configured in `app/config.yml` with `ecs.docker.storageDriver: overlay2 | devicemapper`. The default is `overlay2`.
  - To support this configuration, a [Handlebars](https://handlebarsjs.com/) helper `ifEquals` was added to `packages/deployment/lib/kes.js`.
- **CUMULUS-836** - `@cumulus/api` added IAM roles required by the NGAP 2.0 AMI. The NGAP 2.0 AMI runs a script `register_instances_with_ssm.py` which requires the ECS IAM role to include `ec2:DescribeInstances` and `ssm:GetParameter` permissions.

### Fixed

- **CUMULUS-836** - `@cumulus/deployment` uses `overlay2` driver by default and does not attempt to write `--storage-opt dm.basesize` to fix [this error](https://github.com/moby/moby/issues/37039).
- **CUMULUS-413** Kinesis processing now captures all errrors.
  - Added kinesis fallback mechanism when errors occur during record processing.
  - Adds FallbackTopicArn to `@cumulus/api/lambdas.yml`
  - Adds fallbackConsumer lambda to `@cumulus/api`
  - Adds fallbackqueue option to lambda definitions capture lambda failures after three retries.
  - Adds kinesisFallback SNS topic to signal incoming errors from kinesis stream.
  - Adds kinesisFailureSQS to capture fully failed events from all retries.
- **CUMULUS-855** Adds integration test for kinesis' error path.
- **CUMULUS-686** Added workflow task name and version tracking via `@cumulus/api` executions endpoint under new `tasks` property, and under `workflow_tasks` in step input/output.
  - Depends on `cumulus-message-adapter` 1.0.9+, `cumulus-message-adapter-js` 1.0.4+, `cumulus-message-adapter-java` 1.2.7+ and `cumulus-message-adapter-python` 1.0.5+
- **CUMULUS-771**
  - Updated sync-granule to stream the remote file to s3
  - Added integration test for ingesting granules from ftp provider
  - Updated http/https integration tests for ingesting granules from http/https providers
- **CUMULUS-862** Updated `@cumulus/integration-tests` to handle remote lambda output
- **CUMULUS-856** Set the rule `state` to have default value `ENABLED`

### Changed

- In `@cumulus/deployment`, changed the example app config.yml to have additional IAM roles

## [v1.9.0] - 2018-08-06

**Please note** additional information and upgrade instructions [here](https://nasa.github.io/cumulus/docs/upgrade/1.9.0)

### Added

- **CUMULUS-712** - Added integration tests verifying expected behavior in workflows
- **GITC-776-2** - Add support for versioned collections

### Fixed

- **CUMULUS-832**
  - Fixed indentation in example config.yml in `@cumulus/deployment`
  - Fixed issue with new deployment using the default distribution endpoint in `@cumulus/deployment` and `@cumulus/api`

## [v1.8.1] - 2018-08-01

**Note** IAM roles should be re-deployed with this release.

- **Cumulus-726**
  - Added function to `@cumulus/integration-tests`: `sfnStep` includes `getStepInput` which returns the input to the schedule event of a given step function step.
  - Added IAM policy `@cumulus/deployment`: Lambda processing IAM role includes `kinesis::PutRecord` so step function lambdas can write to kinesis streams.
- **Cumulus Community Edition**
  - Added Google OAuth authentication token logic to `@cumulus/api`. Refactored token endpoint to use environment variable flag `OAUTH_PROVIDER` when determining with authentication method to use.
  - Added API Lambda memory configuration variable `api_lambda_memory` to `@cumulus/api` and `@cumulus/deployment`.

### Changed

- **Cumulus-726**
  - Changed function in `@cumulus/api`: `models/rules.js#addKinesisEventSource` was modified to call to `deleteKinesisEventSource` with all required parameters (rule's name, arn and type).
  - Changed function in `@cumulus/integration-tests`: `getStepOutput` can now be used to return output of failed steps. If users of this function want the output of a failed event, they can pass a third parameter `eventType` as `'failure'`. This function will work as always for steps which completed successfully.

### Removed

- **Cumulus-726**

  - Configuration change to `@cumulus/deployment`: Removed default auto scaling configuration for Granules and Files DynamoDB tables.

- **CUMULUS-688**
  - Add integration test for ExecutionStatus
  - Function addition to `@cumulus/integration-tests`: `api` includes `getExecutionStatus` which returns the execution status from the Cumulus API

## [v1.8.0] - 2018-07-23

### Added

- **CUMULUS-718** Adds integration test for Kinesis triggering a workflow.

- **GITC-776-3** Added more flexibility for rules. You can now edit all fields on the rule's record
  We may need to update the api documentation to reflect this.

- **CUMULUS-681** - Add ingest-in-place action to granules endpoint

  - new applyWorkflow action at PUT /granules/{granuleid} Applying a workflow starts an execution of the provided workflow and passes the granule record as payload.
    Parameter(s):
    - workflow - the workflow name

- **CUMULUS-685** - Add parent exeuction arn to the execution which is triggered from a parent step function

### Changed

- **CUMULUS-768** - Integration tests get S3 provider data from shared data folder

### Fixed

- **CUMULUS-746** - Move granule API correctly updates record in dynamo DB and cmr xml file
- **CUMULUS-766** - Populate database fileSize field from S3 if value not present in Ingest payload

## [v1.7.1] - 2018-07-27 - [BACKPORT]

### Fixed

- **CUMULUS-766** - Backport from 1.8.0 - Populate database fileSize field from S3 if value not present in Ingest payload

## [v1.7.0] - 2018-07-02

### Please note: [Upgrade Instructions](https://nasa.github.io/cumulus/docs/upgrade/1.7.0)

### Added

- **GITC-776-2** - Add support for versioned collectons
- **CUMULUS-491** - Add granule reconciliation API endpoints.
- **CUMULUS-480** Add suport for backup and recovery:
  - Add DynamoDB tables for granules, executions and pdrs
  - Add ability to write all records to S3
  - Add ability to download all DynamoDB records in form json files
  - Add ability to upload records to DynamoDB
  - Add migration scripts for copying granule, pdr and execution records from ElasticSearch to DynamoDB
  - Add IAM support for batchWrite on dynamoDB
-
- **CUMULUS-508** - `@cumulus/deployment` cloudformation template allows for lambdas and ECS clusters to have multiple AZ availability.
  - `@cumulus/deployment` also ensures docker uses `devicemapper` storage driver.
- **CUMULUS-755** - `@cumulus/deployment` Add DynamoDB autoscaling support.
  - Application developers can add autoscaling and override default values in their deployment's `app/config.yml` file using a `{TableName}Table:` key.

### Fixed

- **CUMULUS-747** - Delete granule API doesn't delete granule files in s3 and granule in elasticsearch
  - update the StreamSpecification DynamoDB tables to have StreamViewType: "NEW_AND_OLD_IMAGES"
  - delete granule files in s3
- **CUMULUS-398** - Fix not able to filter executions by workflow
- **CUMULUS-748** - Fix invalid lambda .zip files being validated/uploaded to AWS
- **CUMULUS-544** - Post to CMR task has UAT URL hard-coded
  - Made configurable: PostToCmr now requires CMR_ENVIRONMENT env to be set to 'SIT' or 'OPS' for those CMR environments. Default is UAT.

### Changed

- **GITC-776-4** - Changed Discover-pdrs to not rely on collection but use provider_path in config. It also has an optional filterPdrs regex configuration parameter

- **CUMULUS-710** - In the integration test suite, `getStepOutput` returns the output of the first successful step execution or last failed, if none exists

## [v1.6.0] - 2018-06-06

### Please note: [Upgrade Instructions](https://nasa.github.io/cumulus/docs/upgrade/1.6.0)

### Fixed

- **CUMULUS-602** - Format all logs sent to Elastic Search.
  - Extract cumulus log message and index it to Elastic Search.

### Added

- **CUMULUS-556** - add a mechanism for creating and running migration scripts on deployment.
- **CUMULUS-461** Support use of metadata date and other components in `url_path` property

### Changed

- **CUMULUS-477** Update bucket configuration to support multiple buckets of the same type:
  - Change the structure of the buckets to allow for more than one bucket of each type. The bucket structure is now:
    bucket-key:
    name: <bucket-name>
    type: <type> i.e. internal, public, etc.
  - Change IAM and app deployment configuration to support new bucket structure
  - Update tasks and workflows to support new bucket structure
  - Replace instances where buckets.internal is relied upon to either use the system bucket or a configured bucket
  - Move IAM template to the deployment package. NOTE: You now have to specify '--template node_modules/@cumulus/deployment/iam' in your IAM deployment
  - Add IAM cloudformation template support to filter buckets by type

## [v1.5.5] - 2018-05-30

### Added

- **CUMULUS-530** - PDR tracking through Queue-granules
  - Add optional `pdr` property to the sync-granule task's input config and output payload.
- **CUMULUS-548** - Create a Lambda task that generates EMS distribution reports
  - In order to supply EMS Distribution Reports, you must enable S3 Server
    Access Logging on any S3 buckets used for distribution. See [How Do I Enable Server Access Logging for an S3 Bucket?](https://docs.aws.amazon.com/AmazonS3/latest/user-guide/server-access-logging.html)
    The "Target bucket" setting should point at the Cumulus internal bucket.
    The "Target prefix" should be
    "<STACK_NAME>/ems-distribution/s3-server-access-logs/", where "STACK_NAME"
    is replaced with the name of your Cumulus stack.

### Fixed

- **CUMULUS-546 - Kinesis Consumer should catch and log invalid JSON**
  - Kinesis Consumer lambda catches and logs errors so that consumer doesn't get stuck in a loop re-processing bad json records.
- EMS report filenames are now based on their start time instead of the time
  instead of the time that the report was generated
- **CUMULUS-552 - Cumulus API returns different results for the same collection depending on query**
  - The collection, provider and rule records in elasticsearch are now replaced with records from dynamo db when the dynamo db records are updated.

### Added

- `@cumulus/deployment`'s default cloudformation template now configures storage for Docker to match the configured ECS Volume. The template defines Docker's devicemapper basesize (`dm.basesize`) using `ecs.volumeSize`. This addresses ECS default of limiting Docker containers to 10GB of storage ([Read more](https://aws.amazon.com/premiumsupport/knowledge-center/increase-default-ecs-docker-limit/)).

## [v1.5.4] - 2018-05-21

### Added

- **CUMULUS-535** - EMS Ingest, Archive, Archive Delete reports
  - Add lambda EmsReport to create daily EMS Ingest, Archive, Archive Delete reports
  - ems.provider property added to `@cumulus/deployment/app/config.yml`.
    To change the provider name, please add `ems: provider` property to `app/config.yml`.
- **CUMULUS-480** Use DynamoDB to store granules, pdrs and execution records
  - Activate PointInTime feature on DynamoDB tables
  - Increase test coverage on api package
  - Add ability to restore metadata records from json files to DynamoDB
- **CUMULUS-459** provide API endpoint for moving granules from one location on s3 to another

## [v1.5.3] - 2018-05-18

### Fixed

- **CUMULUS-557 - "Add dataType to DiscoverGranules output"**
  - Granules discovered by the DiscoverGranules task now include dataType
  - dataType is now a required property for granules used as input to the
    QueueGranules task
- **CUMULUS-550** Update deployment app/config.yml to force elasticsearch updates for deleted granules

## [v1.5.2] - 2018-05-15

### Fixed

- **CUMULUS-514 - "Unable to Delete the Granules"**
  - updated cmrjs.deleteConcept to return success if the record is not found
    in CMR.

### Added

- **CUMULUS-547** - The distribution API now includes an
  "earthdataLoginUsername" query parameter when it returns a signed S3 URL
- **CUMULUS-527 - "parse-pdr queues up all granules and ignores regex"**
  - Add an optional config property to the ParsePdr task called
    "granuleIdFilter". This property is a regular expression that is applied
    against the filename of the first file of each granule contained in the
    PDR. If the regular expression matches, then the granule is included in
    the output. Defaults to '.', which will match all granules in the PDR.
- File checksums in PDRs now support MD5
- Deployment support to subscribe to an SNS topic that already exists
- **CUMULUS-470, CUMULUS-471** In-region S3 Policy lambda added to API to update bucket policy for in-region access.
- **CUMULUS-533** Added fields to granule indexer to support EMS ingest and archive record creation
- **CUMULUS-534** Track deleted granules
  - added `deletedgranule` type to `cumulus` index.
  - **Important Note:** Force custom bootstrap to re-run by adding this to
    app/config.yml `es: elasticSearchMapping: 7`
- You can now deploy cumulus without ElasticSearch. Just add `es: null` to your `app/config.yml` file. This is only useful for debugging purposes. Cumulus still requires ElasticSearch to properly operate.
- `@cumulus/integration-tests` includes and exports the `addRules` function, which seeds rules into the DynamoDB table.
- Added capability to support EFS in cloud formation template. Also added
  optional capability to ssh to your instance and privileged lambda functions.
- Added support to force discovery of PDRs that have already been processed
  and filtering of selected data types
- `@cumulus/cmrjs` uses an environment variable `USER_IP_ADDRESS` or fallback
  IP address of `10.0.0.0` when a public IP address is not available. This
  supports lambda functions deployed into a VPC's private subnet, where no
  public IP address is available.

### Changed

- **CUMULUS-550** Custom bootstrap automatically adds new types to index on
  deployment

## [v1.5.1] - 2018-04-23

### Fixed

- add the missing dist folder to the hello-world task
- disable uglifyjs on the built version of the pdr-status-check (read: https://github.com/webpack-contrib/uglifyjs-webpack-plugin/issues/264)

## [v1.5.0] - 2018-04-23

### Changed

- Removed babel from all tasks and packages and increased minimum node requirements to version 8.10
- Lambda functions created by @cumulus/deployment will use node8.10 by default
- Moved [cumulus-integration-tests](https://github.com/nasa/cumulus-integration-tests) to the `example` folder CUMULUS-512
- Streamlined all packages dependencies (e.g. remove redundant dependencies and make sure versions are the same across packages)
- **CUMULUS-352:** Update Cumulus Elasticsearch indices to use [index aliases](https://www.elastic.co/guide/en/elasticsearch/reference/current/indices-aliases.html).
- **CUMULUS-519:** ECS tasks are no longer restarted after each CF deployment unless `ecs.restartTasksOnDeploy` is set to true
- **CUMULUS-298:** Updated log filterPattern to include all CloudWatch logs in ElasticSearch
- **CUMULUS-518:** Updates to the SyncGranule config schema
  - `granuleIdExtraction` is no longer a property
  - `process` is now an optional property
  - `provider_path` is no longer a property

### Fixed

- **CUMULUS-455 "Kes deployments using only an updated message adapter do not get automatically deployed"**
  - prepended the hash value of cumulus-message-adapter.zip file to the zip file name of lambda which uses message adapter.
  - the lambda function will be redeployed when message adapter or lambda function are updated
- Fixed a bug in the bootstrap lambda function where it stuck during update process
- Fixed a bug where the sf-sns-report task did not return the payload of the incoming message as the output of the task [CUMULUS-441]

### Added

- **CUMULUS-352:** Add reindex CLI to the API package.
- **CUMULUS-465:** Added mock http/ftp/sftp servers to the integration tests
- Added a `delete` method to the `@common/CollectionConfigStore` class
- **CUMULUS-467 "@cumulus/integration-tests or cumulus-integration-tests should seed provider and collection in deployed DynamoDB"**
  - `example` integration-tests populates providers and collections to database
  - `example` workflow messages are populated from workflow templates in s3, provider and collection information in database, and input payloads. Input templates are removed.
  - added `https` protocol to provider schema

## [v1.4.1] - 2018-04-11

### Fixed

- Sync-granule install

## [v1.4.0] - 2018-04-09

### Fixed

- **CUMULUS-392 "queue-granules not returning the sfn-execution-arns queued"**
  - updated queue-granules to return the sfn-execution-arns queued and pdr if exists.
  - added pdr to ingest message meta.pdr instead of payload, so the pdr information doesn't get lost in the ingest workflow, and ingested granule in elasticsearch has pdr name.
  - fixed sf-sns-report schema, remove the invalid part
  - fixed pdr-status-check schema, the failed execution contains arn and reason
- **CUMULUS-206** make sure homepage and repository urls exist in package.json files of tasks and packages

### Added

- Example folder with a cumulus deployment example

### Changed

- [CUMULUS-450](https://bugs.earthdata.nasa.gov/browse/CUMULUS-450) - Updated
  the config schema of the **queue-granules** task
  - The config no longer takes a "collection" property
  - The config now takes an "internalBucket" property
  - The config now takes a "stackName" property
- [CUMULUS-450](https://bugs.earthdata.nasa.gov/browse/CUMULUS-450) - Updated
  the config schema of the **parse-pdr** task
  - The config no longer takes a "collection" property
  - The "stack", "provider", and "bucket" config properties are now
    required
- **CUMULUS-469** Added a lambda to the API package to prototype creating an S3 bucket policy for direct, in-region S3 access for the prototype bucket

### Removed

- Removed the `findTmpTestDataDirectory()` function from
  `@cumulus/common/test-utils`

### Fixed

- [CUMULUS-450](https://bugs.earthdata.nasa.gov/browse/CUMULUS-450)
  - The **queue-granules** task now enqueues a **sync-granule** task with the
    correct collection config for that granule based on the granule's
    data-type. It had previously been using the collection config from the
    config of the **queue-granules** task, which was a problem if the granules
    being queued belonged to different data-types.
  - The **parse-pdr** task now handles the case where a PDR contains granules
    with different data types, and uses the correct granuleIdExtraction for
    each granule.

### Added

- **CUMULUS-448** Add code coverage checking using [nyc](https://github.com/istanbuljs/nyc).

## [v1.3.0] - 2018-03-29

### Deprecated

- discover-s3-granules is deprecated. The functionality is provided by the discover-granules task

### Fixed

- **CUMULUS-331:** Fix aws.downloadS3File to handle non-existent key
- Using test ftp provider for discover-granules testing [CUMULUS-427]
- **CUMULUS-304: "Add AWS API throttling to pdr-status-check task"** Added concurrency limit on SFN API calls. The default concurrency is 10 and is configurable through Lambda environment variable CONCURRENCY.
- **CUMULUS-414: "Schema validation not being performed on many tasks"** revised npm build scripts of tasks that use cumulus-message-adapter to place schema directories into dist directories.
- **CUMULUS-301:** Update all tests to use test-data package for testing data.
- **CUMULUS-271: "Empty response body from rules PUT endpoint"** Added the updated rule to response body.
- Increased memory allotment for `CustomBootstrap` lambda function. Resolves failed deployments where `CustomBootstrap` lambda function was failing with error `Process exited before completing request`. This was causing deployments to stall, fail to update and fail to rollback. This error is thrown when the lambda function tries to use more memory than it is allotted.
- Cumulus repository folders structure updated:
  - removed the `cumulus` folder altogether
  - moved `cumulus/tasks` to `tasks` folder at the root level
  - moved the tasks that are not converted to use CMA to `tasks/.not_CMA_compliant`
  - updated paths where necessary

### Added

- `@cumulus/integration-tests` - Added support for testing the output of an ECS activity as well as a Lambda function.

## [v1.2.0] - 2018-03-20

### Fixed

- Update vulnerable npm packages [CUMULUS-425]
- `@cumulus/api`: `kinesis-consumer.js` uses `sf-scheduler.js#schedule` instead of placing a message directly on the `startSF` SQS queue. This is a fix for [CUMULUS-359](https://bugs.earthdata.nasa.gov/browse/CUMULUS-359) because `sf-scheduler.js#schedule` looks up the provider and collection data in DynamoDB and adds it to the `meta` object of the enqueued message payload.
- `@cumulus/api`: `kinesis-consumer.js` catches and logs errors instead of doing an error callback. Before this change, `kinesis-consumer` was failing to process new records when an existing record caused an error because it would call back with an error and stop processing additional records. It keeps trying to process the record causing the error because it's "position" in the stream is unchanged. Catching and logging the errors is part 1 of the fix. Proposed part 2 is to enqueue the error and the message on a "dead-letter" queue so it can be processed later ([CUMULUS-413](https://bugs.earthdata.nasa.gov/browse/CUMULUS-413)).
- **CUMULUS-260: "PDR page on dashboard only shows zeros."** The PDR stats in LPDAAC are all 0s, even if the dashboard has been fixed to retrieve the correct fields. The current version of pdr-status-check has a few issues.
  - pdr is not included in the input/output schema. It's available from the input event. So the pdr status and stats are not updated when the ParsePdr workflow is complete. Adding the pdr to the input/output of the task will fix this.
  - pdr-status-check doesn't update pdr stats which prevent the real time pdr progress from showing up in the dashboard. To solve this, added lambda function sf-sns-report which is copied from @cumulus/api/lambdas/sf-sns-broadcast with modification, sf-sns-report can be used to report step function status anywhere inside a step function. So add step sf-sns-report after each pdr-status-check, we will get the PDR status progress at real time.
  - It's possible an execution is still in the queue and doesn't exist in sfn yet. Added code to handle 'ExecutionDoesNotExist' error when checking the execution status.
- Fixed `aws.cloudwatchevents()` typo in `packages/ingest/aws.js`. This typo was the root cause of the error: `Error: Could not process scheduled_ingest, Error: : aws.cloudwatchevents is not a constructor` seen when trying to update a rule.

### Removed

- `@cumulus/ingest/aws`: Remove queueWorkflowMessage which is no longer being used by `@cumulus/api`'s `kinesis-consumer.js`.

## [v1.1.4] - 2018-03-15

### Added

- added flag `useList` to parse-pdr [CUMULUS-404]

### Fixed

- Pass encrypted password to the ApiGranule Lambda function [CUMULUS-424]

## [v1.1.3] - 2018-03-14

### Fixed

- Changed @cumulus/deployment package install behavior. The build process will happen after installation

## [v1.1.2] - 2018-03-14

### Added

- added tools to @cumulus/integration-tests for local integration testing
- added end to end testing for discovering and parsing of PDRs
- `yarn e2e` command is available for end to end testing

### Fixed

- **CUMULUS-326: "Occasionally encounter "Too Many Requests" on deployment"** The api gateway calls will handle throttling errors
- **CUMULUS-175: "Dashboard providers not in sync with AWS providers."** The root cause of this bug - DynamoDB operations not showing up in Elasticsearch - was shared by collections and rules. The fix was to update providers', collections' and rules; POST, PUT and DELETE endpoints to operate on DynamoDB and using DynamoDB streams to update Elasticsearch. The following packages were made:
  - `@cumulus/deployment` deploys DynamoDB streams for the Collections, Providers and Rules tables as well as a new lambda function called `dbIndexer`. The `dbIndexer` lambda has an event source mapping which listens to each of the DynamoDB streams. The dbIndexer lambda receives events referencing operations on the DynamoDB table and updates the elasticsearch cluster accordingly.
  - The `@cumulus/api` endpoints for collections, providers and rules _only_ query DynamoDB, with the exception of LIST endpoints and the collections' GET endpoint.

### Updated

- Broke up `kes.override.js` of @cumulus/deployment to multiple modules and moved to a new location
- Expanded @cumulus/deployment test coverage
- all tasks were updated to use cumulus-message-adapter-js 1.0.1
- added build process to integration-tests package to babelify it before publication
- Update @cumulus/integration-tests lambda.js `getLambdaOutput` to return the entire lambda output. Previously `getLambdaOutput` returned only the payload.

## [v1.1.1] - 2018-03-08

### Removed

- Unused queue lambda in api/lambdas [CUMULUS-359]

### Fixed

- Kinesis message content is passed to the triggered workflow [CUMULUS-359]
- Kinesis message queues a workflow message and does not write to rules table [CUMULUS-359]

## [v1.1.0] - 2018-03-05

### Added

- Added a `jlog` function to `common/test-utils` to aid in test debugging
- Integration test package with command line tool [CUMULUS-200] by @laurenfrederick
- Test for FTP `useList` flag [CUMULUS-334] by @kkelly51

### Updated

- The `queue-pdrs` task now uses the [cumulus-message-adapter-js](https://github.com/nasa/cumulus-message-adapter-js)
  library
- Updated the `queue-pdrs` JSON schemas
- The test-utils schema validation functions now throw an error if validation
  fails
- The `queue-granules` task now uses the [cumulus-message-adapter-js](https://github.com/nasa/cumulus-message-adapter-js)
  library
- Updated the `queue-granules` JSON schemas

### Removed

- Removed the `getSfnExecutionByName` function from `common/aws`
- Removed the `getGranuleStatus` function from `common/aws`

## [v1.0.1] - 2018-02-27

### Added

- More tests for discover-pdrs, dicover-granules by @yjpa7145
- Schema validation utility for tests by @yjpa7145

### Changed

- Fix an FTP listing bug for servers that do not support STAT [CUMULUS-334] by @kkelly51

## [v1.0.0] - 2018-02-23

[unreleased]: https://github.com/nasa/cumulus/compare/v1.23.2...HEAD
[v1.23.2]: https://github.com/nasa/cumulus/compare/v1.22.1...v1.23.2
[v1.22.1]: https://github.com/nasa/cumulus/compare/v1.21.0...v1.22.1
[v1.21.0]: https://github.com/nasa/cumulus/compare/v1.20.0...v1.21.0
[v1.20.0]: https://github.com/nasa/cumulus/compare/v1.19.0...v1.20.0
[v1.19.0]: https://github.com/nasa/cumulus/compare/v1.18.0...v1.19.0
[v1.18.0]: https://github.com/nasa/cumulus/compare/v1.17.0...v1.18.0
[v1.17.0]: https://github.com/nasa/cumulus/compare/v1.16.1...v1.17.0
[v1.16.1]: https://github.com/nasa/cumulus/compare/v1.16.0...v1.16.1
[v1.16.0]: https://github.com/nasa/cumulus/compare/v1.15.0...v1.16.0
[v1.15.0]: https://github.com/nasa/cumulus/compare/v1.14.5...v1.15.0
[v1.14.5]: https://github.com/nasa/cumulus/compare/v1.14.4...v1.14.5
[v1.14.4]: https://github.com/nasa/cumulus/compare/v1.14.3...v1.14.4
[v1.14.3]: https://github.com/nasa/cumulus/compare/v1.14.2...v1.14.3
[v1.14.2]: https://github.com/nasa/cumulus/compare/v1.14.1...v1.14.2
[v1.14.1]: https://github.com/nasa/cumulus/compare/v1.14.0...v1.14.1
[v1.14.0]: https://github.com/nasa/cumulus/compare/v1.13.5...v1.14.0
[v1.13.5]: https://github.com/nasa/cumulus/compare/v1.13.4...v1.13.5
[v1.13.4]: https://github.com/nasa/cumulus/compare/v1.13.3...v1.13.4
[v1.13.3]: https://github.com/nasa/cumulus/compare/v1.13.2...v1.13.3
[v1.13.2]: https://github.com/nasa/cumulus/compare/v1.13.1...v1.13.2
[v1.13.1]: https://github.com/nasa/cumulus/compare/v1.13.0...v1.13.1
[v1.13.0]: https://github.com/nasa/cumulus/compare/v1.12.1...v1.13.0
[v1.12.1]: https://github.com/nasa/cumulus/compare/v1.12.0...v1.12.1
[v1.12.0]: https://github.com/nasa/cumulus/compare/v1.11.3...v1.12.0
[v1.11.3]: https://github.com/nasa/cumulus/compare/v1.11.2...v1.11.3
[v1.11.2]: https://github.com/nasa/cumulus/compare/v1.11.1...v1.11.2
[v1.11.1]: https://github.com/nasa/cumulus/compare/v1.11.0...v1.11.1
[v1.11.0]: https://github.com/nasa/cumulus/compare/v1.10.4...v1.11.0
[v1.10.4]: https://github.com/nasa/cumulus/compare/v1.10.3...v1.10.4
[v1.10.3]: https://github.com/nasa/cumulus/compare/v1.10.2...v1.10.3
[v1.10.2]: https://github.com/nasa/cumulus/compare/v1.10.1...v1.10.2
[v1.10.1]: https://github.com/nasa/cumulus/compare/v1.10.0...v1.10.1
[v1.10.0]: https://github.com/nasa/cumulus/compare/v1.9.1...v1.10.0
[v1.9.1]: https://github.com/nasa/cumulus/compare/v1.9.0...v1.9.1
[v1.9.0]: https://github.com/nasa/cumulus/compare/v1.8.1...v1.9.0
[v1.8.1]: https://github.com/nasa/cumulus/compare/v1.8.0...v1.8.1
[v1.8.0]: https://github.com/nasa/cumulus/compare/v1.7.0...v1.8.0
[v1.7.0]: https://github.com/nasa/cumulus/compare/v1.6.0...v1.7.0
[v1.6.0]: https://github.com/nasa/cumulus/compare/v1.5.5...v1.6.0
[v1.5.5]: https://github.com/nasa/cumulus/compare/v1.5.4...v1.5.5
[v1.5.4]: https://github.com/nasa/cumulus/compare/v1.5.3...v1.5.4
[v1.5.3]: https://github.com/nasa/cumulus/compare/v1.5.2...v1.5.3
[v1.5.2]: https://github.com/nasa/cumulus/compare/v1.5.1...v1.5.2
[v1.5.1]: https://github.com/nasa/cumulus/compare/v1.5.0...v1.5.1
[v1.5.0]: https://github.com/nasa/cumulus/compare/v1.4.1...v1.5.0
[v1.4.1]: https://github.com/nasa/cumulus/compare/v1.4.0...v1.4.1
[v1.4.0]: https://github.com/nasa/cumulus/compare/v1.3.0...v1.4.0
[v1.3.0]: https://github.com/nasa/cumulus/compare/v1.2.0...v1.3.0
[v1.2.0]: https://github.com/nasa/cumulus/compare/v1.1.4...v1.2.0
[v1.1.4]: https://github.com/nasa/cumulus/compare/v1.1.3...v1.1.4
[v1.1.3]: https://github.com/nasa/cumulus/compare/v1.1.2...v1.1.3
[v1.1.2]: https://github.com/nasa/cumulus/compare/v1.1.1...v1.1.2
[v1.1.1]: https://github.com/nasa/cumulus/compare/v1.0.1...v1.1.1
[v1.1.0]: https://github.com/nasa/cumulus/compare/v1.0.1...v1.1.0
[v1.0.1]: https://github.com/nasa/cumulus/compare/v1.0.0...v1.0.1
[v1.0.0]: https://github.com/nasa/cumulus/compare/pre-v1-release...v1.0.0<|MERGE_RESOLUTION|>--- conflicted
+++ resolved
@@ -258,17 +258,6 @@
 - **CUMULUS-1952**
   - Updated HTTP(S) provider client to accept username/password for Basic authorization. This change adds support for Basic Authorization such as Earthdata login redirects to ingest (i.e. as implemented in SyncGranule), but not to discovery (i.e. as implemented in DiscoverGranules). Discovery still expects the provider's file system to be publicly accessible, but not the individual files and their contents.
   - **NOTE**: Using this in combination with the HTTP protocol may expose usernames and passwords to intermediary network entities. HTTPS is highly recommended.
-<<<<<<< HEAD
-
-- **CUMULUS-1956**
-  - The `/s3credentials` endpoint that is deployed as part of distribution now
-    supports authentication using tokens created by a different application. If
-    a request contains the `EDL-ClientId` and `EDL-Token` headers,
-    authentication will be handled using that token rather than attempting to
-    use OAuth.
-
-=======
->>>>>>> f9685d03
 - **CUMULUS-1997**
   - Added optional `launchpad` configuration to `@cumulus/hyrax-metadata-updates` task config schema.
 
