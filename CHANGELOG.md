--- conflicted
+++ resolved
@@ -18,6 +18,21 @@
 - **CUMULUS-1769** - If you set `deploy_to_ngap = true` for the `tf-modules/archive` Terraform module, **you can only deploy your archive API gateway as `PRIVATE`**, not `EDGE`.
 
 ### Added
+
+- **CUMULUS-1561**
+  - The `cumulus` Terraform module now supports versioning of the Cumulus Core
+    tasks. That module contains an input variable called
+    `enable_task_versioning`, which defaults to `false`. If that variable is set
+    to `true`, then Lambda versioning will be enabled on the Cumulus Core tasks.
+    Workflows will be pointed at a specific Lambda version.
+  - A new `tf-module`, `cumulus_lambda_function` has been released.
+    This is a thin wrapper around Terraform Lambda functions to support versioning.
+    Outputs include the function name and task ARN, which is the qualified ARN
+    for versioned Lambdas, or the base ARN otherwise. We suggest that you use this
+    module for your own Lambdas if you would like them to be versioned and referenced
+    appropriately in your Cumulus workflows.
+  - The required version of the Terraform AWS provider has been updated to v2.50.00,
+    which includes a fix to the way Lambda versions are published on config updates.
 
 - **CUMULUS-1769**
   - Added `deploy_to_ngap` boolean variable for the `tf-modules/cumulus` and `tf-modules/archive` Terraform modules. This variable is required. **For those deploying to NGAP environments, this variable should always be set to `true`.**
@@ -586,20 +601,6 @@
 
 - **CUMULUS-1580**
   - Added `/granules/bulk` endpoint to `@cumulus/api` to perform bulk actions on granules given either a list of granule ids or an Elasticsearch query and the workflow to perform.
-- **CUMULUS-1561**
-  - The `cumulus` Terraform module now supports versioning of the Cumulus Core
-    tasks. That module contains an input variable called
-    `enable_task_versioning`, which defaults to `false`. If that variable is set
-    to `true`, then Lambda versioning will be enabled on the Cumulus Core tasks.
-    Workflows will be pointed at a specific Lambda version.
-  - A new `tf-module`, `cumulus_lambda_function` has been released.
-    This is a thin wrapper around Terraform Lambda functions to support versioning.
-    Outputs include the function name and task ARN, which is the qualified ARN
-    for versioned Lambdas, or the base ARN otherwise. We suggest that you use this
-    module for your own Lambdas if you would like them to be versioned and referenced
-    appropriately in your Cumulus workflows.
-  - The required version of the Terraform AWS provider has been updated to v0.XX.XX, <!-- TODO: update when PR#11211 is merged and released -->
-    which includes a fix to the way Lambda versions are published on config updates.
 
 ### Changed
 
@@ -627,19 +628,11 @@
 ### Removed
 
 - **CUMULUS-1559**
-<<<<<<< HEAD
-  - `logToSharedDestination` has been migrated to the Terraform deployment as `log_api_gateway_to_cloudwatch` and will ONLY apply to egress Lambdas.
-  Due to the differences in the Terraform deployment model, we cannot support a global log subscription toggle for a configurable subset of Lambdas.
-  However, setting up your own log forwarding for a Lambda with Terraform is fairly simple, as you will only need to add SubscriptionFilters to your Terraform configuration, one per log group.
-  See [the Terraform documentation](https://www.terraform.io/docs/providers/aws/r/cloudwatch_log_subscription_filter.html) for details on how to do this.
-  An empty FilterPattern ("") will capture all logs in a group.
-=======
   - `logToSharedDestination` has been migrated to the Terraform deployment as `log_api_gateway_to_cloudwatch` and will ONLY apply to egress lambdas.
     Due to the differences in the Terraform deployment model, we cannot support a global log subscription toggle for a configurable subset of lambdas.
     However, setting up your own log forwarding for a Lambda with Terraform is fairly simple, as you will only need to add SubscriptionFilters to your Terraform configuration, one per log group.
     See [the Terraform documentation](https://www.terraform.io/docs/providers/aws/r/cloudwatch_log_subscription_filter.html) for details on how to do this.
     An empty FilterPattern ("") will capture all logs in a group.
->>>>>>> 7293dc2f
 
 ## [v1.15.0] - 2019-11-04
 
