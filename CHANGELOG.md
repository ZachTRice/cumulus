--- conflicted
+++ resolved
@@ -48,11 +48,7 @@
 - **CUMULUS-1448** Refactor workflows that are mutating cumulus_meta to utilize meta field
 
 - **CUMULUS-1375**
-<<<<<<< HEAD
-  - Migrate Cumulus from deprecated Elasticsearch JS client to new, supported on in `@cumulus/api`
-=======
   - Migrate Cumulus from deprecated Elasticsearch JS client to new, supported one in `@cumulus/api`
->>>>>>> 28c3e9ba
 
 ### Fixed
 
