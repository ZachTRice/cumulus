--- conflicted
+++ resolved
@@ -21,20 +21,17 @@
 - **CUMULUS-793** - Updated the granule move PUT request in `@cumulus/api` to reject the move with a 409 status code if one or more of the files already exist at the destination location
 
 ### Added
-<<<<<<< HEAD
 = **CUMULUS-815/816**
   - Added 'OriginalPayload' and 'FinalPayload' fields to Executions table
   - Updated Execution model to populate originalPayload with the execution payload on record creation
   - Updated Execution model code to populate finalPayload field with the execution payload on execution completion
   - Execution API now exposes the above fields
-=======
 - **CUMULUS-977**
   - Rename `kinesisConsumer` to `messageConsumer` as it handles both Kinesis streams and SNS topics as of this version.
   - Add `sns`-type rule support. These rules create a subscription between an SNS topic and the `messageConsumer`.
     When a message is received, `messageConsumer` is triggered and passes the SNS message (JSON format expected) in
     its entirety to the workflow in the `payload` field of the Cumulus message. For more information on sns-type rules,
     see the [documentation](https://nasa.github.io/cumulus/docs/data-cookbooks/setup#rules).
->>>>>>> 909f4999
 - **CUMULUS-975**
   - Add `KinesisInboundEventLogger` and `KinesisOutboundEventLogger` API lambdas.  These lambdas
     are utilized to dump incoming and outgoing ingest workflow kinesis streams
